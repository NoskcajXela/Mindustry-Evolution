
sprites.png
size: 2048,2048
format: RGBA8888
filter: Nearest,Nearest
repeat: none
force-projector-top
  rotate: false
  xy: 619, 340
  size: 96, 96
  orig: 96, 96
  offset: 0, 0
  index: -1
mend-projector-top
  rotate: false
  xy: 1077, 662
  size: 64, 64
  orig: 64, 64
  offset: 0, 0
  index: -1
mender-top
  rotate: false
  xy: 1754, 891
  size: 32, 32
  orig: 32, 32
  offset: 0, 0
  index: -1
overdrive-projector-top
  rotate: false
  xy: 1077, 596
  size: 64, 64
  orig: 64, 64
  offset: 0, 0
  index: -1
shock-mine
  rotate: false
  xy: 1607, 789
  size: 32, 32
  orig: 32, 32
  offset: 0, 0
  index: -1
bridge-arrow
  rotate: false
  xy: 1920, 1095
  size: 32, 32
  orig: 32, 32
  offset: 0, 0
  index: -1
bridge-conveyor-bridge
  rotate: false
  xy: 1954, 1095
  size: 32, 32
  orig: 32, 32
  offset: 0, 0
  index: -1
bridge-conveyor-end
  rotate: false
  xy: 1988, 1129
  size: 32, 32
  orig: 32, 32
  offset: 0, 0
  index: -1
center
  rotate: false
  xy: 1954, 1061
  size: 32, 32
  orig: 32, 32
  offset: 0, 0
  index: -1
armored-conveyor-0-0
  rotate: false
  xy: 1278, 971
  size: 32, 32
  orig: 32, 32
  offset: 0, 0
  index: -1
block-armored-conveyor-full
  rotate: false
  xy: 1278, 971
  size: 32, 32
  orig: 32, 32
  offset: 0, 0
  index: -1
armored-conveyor-0-1
  rotate: false
  xy: 890, 851
  size: 32, 32
  orig: 32, 32
  offset: 0, 0
  index: -1
armored-conveyor-0-2
  rotate: false
  xy: 1278, 937
  size: 32, 32
  orig: 32, 32
  offset: 0, 0
  index: -1
armored-conveyor-0-3
  rotate: false
  xy: 389, 15
  size: 32, 32
  orig: 32, 32
  offset: 0, 0
  index: -1
armored-conveyor-1-0
  rotate: false
  xy: 423, 10
  size: 32, 32
  orig: 32, 32
  offset: 0, 0
  index: -1
armored-conveyor-1-1
  rotate: false
  xy: 457, 10
  size: 32, 32
  orig: 32, 32
  offset: 0, 0
  index: -1
armored-conveyor-1-2
  rotate: false
  xy: 491, 10
  size: 32, 32
  orig: 32, 32
  offset: 0, 0
  index: -1
armored-conveyor-1-3
  rotate: false
  xy: 525, 10
  size: 32, 32
  orig: 32, 32
  offset: 0, 0
  index: -1
armored-conveyor-2-0
  rotate: false
  xy: 559, 10
  size: 32, 32
  orig: 32, 32
  offset: 0, 0
  index: -1
armored-conveyor-2-1
  rotate: false
  xy: 593, 10
  size: 32, 32
  orig: 32, 32
  offset: 0, 0
  index: -1
armored-conveyor-2-2
  rotate: false
  xy: 627, 12
  size: 32, 32
  orig: 32, 32
  offset: 0, 0
  index: -1
armored-conveyor-2-3
  rotate: false
  xy: 661, 12
  size: 32, 32
  orig: 32, 32
  offset: 0, 0
  index: -1
armored-conveyor-3-0
  rotate: false
  xy: 1236, 887
  size: 32, 32
  orig: 32, 32
  offset: 0, 0
  index: -1
armored-conveyor-3-1
  rotate: false
  xy: 1312, 971
  size: 32, 32
  orig: 32, 32
  offset: 0, 0
  index: -1
armored-conveyor-3-2
  rotate: false
  xy: 1312, 937
  size: 32, 32
  orig: 32, 32
  offset: 0, 0
  index: -1
armored-conveyor-3-3
  rotate: false
  xy: 911, 11
  size: 32, 32
  orig: 32, 32
  offset: 0, 0
  index: -1
armored-conveyor-4-0
  rotate: false
  xy: 945, 11
  size: 32, 32
  orig: 32, 32
  offset: 0, 0
  index: -1
armored-conveyor-4-1
  rotate: false
  xy: 1278, 903
  size: 32, 32
  orig: 32, 32
  offset: 0, 0
  index: -1
armored-conveyor-4-2
  rotate: false
  xy: 1312, 903
  size: 32, 32
  orig: 32, 32
  offset: 0, 0
  index: -1
armored-conveyor-4-3
  rotate: false
  xy: 1209, 827
  size: 32, 32
  orig: 32, 32
  offset: 0, 0
  index: -1
conveyor-0-1
  rotate: false
  xy: 1954, 1027
  size: 32, 32
  orig: 32, 32
  offset: 0, 0
  index: -1
conveyor-0-2
  rotate: false
  xy: 1988, 1027
  size: 32, 32
  orig: 32, 32
  offset: 0, 0
  index: -1
conveyor-0-3
  rotate: false
  xy: 1368, 1035
  size: 32, 32
  orig: 32, 32
  offset: 0, 0
  index: -1
conveyor-1-0
  rotate: false
  xy: 1402, 1027
  size: 32, 32
  orig: 32, 32
  offset: 0, 0
  index: -1
conveyor-1-1
  rotate: false
  xy: 1436, 1019
  size: 32, 32
  orig: 32, 32
  offset: 0, 0
  index: -1
conveyor-1-2
  rotate: false
  xy: 1470, 1019
  size: 32, 32
  orig: 32, 32
  offset: 0, 0
  index: -1
conveyor-1-3
  rotate: false
  xy: 1504, 1019
  size: 32, 32
  orig: 32, 32
  offset: 0, 0
  index: -1
conveyor-2-0
  rotate: false
  xy: 1301, 835
  size: 32, 32
  orig: 32, 32
  offset: 0, 0
  index: -1
conveyor-2-1
  rotate: false
  xy: 1335, 835
  size: 32, 32
  orig: 32, 32
  offset: 0, 0
  index: -1
conveyor-2-2
  rotate: false
  xy: 1369, 843
  size: 32, 32
  orig: 32, 32
  offset: 0, 0
  index: -1
conveyor-2-3
  rotate: false
  xy: 1369, 809
  size: 32, 32
  orig: 32, 32
  offset: 0, 0
  index: -1
conveyor-3-0
  rotate: false
  xy: 1538, 993
  size: 32, 32
  orig: 32, 32
  offset: 0, 0
  index: -1
conveyor-3-1
  rotate: false
  xy: 1572, 993
  size: 32, 32
  orig: 32, 32
  offset: 0, 0
  index: -1
conveyor-3-2
  rotate: false
  xy: 1606, 993
  size: 32, 32
  orig: 32, 32
  offset: 0, 0
  index: -1
conveyor-3-3
  rotate: false
  xy: 1640, 993
  size: 32, 32
  orig: 32, 32
  offset: 0, 0
  index: -1
conveyor-4-0
  rotate: false
  xy: 1674, 993
  size: 32, 32
  orig: 32, 32
  offset: 0, 0
  index: -1
conveyor-4-1
  rotate: false
  xy: 1708, 993
  size: 32, 32
  orig: 32, 32
  offset: 0, 0
  index: -1
conveyor-4-2
  rotate: false
  xy: 1742, 993
  size: 32, 32
  orig: 32, 32
  offset: 0, 0
  index: -1
conveyor-4-3
  rotate: false
  xy: 1776, 993
  size: 32, 32
  orig: 32, 32
  offset: 0, 0
  index: -1
titanium-conveyor-0-1
  rotate: false
  xy: 1675, 857
  size: 32, 32
  orig: 32, 32
  offset: 0, 0
  index: -1
titanium-conveyor-0-2
  rotate: false
  xy: 1641, 789
  size: 32, 32
  orig: 32, 32
  offset: 0, 0
  index: -1
titanium-conveyor-0-3
  rotate: false
  xy: 1675, 823
  size: 32, 32
  orig: 32, 32
  offset: 0, 0
  index: -1
titanium-conveyor-1-0
  rotate: false
  xy: 1709, 857
  size: 32, 32
  orig: 32, 32
  offset: 0, 0
  index: -1
titanium-conveyor-1-1
  rotate: false
  xy: 1675, 789
  size: 32, 32
  orig: 32, 32
  offset: 0, 0
  index: -1
titanium-conveyor-1-2
  rotate: false
  xy: 1709, 823
  size: 32, 32
  orig: 32, 32
  offset: 0, 0
  index: -1
titanium-conveyor-1-3
  rotate: false
  xy: 1743, 857
  size: 32, 32
  orig: 32, 32
  offset: 0, 0
  index: -1
titanium-conveyor-2-0
  rotate: false
  xy: 1709, 789
  size: 32, 32
  orig: 32, 32
  offset: 0, 0
  index: -1
titanium-conveyor-2-1
  rotate: false
  xy: 1743, 823
  size: 32, 32
  orig: 32, 32
  offset: 0, 0
  index: -1
titanium-conveyor-2-2
  rotate: false
  xy: 1777, 857
  size: 32, 32
  orig: 32, 32
  offset: 0, 0
  index: -1
titanium-conveyor-2-3
  rotate: false
  xy: 1743, 789
  size: 32, 32
  orig: 32, 32
  offset: 0, 0
  index: -1
titanium-conveyor-3-0
  rotate: false
  xy: 1777, 823
  size: 32, 32
  orig: 32, 32
  offset: 0, 0
  index: -1
titanium-conveyor-3-1
  rotate: false
  xy: 1811, 857
  size: 32, 32
  orig: 32, 32
  offset: 0, 0
  index: -1
titanium-conveyor-3-2
  rotate: false
  xy: 1777, 789
  size: 32, 32
  orig: 32, 32
  offset: 0, 0
  index: -1
titanium-conveyor-3-3
  rotate: false
  xy: 1811, 823
  size: 32, 32
  orig: 32, 32
  offset: 0, 0
  index: -1
titanium-conveyor-4-0
  rotate: false
  xy: 1845, 857
  size: 32, 32
  orig: 32, 32
  offset: 0, 0
  index: -1
titanium-conveyor-4-1
  rotate: false
  xy: 1811, 789
  size: 32, 32
  orig: 32, 32
  offset: 0, 0
  index: -1
titanium-conveyor-4-2
  rotate: false
  xy: 1845, 823
  size: 32, 32
  orig: 32, 32
  offset: 0, 0
  index: -1
titanium-conveyor-4-3
  rotate: false
  xy: 1879, 857
  size: 32, 32
  orig: 32, 32
  offset: 0, 0
  index: -1
mass-driver-base
  rotate: false
  xy: 1939, 1431
  size: 96, 96
  orig: 96, 96
  offset: 0, 0
  index: -1
phase-conveyor-arrow
  rotate: false
  xy: 1822, 925
  size: 32, 32
  orig: 32, 32
  offset: 0, 0
  index: -1
phase-conveyor-bridge
  rotate: false
  xy: 1856, 959
  size: 32, 32
  orig: 32, 32
  offset: 0, 0
  index: -1
phase-conveyor-end
  rotate: false
  xy: 1822, 891
  size: 32, 32
  orig: 32, 32
  offset: 0, 0
  index: -1
blast-drill
  rotate: false
  xy: 204, 993
  size: 128, 128
  orig: 128, 128
  offset: 0, 0
  index: -1
blast-drill-rim
  rotate: false
  xy: 334, 993
  size: 128, 128
  orig: 128, 128
  offset: 0, 0
  index: -1
blast-drill-rotator
  rotate: false
  xy: 477, 1371
  size: 128, 128
  orig: 128, 128
  offset: 0, 0
  index: -1
blast-drill-top
  rotate: false
  xy: 413, 1241
  size: 128, 128
  orig: 128, 128
  offset: 0, 0
  index: -1
drill-top
  rotate: false
  xy: 1026, 1124
  size: 64, 64
  orig: 64, 64
  offset: 0, 0
  index: -1
turbine-generator-liquid
  rotate: false
  xy: 1026, 1124
  size: 64, 64
  orig: 64, 64
  offset: 0, 0
  index: -1
laser-drill
  rotate: false
  xy: 717, 632
  size: 96, 96
  orig: 96, 96
  offset: 0, 0
  index: -1
laser-drill-rim
  rotate: false
  xy: 717, 534
  size: 96, 96
  orig: 96, 96
  offset: 0, 0
  index: -1
laser-drill-rotator
  rotate: false
  xy: 717, 436
  size: 96, 96
  orig: 96, 96
  offset: 0, 0
  index: -1
laser-drill-top
  rotate: false
  xy: 717, 338
  size: 96, 96
  orig: 96, 96
  offset: 0, 0
  index: -1
mechanical-drill
  rotate: false
  xy: 1011, 662
  size: 64, 64
  orig: 64, 64
  offset: 0, 0
  index: -1
mechanical-drill-rotator
  rotate: false
  xy: 1077, 728
  size: 64, 64
  orig: 64, 64
  offset: 0, 0
  index: -1
mechanical-drill-top
  rotate: false
  xy: 1011, 596
  size: 64, 64
  orig: 64, 64
  offset: 0, 0
  index: -1
oil-extractor
  rotate: false
  xy: 758, 849
  size: 96, 96
  orig: 96, 96
  offset: 0, 0
  index: -1
oil-extractor-liquid
  rotate: false
  xy: 749, 751
  size: 96, 96
  orig: 96, 96
  offset: 0, 0
  index: -1
oil-extractor-rotator
  rotate: false
  xy: 815, 653
  size: 96, 96
  orig: 96, 96
  offset: 0, 0
  index: -1
oil-extractor-top
  rotate: false
  xy: 815, 555
  size: 96, 96
  orig: 96, 96
  offset: 0, 0
  index: -1
pneumatic-drill
  rotate: false
  xy: 1053, 266
  size: 64, 64
  orig: 64, 64
  offset: 0, 0
  index: -1
pneumatic-drill-rotator
  rotate: false
  xy: 1119, 398
  size: 64, 64
  orig: 64, 64
  offset: 0, 0
  index: -1
pneumatic-drill-top
  rotate: false
  xy: 1119, 332
  size: 64, 64
  orig: 64, 64
  offset: 0, 0
  index: -1
water-extractor
  rotate: false
  xy: 1135, 1365
  size: 64, 64
  orig: 64, 64
  offset: 0, 0
  index: -1
water-extractor-liquid
  rotate: false
  xy: 1201, 1431
  size: 64, 64
  orig: 64, 64
  offset: 0, 0
  index: -1
water-extractor-rotator
  rotate: false
  xy: 1201, 1365
  size: 64, 64
  orig: 64, 64
  offset: 0, 0
  index: -1
water-extractor-top
  rotate: false
  xy: 1135, 1299
  size: 64, 64
  orig: 64, 64
  offset: 0, 0
  index: -1
block-border
  rotate: false
  xy: 1209, 691
  size: 32, 32
  orig: 32, 32
  offset: 0, 0
  index: -1
block-middle
  rotate: false
  xy: 1580, 1129
  size: 32, 32
  orig: 32, 32
  offset: 0, 0
  index: -1
block-select
  rotate: false
  xy: 1818, 1163
  size: 32, 32
  orig: 32, 32
  offset: 0, 0
  index: -1
conduit-liquid
  rotate: false
  xy: 1682, 1027
  size: 32, 32
  orig: 32, 32
  offset: 0, 0
  index: -1
place-arrow
  rotate: false
  xy: 815, 457
  size: 96, 96
  orig: 96, 96
  offset: 0, 0
  index: -1
rubble-1-0
  rotate: false
  xy: 1111, 200
  size: 64, 64
  orig: 64, 64
  offset: 0, 0
  index: -1
rubble-1-1
  rotate: false
  xy: 1111, 134
  size: 64, 64
  orig: 64, 64
  offset: 0, 0
  index: -1
rubble-2-0
  rotate: false
  xy: 1111, 68
  size: 64, 64
  orig: 64, 64
  offset: 0, 0
  index: -1
rubble-2-1
  rotate: false
  xy: 1003, 1388
  size: 64, 64
  orig: 64, 64
  offset: 0, 0
  index: -1
rubble-3-0
  rotate: false
  xy: 815, 163
  size: 96, 96
  orig: 96, 96
  offset: 0, 0
  index: -1
rubble-3-1
  rotate: false
  xy: 815, 163
  size: 96, 96
  orig: 96, 96
  offset: 0, 0
  index: -1
rubble-4-0
  rotate: false
  xy: 1059, 1497
  size: 128, 128
  orig: 128, 128
  offset: 0, 0
  index: -1
rubble-4-1
  rotate: false
  xy: 1059, 1497
  size: 128, 128
  orig: 128, 128
  offset: 0, 0
  index: -1
rubble-5-0
  rotate: false
  xy: 1876, 1887
  size: 160, 160
  orig: 160, 160
  offset: 0, 0
  index: -1
rubble-5-1
  rotate: false
  xy: 1876, 1887
  size: 160, 160
  orig: 160, 160
  offset: 0, 0
  index: -1
rubble-6-0
  rotate: false
  xy: 1, 750
  size: 192, 192
  orig: 192, 192
  offset: 0, 0
  index: -1
rubble-6-1
  rotate: false
  xy: 1, 750
  size: 192, 192
  orig: 192, 192
  offset: 0, 0
  index: -1
rubble-7-0
  rotate: false
  xy: 323, 1501
  size: 224, 224
  orig: 224, 224
  offset: 0, 0
  index: -1
rubble-7-1
  rotate: false
  xy: 323, 1501
  size: 224, 224
  orig: 224, 224
  offset: 0, 0
  index: -1
rubble-8-0
  rotate: false
  xy: 1, 1147
  size: 256, 256
  orig: 256, 256
  offset: 0, 0
  index: -1
rubble-8-1
  rotate: false
  xy: 1, 1147
  size: 256, 256
  orig: 256, 256
  offset: 0, 0
  index: -1
bridge-conduit-arrow
  rotate: false
  xy: 1954, 1129
  size: 32, 32
  orig: 32, 32
  offset: 0, 0
  index: -1
bridge-conveyor-arrow
  rotate: false
  xy: 1954, 1129
  size: 32, 32
  orig: 32, 32
  offset: 0, 0
  index: -1
bridge-conduit-bridge
  rotate: false
  xy: 1988, 1163
  size: 32, 32
  orig: 32, 32
  offset: 0, 0
  index: -1
bridge-conduit-end
  rotate: false
  xy: 1920, 1061
  size: 32, 32
  orig: 32, 32
  offset: 0, 0
  index: -1
conduit-bottom
  rotate: false
  xy: 1988, 1061
  size: 32, 32
  orig: 32, 32
  offset: 0, 0
  index: -1
conduit-bottom-0
  rotate: false
  xy: 1546, 1027
  size: 32, 32
  orig: 32, 32
  offset: 0, 0
  index: -1
conduit-bottom-1
  rotate: false
  xy: 1580, 1027
  size: 32, 32
  orig: 32, 32
  offset: 0, 0
  index: -1
conduit-bottom-2
  rotate: false
  xy: 1614, 1027
  size: 32, 32
  orig: 32, 32
  offset: 0, 0
  index: -1
conduit-bottom-3
  rotate: false
  xy: 1614, 1027
  size: 32, 32
  orig: 32, 32
  offset: 0, 0
  index: -1
conduit-bottom-4
  rotate: false
  xy: 1614, 1027
  size: 32, 32
  orig: 32, 32
  offset: 0, 0
  index: -1
conduit-bottom-6
  rotate: false
  xy: 1614, 1027
  size: 32, 32
  orig: 32, 32
  offset: 0, 0
  index: -1
conduit-bottom-5
  rotate: false
  xy: 1648, 1027
  size: 32, 32
  orig: 32, 32
  offset: 0, 0
  index: -1
conduit-top-0
  rotate: false
  xy: 1716, 1027
  size: 32, 32
  orig: 32, 32
  offset: 0, 0
  index: -1
conduit-top-1
  rotate: false
  xy: 1750, 1027
  size: 32, 32
  orig: 32, 32
  offset: 0, 0
  index: -1
conduit-top-2
  rotate: false
  xy: 1784, 1027
  size: 32, 32
  orig: 32, 32
  offset: 0, 0
  index: -1
conduit-top-3
  rotate: false
  xy: 1818, 1027
  size: 32, 32
  orig: 32, 32
  offset: 0, 0
  index: -1
pulse-conduit-top-3
  rotate: false
  xy: 1818, 1027
  size: 32, 32
  orig: 32, 32
  offset: 0, 0
  index: -1
conduit-top-4
  rotate: false
  xy: 1852, 1027
  size: 32, 32
  orig: 32, 32
  offset: 0, 0
  index: -1
conduit-top-5
  rotate: false
  xy: 1886, 1027
  size: 32, 32
  orig: 32, 32
  offset: 0, 0
  index: -1
conduit-top-6
  rotate: false
  xy: 1920, 1027
  size: 32, 32
  orig: 32, 32
  offset: 0, 0
  index: -1
liquid-overflow-gate
  rotate: false
  xy: 1652, 891
  size: 32, 32
  orig: 32, 32
  offset: 0, 0
  index: -1
liquid-overflow-gate-top
  rotate: false
  xy: 1686, 925
  size: 32, 32
  orig: 32, 32
  offset: 0, 0
  index: -1
liquid-router-bottom
  rotate: false
  xy: 1720, 959
  size: 32, 32
  orig: 32, 32
  offset: 0, 0
  index: -1
liquid-router-liquid
  rotate: false
  xy: 1686, 891
  size: 32, 32
  orig: 32, 32
  offset: 0, 0
  index: -1
liquid-router-top
  rotate: false
  xy: 1720, 925
  size: 32, 32
  orig: 32, 32
  offset: 0, 0
  index: -1
liquid-tank-bottom
  rotate: false
  xy: 717, 240
  size: 96, 96
  orig: 96, 96
  offset: 0, 0
  index: -1
liquid-tank-liquid
  rotate: false
  xy: 717, 142
  size: 96, 96
  orig: 96, 96
  offset: 0, 0
  index: -1
liquid-tank-top
  rotate: false
  xy: 717, 44
  size: 96, 96
  orig: 96, 96
  offset: 0, 0
  index: -1
phase-conduit-arrow
  rotate: false
  xy: 1788, 925
  size: 32, 32
  orig: 32, 32
  offset: 0, 0
  index: -1
phase-conduit-bridge
  rotate: false
  xy: 1822, 959
  size: 32, 32
  orig: 32, 32
  offset: 0, 0
  index: -1
phase-conduit-end
  rotate: false
  xy: 1788, 891
  size: 32, 32
  orig: 32, 32
  offset: 0, 0
  index: -1
plated-conduit-cap
  rotate: false
  xy: 1856, 925
  size: 32, 32
  orig: 32, 32
  offset: 0, 0
  index: -1
plated-conduit-top-0
  rotate: false
  xy: 1890, 959
  size: 32, 32
  orig: 32, 32
  offset: 0, 0
  index: -1
plated-conduit-top-1
  rotate: false
  xy: 1856, 891
  size: 32, 32
  orig: 32, 32
  offset: 0, 0
  index: -1
plated-conduit-top-2
  rotate: false
  xy: 1890, 925
  size: 32, 32
  orig: 32, 32
  offset: 0, 0
  index: -1
plated-conduit-top-3
  rotate: false
  xy: 1924, 959
  size: 32, 32
  orig: 32, 32
  offset: 0, 0
  index: -1
plated-conduit-top-4
  rotate: false
  xy: 1890, 891
  size: 32, 32
  orig: 32, 32
  offset: 0, 0
  index: -1
plated-conduit-top-5
  rotate: false
  xy: 1924, 925
  size: 32, 32
  orig: 32, 32
  offset: 0, 0
  index: -1
plated-conduit-top-6
  rotate: false
  xy: 1958, 959
  size: 32, 32
  orig: 32, 32
  offset: 0, 0
  index: -1
pulse-conduit-top-0
  rotate: false
  xy: 1958, 925
  size: 32, 32
  orig: 32, 32
  offset: 0, 0
  index: -1
pulse-conduit-top-1
  rotate: false
  xy: 1992, 959
  size: 32, 32
  orig: 32, 32
  offset: 0, 0
  index: -1
pulse-conduit-top-2
  rotate: false
  xy: 1958, 891
  size: 32, 32
  orig: 32, 32
  offset: 0, 0
  index: -1
pulse-conduit-top-4
  rotate: false
  xy: 1992, 925
  size: 32, 32
  orig: 32, 32
  offset: 0, 0
  index: -1
pulse-conduit-top-5
  rotate: false
  xy: 1992, 891
  size: 32, 32
  orig: 32, 32
  offset: 0, 0
  index: -1
pulse-conduit-top-6
  rotate: false
  xy: 1505, 849
  size: 32, 32
  orig: 32, 32
  offset: 0, 0
  index: -1
battery
  rotate: false
  xy: 1209, 793
  size: 32, 32
  orig: 32, 32
  offset: 0, 0
  index: -1
block-battery-full
  rotate: false
  xy: 1209, 793
  size: 32, 32
  orig: 32, 32
  offset: 0, 0
  index: -1
battery-large
  rotate: false
  xy: 527, 1143
  size: 96, 96
  orig: 96, 96
  offset: 0, 0
  index: -1
block-battery-large-full
  rotate: false
  xy: 527, 1143
  size: 96, 96
  orig: 96, 96
  offset: 0, 0
  index: -1
combustion-generator-top
  rotate: false
  xy: 1988, 1095
  size: 32, 32
  orig: 32, 32
  offset: 0, 0
  index: -1
differential-generator-liquid
  rotate: false
  xy: 660, 849
  size: 96, 96
  orig: 96, 96
  offset: 0, 0
  index: -1
differential-generator-top
  rotate: false
  xy: 619, 632
  size: 96, 96
  orig: 96, 96
  offset: 0, 0
  index: -1
diode-arrow
  rotate: false
  xy: 1335, 801
  size: 32, 32
  orig: 32, 32
  offset: 0, 0
  index: -1
illuminator-top
  rotate: false
  xy: 1380, 891
  size: 32, 32
  orig: 32, 32
  offset: 0, 0
  index: -1
impact-reactor
  rotate: false
  xy: 1586, 1757
  size: 128, 128
  orig: 128, 128
  offset: 0, 0
  index: -1
impact-reactor-bottom
  rotate: false
  xy: 1716, 1757
  size: 128, 128
  orig: 128, 128
  offset: 0, 0
  index: -1
impact-reactor-light
  rotate: false
  xy: 1846, 1757
  size: 128, 128
  orig: 128, 128
  offset: 0, 0
  index: -1
impact-reactor-plasma-0
  rotate: false
  xy: 929, 1586
  size: 128, 128
  orig: 128, 128
  offset: 0, 0
  index: -1
impact-reactor-plasma-1
  rotate: false
  xy: 1059, 1627
  size: 128, 128
  orig: 128, 128
  offset: 0, 0
  index: -1
impact-reactor-plasma-2
  rotate: false
  xy: 1189, 1627
  size: 128, 128
  orig: 128, 128
  offset: 0, 0
  index: -1
impact-reactor-plasma-3
  rotate: false
  xy: 1319, 1627
  size: 128, 128
  orig: 128, 128
  offset: 0, 0
  index: -1
power-source
  rotate: false
  xy: 1924, 891
  size: 32, 32
  orig: 32, 32
  offset: 0, 0
  index: -1
rtg-generator-top
  rotate: false
  xy: 1539, 789
  size: 32, 32
  orig: 32, 32
  offset: 0, 0
  index: -1
thorium-reactor-center
  rotate: false
  xy: 913, 653
  size: 96, 96
  orig: 96, 96
  offset: 0, 0
  index: -1
thorium-reactor-lights
  rotate: false
  xy: 913, 555
  size: 96, 96
  orig: 96, 96
  offset: 0, 0
  index: -1
turbine-generator-top
  rotate: false
  xy: 1069, 1431
  size: 64, 64
  orig: 64, 64
  offset: 0, 0
  index: -1
alloy-smelter
  rotate: false
  xy: 1, 4
  size: 96, 96
  orig: 96, 96
  offset: 0, 0
  index: -1
block-alloy-smelter-full
  rotate: false
  xy: 1, 4
  size: 96, 96
  orig: 96, 96
  offset: 0, 0
  index: -1
alloy-smelter-top
  rotate: false
  xy: 1449, 1529
  size: 96, 96
  orig: 96, 96
  offset: 0, 0
  index: -1
blast-mixer
  rotate: false
  xy: 549, 1513
  size: 64, 64
  orig: 64, 64
  offset: 0, 0
  index: -1
block-blast-mixer-full
  rotate: false
  xy: 549, 1513
  size: 64, 64
  orig: 64, 64
  offset: 0, 0
  index: -1
cryofluidmixer-bottom
  rotate: false
  xy: 945, 1454
  size: 64, 64
  orig: 64, 64
  offset: 0, 0
  index: -1
cryofluidmixer-liquid
  rotate: false
  xy: 937, 1388
  size: 64, 64
  orig: 64, 64
  offset: 0, 0
  index: -1
cryofluidmixer-top
  rotate: false
  xy: 937, 1322
  size: 64, 64
  orig: 64, 64
  offset: 0, 0
  index: -1
cultivator
  rotate: false
  xy: 937, 1256
  size: 64, 64
  orig: 64, 64
  offset: 0, 0
  index: -1
cultivator-middle
  rotate: false
  xy: 921, 1190
  size: 64, 64
  orig: 64, 64
  offset: 0, 0
  index: -1
cultivator-top
  rotate: false
  xy: 987, 1190
  size: 64, 64
  orig: 64, 64
  offset: 0, 0
  index: -1
kiln-top
  rotate: false
  xy: 1011, 794
  size: 64, 64
  orig: 64, 64
  offset: 0, 0
  index: -1
silicon-smelter-top
  rotate: false
  xy: 1011, 794
  size: 64, 64
  orig: 64, 64
  offset: 0, 0
  index: -1
phase-weaver
  rotate: false
  xy: 1077, 530
  size: 64, 64
  orig: 64, 64
  offset: 0, 0
  index: -1
phase-weaver-bottom
  rotate: false
  xy: 1077, 464
  size: 64, 64
  orig: 64, 64
  offset: 0, 0
  index: -1
phase-weaver-weave
  rotate: false
  xy: 1053, 398
  size: 64, 64
  orig: 64, 64
  offset: 0, 0
  index: -1
plastanium-compressor-top
  rotate: false
  xy: 1053, 332
  size: 64, 64
  orig: 64, 64
  offset: 0, 0
  index: -1
pulverizer
  rotate: false
  xy: 1505, 815
  size: 32, 32
  orig: 32, 32
  offset: 0, 0
  index: -1
pulverizer-rotator
  rotate: false
  xy: 1505, 781
  size: 32, 32
  orig: 32, 32
  offset: 0, 0
  index: -1
pump-liquid
  rotate: false
  xy: 1539, 857
  size: 32, 32
  orig: 32, 32
  offset: 0, 0
  index: -1
separator-liquid
  rotate: false
  xy: 1143, 728
  size: 64, 64
  orig: 64, 64
  offset: 0, 0
  index: -1
spore-press
  rotate: false
  xy: 1143, 596
  size: 64, 64
  orig: 64, 64
  offset: 0, 0
  index: -1
spore-press-frame0
  rotate: false
  xy: 1143, 530
  size: 64, 64
  orig: 64, 64
  offset: 0, 0
  index: -1
spore-press-frame1
  rotate: false
  xy: 1143, 464
  size: 64, 64
  orig: 64, 64
  offset: 0, 0
  index: -1
spore-press-frame2
  rotate: false
  xy: 1185, 398
  size: 64, 64
  orig: 64, 64
  offset: 0, 0
  index: -1
spore-press-liquid
  rotate: false
  xy: 1185, 332
  size: 64, 64
  orig: 64, 64
  offset: 0, 0
  index: -1
spore-press-top
  rotate: false
  xy: 1185, 266
  size: 64, 64
  orig: 64, 64
  offset: 0, 0
  index: -1
unloader-center
  rotate: false
  xy: 1879, 823
  size: 32, 32
  orig: 32, 32
  offset: 0, 0
  index: -1
arc-heat
  rotate: false
  xy: 856, 851
  size: 32, 32
  orig: 32, 32
  offset: 0, 0
  index: -1
block-1
  rotate: false
  xy: 1209, 759
  size: 32, 32
  orig: 32, 32
  offset: 0, 0
  index: -1
block-2
  rotate: false
  xy: 913, 243
  size: 64, 64
  orig: 64, 64
  offset: 0, 0
  index: -1
block-3
  rotate: false
  xy: 1547, 1529
  size: 96, 96
  orig: 96, 96
  offset: 0, 0
  index: -1
block-4
  rotate: false
  xy: 543, 1241
  size: 128, 128
  orig: 128, 128
  offset: 0, 0
  index: -1
hail-heat
  rotate: false
  xy: 1069, 1257
  size: 40, 40
  orig: 40, 40
  offset: 0, 0
  index: -1
lancer-heat
  rotate: false
  xy: 1011, 728
  size: 64, 64
  orig: 64, 64
  offset: 0, 0
  index: -1
meltdown-heat
  rotate: false
  xy: 1579, 1627
  size: 128, 128
  orig: 128, 128
  offset: 0, 0
  index: -1
ripple-heat
  rotate: false
  xy: 815, 261
  size: 96, 96
  orig: 96, 96
  offset: 0, 0
  index: -1
salvo-heat
  rotate: false
  xy: 1003, 1256
  size: 64, 64
  orig: 64, 64
  offset: 0, 0
  index: -1
salvo-panel-left
  rotate: false
  xy: 1053, 1190
  size: 64, 64
  orig: 64, 64
  offset: 0, 0
  index: -1
salvo-panel-right
  rotate: false
  xy: 1092, 1124
  size: 64, 64
  orig: 64, 64
  offset: 0, 0
  index: -1
scorch-heat
  rotate: false
  xy: 1607, 857
  size: 32, 32
  orig: 32, 32
  offset: 0, 0
  index: -1
wave-liquid
  rotate: false
  xy: 1267, 1365
  size: 64, 64
  orig: 64, 64
  offset: 0, 0
  index: -1
crawler-factory
  rotate: false
  xy: 871, 1281
  size: 64, 64
  orig: 64, 64
  offset: 0, 0
  index: -1
dagger-factory
  rotate: false
  xy: 871, 1281
  size: 64, 64
  orig: 64, 64
  offset: 0, 0
  index: -1
draug-factory
  rotate: false
  xy: 871, 1281
  size: 64, 64
  orig: 64, 64
  offset: 0, 0
  index: -1
phantom-factory
  rotate: false
  xy: 871, 1281
  size: 64, 64
  orig: 64, 64
  offset: 0, 0
  index: -1
spirit-factory
  rotate: false
  xy: 871, 1281
  size: 64, 64
  orig: 64, 64
  offset: 0, 0
  index: -1
wraith-factory
  rotate: false
  xy: 871, 1281
  size: 64, 64
  orig: 64, 64
  offset: 0, 0
  index: -1
crawler-factory-top
  rotate: false
  xy: 945, 1520
  size: 64, 64
  orig: 64, 64
  offset: 0, 0
  index: -1
dagger-factory-top
  rotate: false
  xy: 960, 1124
  size: 64, 64
  orig: 64, 64
  offset: 0, 0
  index: -1
draug-factory-top
  rotate: false
  xy: 960, 992
  size: 64, 64
  orig: 64, 64
  offset: 0, 0
  index: -1
fortress-factory
  rotate: false
  xy: 619, 242
  size: 96, 96
  orig: 96, 96
  offset: 0, 0
  index: -1
fortress-factory-top
  rotate: false
  xy: 619, 144
  size: 96, 96
  orig: 96, 96
  offset: 0, 0
  index: -1
ghoul-factory-top
  rotate: false
  xy: 619, 144
  size: 96, 96
  orig: 96, 96
  offset: 0, 0
  index: -1
titan-factory-top
  rotate: false
  xy: 619, 144
  size: 96, 96
  orig: 96, 96
  offset: 0, 0
  index: -1
ghoul-factory
  rotate: false
  xy: 651, 730
  size: 96, 96
  orig: 96, 96
  offset: 0, 0
  index: -1
phantom-factory-top
  rotate: false
  xy: 1011, 464
  size: 64, 64
  orig: 64, 64
  offset: 0, 0
  index: -1
rally-point
  rotate: false
  xy: 1119, 266
  size: 64, 64
  orig: 64, 64
  offset: 0, 0
  index: -1
repair-point-base
  rotate: false
  xy: 1573, 857
  size: 32, 32
  orig: 32, 32
  offset: 0, 0
  index: -1
revenant-factory
  rotate: false
  xy: 1709, 1627
  size: 128, 128
  orig: 128, 128
  offset: 0, 0
  index: -1
revenant-factory-top
  rotate: false
  xy: 1839, 1627
  size: 128, 128
  orig: 128, 128
  offset: 0, 0
  index: -1
spirit-factory-top
  rotate: false
  xy: 1143, 662
  size: 64, 64
  orig: 64, 64
  offset: 0, 0
  index: -1
titan-factory
  rotate: false
  xy: 913, 457
  size: 96, 96
  orig: 96, 96
  offset: 0, 0
  index: -1
wraith-factory-top
  rotate: false
  xy: 1201, 1299
  size: 64, 64
  orig: 64, 64
  offset: 0, 0
  index: -1
door-large-open
  rotate: false
  xy: 960, 1058
  size: 64, 64
  orig: 64, 64
  offset: 0, 0
  index: -1
door-open
  rotate: false
  xy: 1369, 775
  size: 32, 32
  orig: 32, 32
  offset: 0, 0
  index: -1
insulator-wall
  rotate: false
  xy: 1380, 993
  size: 32, 32
  orig: 32, 32
  offset: 0, 0
  index: -1
insulator-wall-large
  rotate: false
  xy: 945, 794
  size: 64, 64
  orig: 64, 64
  offset: 0, 0
  index: -1
scrap-wall-huge2
  rotate: false
  xy: 815, 65
  size: 96, 96
  orig: 96, 96
  offset: 0, 0
  index: -1
scrap-wall-huge3
  rotate: false
  xy: 847, 751
  size: 96, 96
  orig: 96, 96
  offset: 0, 0
  index: -1
scrap-wall-large1
  rotate: false
  xy: 1092, 992
  size: 64, 64
  orig: 64, 64
  offset: 0, 0
  index: -1
scrap-wall-large2
  rotate: false
  xy: 1120, 926
  size: 64, 64
  orig: 64, 64
  offset: 0, 0
  index: -1
scrap-wall-large3
  rotate: false
  xy: 1120, 860
  size: 64, 64
  orig: 64, 64
  offset: 0, 0
  index: -1
scrap-wall-large4
  rotate: false
  xy: 1143, 794
  size: 64, 64
  orig: 64, 64
  offset: 0, 0
  index: -1
scrap-wall2
  rotate: false
  xy: 1573, 789
  size: 32, 32
  orig: 32, 32
  offset: 0, 0
  index: -1
scrap-wall3
  rotate: false
  xy: 1607, 823
  size: 32, 32
  orig: 32, 32
  offset: 0, 0
  index: -1
scrap-wall4
  rotate: false
  xy: 1641, 857
  size: 32, 32
  orig: 32, 32
  offset: 0, 0
  index: -1
scrap-wall5
  rotate: false
  xy: 1641, 857
  size: 32, 32
  orig: 32, 32
  offset: 0, 0
  index: -1
bullet
  rotate: false
  xy: 1095, 7
  size: 52, 52
  orig: 52, 52
  offset: 0, 0
  index: -1
bullet-back
  rotate: false
  xy: 1149, 14
  size: 52, 52
  orig: 52, 52
  offset: 0, 0
  index: -1
casing
  rotate: false
  xy: 2038, 2031
  size: 8, 16
  orig: 8, 16
  offset: 0, 0
  index: -1
circle-end
  rotate: false
  xy: 464, 926
  size: 100, 199
  orig: 100, 199
  offset: 0, 0
  index: -1
circle-mid
  rotate: false
  xy: 2022, 1030
  size: 1, 199
  orig: 1, 199
  offset: 0, 0
  index: -1
circle-shadow
  rotate: false
  xy: 863, 1846
  size: 201, 201
  orig: 201, 201
  offset: 0, 0
  index: -1
error
  rotate: false
  xy: 1991, 1331
  size: 48, 48
  orig: 48, 48
  offset: 0, 0
  index: -1
laser
  rotate: false
  xy: 1053, 1536
  size: 4, 48
  orig: 4, 48
  offset: 0, 0
  index: -1
laser-end
  rotate: false
  xy: 913, 383
  size: 72, 72
  orig: 72, 72
  offset: 0, 0
  index: -1
minelaser
  rotate: false
  xy: 1053, 1486
  size: 4, 48
  orig: 4, 48
  offset: 0, 0
  index: -1
minelaser-end
  rotate: false
  xy: 549, 1579
  size: 72, 72
  orig: 72, 72
  offset: 0, 0
  index: -1
missile
  rotate: false
  xy: 863, 1808
  size: 36, 36
  orig: 36, 36
  offset: 0, 0
  index: -1
missile-back
  rotate: false
  xy: 921, 1152
  size: 36, 36
  orig: 36, 36
  offset: 0, 0
  index: -1
scale_marker
  rotate: false
  xy: 723, 1143
  size: 4, 4
  orig: 4, 4
  offset: 0, 0
  index: -1
scorch1
  rotate: false
  xy: 1243, 673
  size: 28, 100
  orig: 28, 100
  offset: 0, 0
  index: -1
scorch2
  rotate: false
  xy: 1243, 571
  size: 28, 100
  orig: 28, 100
  offset: 0, 0
  index: -1
scorch3
  rotate: false
  xy: 1243, 469
  size: 28, 100
  orig: 28, 100
  offset: 0, 0
  index: -1
scorch4
  rotate: false
  xy: 1251, 367
  size: 28, 100
  orig: 28, 100
  offset: 0, 0
  index: -1
scorch5
  rotate: false
  xy: 1273, 673
  size: 28, 100
  orig: 28, 100
  offset: 0, 0
  index: -1
shell
  rotate: false
  xy: 873, 27
  size: 36, 36
  orig: 36, 36
  offset: 0, 0
  index: -1
shell-back
  rotate: false
  xy: 1186, 861
  size: 36, 36
  orig: 36, 36
  offset: 0, 0
  index: -1
shot
  rotate: false
  xy: 1641, 823
  size: 32, 32
  orig: 32, 32
  offset: 0, 0
  index: -1
transfer
  rotate: false
  xy: 979, 259
  size: 4, 48
  orig: 4, 48
  offset: 0, 0
  index: -1
transfer-arrow
  rotate: false
  xy: 1845, 789
  size: 32, 32
  orig: 32, 32
  offset: 0, 0
  index: -1
transfer-end
  rotate: false
  xy: 913, 309
  size: 72, 72
  orig: 72, 72
  offset: 0, 0
  index: -1
white
  rotate: false
  xy: 1209, 464
  size: 3, 3
  orig: 3, 3
  offset: 0, 0
  index: -1
arc
  rotate: false
  xy: 389, 49
  size: 32, 32
  orig: 32, 32
  offset: 0, 0
  index: -1
block-arc-full
  rotate: false
  xy: 1209, 725
  size: 32, 32
  orig: 32, 32
  offset: 0, 0
  index: -1
block-blast-drill-full
  rotate: false
  xy: 799, 1677
  size: 128, 128
  orig: 128, 128
  offset: 0, 0
  index: -1
block-bridge-conduit-full
  rotate: false
  xy: 1209, 657
  size: 32, 32
  orig: 32, 32
  offset: 0, 0
  index: -1
bridge-conduit
  rotate: false
  xy: 1209, 657
  size: 32, 32
  orig: 32, 32
  offset: 0, 0
  index: -1
block-bridge-conveyor-full
  rotate: false
  xy: 1209, 623
  size: 32, 32
  orig: 32, 32
  offset: 0, 0
  index: -1
bridge-conveyor
  rotate: false
  xy: 1209, 623
  size: 32, 32
  orig: 32, 32
  offset: 0, 0
  index: -1
block-char-full
  rotate: false
  xy: 1209, 589
  size: 32, 32
  orig: 32, 32
  offset: 0, 0
  index: -1
block-cliffs-full
  rotate: false
  xy: 1209, 555
  size: 32, 32
  orig: 32, 32
  offset: 0, 0
  index: -1
block-coal-centrifuge-full
  rotate: false
  xy: 913, 177
  size: 64, 64
  orig: 64, 64
  offset: 0, 0
  index: -1
coal-centrifuge
  rotate: false
  xy: 913, 177
  size: 64, 64
  orig: 64, 64
  offset: 0, 0
  index: -1
block-combustion-generator-full
  rotate: false
  xy: 1209, 521
  size: 32, 32
  orig: 32, 32
  offset: 0, 0
  index: -1
combustion-generator
  rotate: false
  xy: 1209, 521
  size: 32, 32
  orig: 32, 32
  offset: 0, 0
  index: -1
block-command-center-full
  rotate: false
  xy: 913, 111
  size: 64, 64
  orig: 64, 64
  offset: 0, 0
  index: -1
command-center
  rotate: false
  xy: 913, 111
  size: 64, 64
  orig: 64, 64
  offset: 0, 0
  index: -1
block-conduit-full
  rotate: false
  xy: 1209, 487
  size: 32, 32
  orig: 32, 32
  offset: 0, 0
  index: -1
block-container-full
  rotate: false
  xy: 1976, 1821
  size: 64, 64
  orig: 64, 64
  offset: 0, 0
  index: -1
container
  rotate: false
  xy: 1976, 1821
  size: 64, 64
  orig: 64, 64
  offset: 0, 0
  index: -1
block-conveyor-full
  rotate: false
  xy: 695, 10
  size: 32, 32
  orig: 32, 32
  offset: 0, 0
  index: -1
conveyor-0-0
  rotate: false
  xy: 695, 10
  size: 32, 32
  orig: 32, 32
  offset: 0, 0
  index: -1
block-copper-wall-full
  rotate: false
  xy: 729, 10
  size: 32, 32
  orig: 32, 32
  offset: 0, 0
  index: -1
copper-wall
  rotate: false
  xy: 729, 10
  size: 32, 32
  orig: 32, 32
  offset: 0, 0
  index: -1
block-copper-wall-large-full
  rotate: false
  xy: 1976, 1755
  size: 64, 64
  orig: 64, 64
  offset: 0, 0
  index: -1
copper-wall-large
  rotate: false
  xy: 1976, 1755
  size: 64, 64
  orig: 64, 64
  offset: 0, 0
  index: -1
block-core-foundation-full
  rotate: false
  xy: 929, 1716
  size: 128, 128
  orig: 128, 128
  offset: 0, 0
  index: -1
core-foundation
  rotate: false
  xy: 929, 1716
  size: 128, 128
  orig: 128, 128
  offset: 0, 0
  index: -1
block-core-nucleus-full
  rotate: false
  xy: 1066, 1887
  size: 160, 160
  orig: 160, 160
  offset: 0, 0
  index: -1
core-nucleus
  rotate: false
  xy: 1066, 1887
  size: 160, 160
  orig: 160, 160
  offset: 0, 0
  index: -1
block-core-shard-full
  rotate: false
  xy: 1645, 1529
  size: 96, 96
  orig: 96, 96
  offset: 0, 0
  index: -1
core-shard
  rotate: false
  xy: 1645, 1529
  size: 96, 96
  orig: 96, 96
  offset: 0, 0
  index: -1
block-craters-full
  rotate: false
  xy: 763, 10
  size: 32, 32
  orig: 32, 32
  offset: 0, 0
  index: -1
block-crawler-factory-full
  rotate: false
  xy: 1969, 1689
  size: 64, 64
  orig: 64, 64
  offset: 0, 0
  index: -1
block-cryofluidmixer-full
  rotate: false
  xy: 913, 45
  size: 64, 64
  orig: 64, 64
  offset: 0, 0
  index: -1
block-cultivator-full
  rotate: false
  xy: 623, 1615
  size: 64, 64
  orig: 64, 64
  offset: 0, 0
  index: -1
block-cyclone-full
  rotate: false
  xy: 1743, 1529
  size: 96, 96
  orig: 96, 96
  offset: 0, 0
  index: -1
block-dagger-factory-full
  rotate: false
  xy: 689, 1615
  size: 64, 64
  orig: 64, 64
  offset: 0, 0
  index: -1
block-dark-metal-full
  rotate: false
  xy: 1334, 1013
  size: 32, 32
  orig: 32, 32
  offset: 0, 0
  index: -1
block-dark-panel-1-full
  rotate: false
  xy: 1346, 979
  size: 32, 32
  orig: 32, 32
  offset: 0, 0
  index: -1
block-dark-panel-2-full
  rotate: false
  xy: 1346, 945
  size: 32, 32
  orig: 32, 32
  offset: 0, 0
  index: -1
block-dark-panel-3-full
  rotate: false
  xy: 1346, 911
  size: 32, 32
  orig: 32, 32
  offset: 0, 0
  index: -1
block-dark-panel-4-full
  rotate: false
  xy: 1270, 869
  size: 32, 32
  orig: 32, 32
  offset: 0, 0
  index: -1
block-dark-panel-5-full
  rotate: false
  xy: 1304, 869
  size: 32, 32
  orig: 32, 32
  offset: 0, 0
  index: -1
block-dark-panel-6-full
  rotate: false
  xy: 1346, 877
  size: 32, 32
  orig: 32, 32
  offset: 0, 0
  index: -1
block-darksand-full
  rotate: false
  xy: 1342, 1181
  size: 32, 32
  orig: 32, 32
  offset: 0, 0
  index: -1
block-darksand-tainted-water-full
  rotate: false
  xy: 1342, 1147
  size: 32, 32
  orig: 32, 32
  offset: 0, 0
  index: -1
block-darksand-water-full
  rotate: false
  xy: 1342, 1113
  size: 32, 32
  orig: 32, 32
  offset: 0, 0
  index: -1
block-dart-mech-pad-full
  rotate: false
  xy: 623, 1549
  size: 64, 64
  orig: 64, 64
  offset: 0, 0
  index: -1
dart-mech-pad
  rotate: false
  xy: 623, 1549
  size: 64, 64
  orig: 64, 64
  offset: 0, 0
  index: -1
block-deepwater-full
  rotate: false
  xy: 1342, 1079
  size: 32, 32
  orig: 32, 32
  offset: 0, 0
  index: -1
block-delta-mech-pad-full
  rotate: false
  xy: 689, 1549
  size: 64, 64
  orig: 64, 64
  offset: 0, 0
  index: -1
delta-mech-pad
  rotate: false
  xy: 689, 1549
  size: 64, 64
  orig: 64, 64
  offset: 0, 0
  index: -1
block-differential-generator-full
  rotate: false
  xy: 1841, 1529
  size: 96, 96
  orig: 96, 96
  offset: 0, 0
  index: -1
differential-generator
  rotate: false
  xy: 1841, 1529
  size: 96, 96
  orig: 96, 96
  offset: 0, 0
  index: -1
block-diode-full
  rotate: false
  xy: 1376, 1205
  size: 32, 32
  orig: 32, 32
  offset: 0, 0
  index: -1
diode
  rotate: false
  xy: 1376, 1205
  size: 32, 32
  orig: 32, 32
  offset: 0, 0
  index: -1
block-distributor-full
  rotate: false
  xy: 615, 1483
  size: 64, 64
  orig: 64, 64
  offset: 0, 0
  index: -1
distributor
  rotate: false
  xy: 615, 1483
  size: 64, 64
  orig: 64, 64
  offset: 0, 0
  index: -1
block-door-full
  rotate: false
  xy: 1376, 1171
  size: 32, 32
  orig: 32, 32
  offset: 0, 0
  index: -1
door
  rotate: false
  xy: 1376, 1171
  size: 32, 32
  orig: 32, 32
  offset: 0, 0
  index: -1
block-door-large-full
  rotate: false
  xy: 681, 1483
  size: 64, 64
  orig: 64, 64
  offset: 0, 0
  index: -1
door-large
  rotate: false
  xy: 681, 1483
  size: 64, 64
  orig: 64, 64
  offset: 0, 0
  index: -1
block-draug-factory-full
  rotate: false
  xy: 607, 1417
  size: 64, 64
  orig: 64, 64
  offset: 0, 0
  index: -1
block-dunerocks-full
  rotate: false
  xy: 1376, 1137
  size: 32, 32
  orig: 32, 32
  offset: 0, 0
  index: -1
block-duo-full
  rotate: false
  xy: 1376, 1103
  size: 32, 32
  orig: 32, 32
  offset: 0, 0
  index: -1
block-force-projector-full
  rotate: false
  xy: 464, 828
  size: 96, 96
  orig: 96, 96
  offset: 0, 0
  index: -1
force-projector
  rotate: false
  xy: 464, 828
  size: 96, 96
  orig: 96, 96
  offset: 0, 0
  index: -1
block-fortress-factory-full
  rotate: false
  xy: 455, 730
  size: 96, 96
  orig: 96, 96
  offset: 0, 0
  index: -1
block-fuse-full
  rotate: false
  xy: 423, 632
  size: 96, 96
  orig: 96, 96
  offset: 0, 0
  index: -1
block-ghoul-factory-full
  rotate: false
  xy: 423, 534
  size: 96, 96
  orig: 96, 96
  offset: 0, 0
  index: -1
block-glaive-ship-pad-full
  rotate: false
  xy: 423, 436
  size: 96, 96
  orig: 96, 96
  offset: 0, 0
  index: -1
glaive-ship-pad
  rotate: false
  xy: 423, 436
  size: 96, 96
  orig: 96, 96
  offset: 0, 0
  index: -1
block-graphite-press-full
  rotate: false
  xy: 673, 1417
  size: 64, 64
  orig: 64, 64
  offset: 0, 0
  index: -1
graphite-press
  rotate: false
  xy: 673, 1417
  size: 64, 64
  orig: 64, 64
  offset: 0, 0
  index: -1
block-grass-full
  rotate: false
  xy: 1410, 1197
  size: 32, 32
  orig: 32, 32
  offset: 0, 0
  index: -1
block-hail-full
  rotate: false
  xy: 1410, 1163
  size: 32, 32
  orig: 32, 32
  offset: 0, 0
  index: -1
block-holostone-full
  rotate: false
  xy: 1410, 1129
  size: 32, 32
  orig: 32, 32
  offset: 0, 0
  index: -1
block-hotrock-full
  rotate: false
  xy: 1410, 1095
  size: 32, 32
  orig: 32, 32
  offset: 0, 0
  index: -1
block-ice-full
  rotate: false
  xy: 1376, 1069
  size: 32, 32
  orig: 32, 32
  offset: 0, 0
  index: -1
block-ice-snow-full
  rotate: false
  xy: 1410, 1061
  size: 32, 32
  orig: 32, 32
  offset: 0, 0
  index: -1
block-icerocks-full
  rotate: false
  xy: 1444, 1189
  size: 32, 32
  orig: 32, 32
  offset: 0, 0
  index: -1
block-ignarock-full
  rotate: false
  xy: 1444, 1155
  size: 32, 32
  orig: 32, 32
  offset: 0, 0
  index: -1
block-illuminator-full
  rotate: false
  xy: 1478, 1189
  size: 32, 32
  orig: 32, 32
  offset: 0, 0
  index: -1
illuminator
  rotate: false
  xy: 1478, 1189
  size: 32, 32
  orig: 32, 32
  offset: 0, 0
  index: -1
block-impact-reactor-full
  rotate: false
  xy: 204, 863
  size: 128, 128
  orig: 128, 128
  offset: 0, 0
  index: -1
block-incinerator-full
  rotate: false
  xy: 1444, 1121
  size: 32, 32
  orig: 32, 32
  offset: 0, 0
  index: -1
incinerator
  rotate: false
  xy: 1444, 1121
  size: 32, 32
  orig: 32, 32
  offset: 0, 0
  index: -1
block-inverted-sorter-full
  rotate: false
  xy: 1478, 1155
  size: 32, 32
  orig: 32, 32
  offset: 0, 0
  index: -1
inverted-sorter
  rotate: false
  xy: 1478, 1155
  size: 32, 32
  orig: 32, 32
  offset: 0, 0
  index: -1
block-item-source-full
  rotate: false
  xy: 1444, 1087
  size: 32, 32
  orig: 32, 32
  offset: 0, 0
  index: -1
item-source
  rotate: false
  xy: 1444, 1087
  size: 32, 32
  orig: 32, 32
  offset: 0, 0
  index: -1
block-item-void-full
  rotate: false
  xy: 1478, 1121
  size: 32, 32
  orig: 32, 32
  offset: 0, 0
  index: -1
item-void
  rotate: false
  xy: 1478, 1121
  size: 32, 32
  orig: 32, 32
  offset: 0, 0
  index: -1
block-javelin-ship-pad-full
  rotate: false
  xy: 987, 391
  size: 64, 64
  orig: 64, 64
  offset: 0, 0
  index: -1
javelin-ship-pad
  rotate: false
  xy: 987, 391
  size: 64, 64
  orig: 64, 64
  offset: 0, 0
  index: -1
block-junction-full
  rotate: false
  xy: 1478, 1087
  size: 32, 32
  orig: 32, 32
  offset: 0, 0
  index: -1
junction
  rotate: false
  xy: 1478, 1087
  size: 32, 32
  orig: 32, 32
  offset: 0, 0
  index: -1
block-kiln-full
  rotate: false
  xy: 987, 325
  size: 64, 64
  orig: 64, 64
  offset: 0, 0
  index: -1
kiln
  rotate: false
  xy: 987, 325
  size: 64, 64
  orig: 64, 64
  offset: 0, 0
  index: -1
block-lancer-full
  rotate: false
  xy: 755, 1611
  size: 64, 64
  orig: 64, 64
  offset: 0, 0
  index: -1
block-laser-drill-full
  rotate: false
  xy: 423, 338
  size: 96, 96
  orig: 96, 96
  offset: 0, 0
  index: -1
block-launch-pad-full
  rotate: false
  xy: 423, 240
  size: 96, 96
  orig: 96, 96
  offset: 0, 0
  index: -1
launch-pad
  rotate: false
  xy: 423, 240
  size: 96, 96
  orig: 96, 96
  offset: 0, 0
  index: -1
block-launch-pad-large-full
  rotate: false
  xy: 334, 863
  size: 128, 128
  orig: 128, 128
  offset: 0, 0
  index: -1
launch-pad-large
  rotate: false
  xy: 334, 863
  size: 128, 128
  orig: 128, 128
  offset: 0, 0
  index: -1
block-liquid-junction-full
  rotate: false
  xy: 1444, 1053
  size: 32, 32
  orig: 32, 32
  offset: 0, 0
  index: -1
liquid-junction
  rotate: false
  xy: 1444, 1053
  size: 32, 32
  orig: 32, 32
  offset: 0, 0
  index: -1
block-liquid-router-full
  rotate: false
  xy: 1478, 1053
  size: 32, 32
  orig: 32, 32
  offset: 0, 0
  index: -1
block-liquid-source-full
  rotate: false
  xy: 1512, 1189
  size: 32, 32
  orig: 32, 32
  offset: 0, 0
  index: -1
liquid-source
  rotate: false
  xy: 1512, 1189
  size: 32, 32
  orig: 32, 32
  offset: 0, 0
  index: -1
block-liquid-tank-full
  rotate: false
  xy: 423, 142
  size: 96, 96
  orig: 96, 96
  offset: 0, 0
  index: -1
block-liquid-void-full
  rotate: false
  xy: 1512, 1155
  size: 32, 32
  orig: 32, 32
  offset: 0, 0
  index: -1
liquid-void
  rotate: false
  xy: 1512, 1155
  size: 32, 32
  orig: 32, 32
  offset: 0, 0
  index: -1
block-magmarock-full
  rotate: false
  xy: 1512, 1121
  size: 32, 32
  orig: 32, 32
  offset: 0, 0
  index: -1
block-mass-driver-full
  rotate: false
  xy: 423, 44
  size: 96, 96
  orig: 96, 96
  offset: 0, 0
  index: -1
block-mechanical-drill-full
  rotate: false
  xy: 821, 1611
  size: 64, 64
  orig: 64, 64
  offset: 0, 0
  index: -1
block-mechanical-pump-full
  rotate: false
  xy: 1512, 1087
  size: 32, 32
  orig: 32, 32
  offset: 0, 0
  index: -1
mechanical-pump
  rotate: false
  xy: 1512, 1087
  size: 32, 32
  orig: 32, 32
  offset: 0, 0
  index: -1
block-meltdown-full
  rotate: false
  xy: 195, 733
  size: 128, 128
  orig: 128, 128
  offset: 0, 0
  index: -1
block-melter-full
  rotate: false
  xy: 1512, 1053
  size: 32, 32
  orig: 32, 32
  offset: 0, 0
  index: -1
melter
  rotate: false
  xy: 1512, 1053
  size: 32, 32
  orig: 32, 32
  offset: 0, 0
  index: -1
block-mend-projector-full
  rotate: false
  xy: 755, 1545
  size: 64, 64
  orig: 64, 64
  offset: 0, 0
  index: -1
mend-projector
  rotate: false
  xy: 755, 1545
  size: 64, 64
  orig: 64, 64
  offset: 0, 0
  index: -1
block-mender-full
  rotate: false
  xy: 1546, 1197
  size: 32, 32
  orig: 32, 32
  offset: 0, 0
  index: -1
mender
  rotate: false
  xy: 1546, 1197
  size: 32, 32
  orig: 32, 32
  offset: 0, 0
  index: -1
block-message-full
  rotate: false
  xy: 1546, 1163
  size: 32, 32
  orig: 32, 32
  offset: 0, 0
  index: -1
message
  rotate: false
  xy: 1546, 1163
  size: 32, 32
  orig: 32, 32
  offset: 0, 0
  index: -1
block-metal-floor-2-full
  rotate: false
  xy: 1580, 1197
  size: 32, 32
  orig: 32, 32
  offset: 0, 0
  index: -1
block-metal-floor-3-full
  rotate: false
  xy: 1546, 1129
  size: 32, 32
  orig: 32, 32
  offset: 0, 0
  index: -1
block-metal-floor-5-full
  rotate: false
  xy: 1580, 1163
  size: 32, 32
  orig: 32, 32
  offset: 0, 0
  index: -1
block-metal-floor-damaged-full
  rotate: false
  xy: 1614, 1197
  size: 32, 32
  orig: 32, 32
  offset: 0, 0
  index: -1
block-metal-floor-full
  rotate: false
  xy: 1546, 1095
  size: 32, 32
  orig: 32, 32
  offset: 0, 0
  index: -1
block-moss-full
  rotate: false
  xy: 1614, 1163
  size: 32, 32
  orig: 32, 32
  offset: 0, 0
  index: -1
block-multi-press-full
  rotate: false
  xy: 625, 1143
  size: 96, 96
  orig: 96, 96
  offset: 0, 0
  index: -1
multi-press
  rotate: false
  xy: 625, 1143
  size: 96, 96
  orig: 96, 96
  offset: 0, 0
  index: -1
block-oil-extractor-full
  rotate: false
  xy: 566, 1045
  size: 96, 96
  orig: 96, 96
  offset: 0, 0
  index: -1
block-omega-mech-pad-full
  rotate: false
  xy: 566, 947
  size: 96, 96
  orig: 96, 96
  offset: 0, 0
  index: -1
omega-mech-pad
  rotate: false
  xy: 566, 947
  size: 96, 96
  orig: 96, 96
  offset: 0, 0
  index: -1
block-ore-coal-full
  rotate: false
  xy: 1648, 1197
  size: 32, 32
  orig: 32, 32
  offset: 0, 0
  index: -1
block-ore-coal-medium
  rotate: false
  xy: 1648, 1197
  size: 32, 32
  orig: 32, 32
  offset: 0, 0
  index: -1
block-ore-coal-large
  rotate: false
  xy: 887, 1635
  size: 40, 40
  orig: 40, 40
  offset: 0, 0
  index: -1
block-ore-coal-small
  rotate: false
  xy: 873, 1
  size: 24, 24
  orig: 24, 24
  offset: 0, 0
  index: -1
block-ore-coal-tiny
  rotate: false
  xy: 797, 26
  size: 16, 16
  orig: 16, 16
  offset: 0, 0
  index: -1
block-ore-coal-xlarge
  rotate: false
  xy: 1448, 1381
  size: 48, 48
  orig: 48, 48
  offset: 0, 0
  index: -1
block-ore-copper-full
  rotate: false
  xy: 1546, 1061
  size: 32, 32
  orig: 32, 32
  offset: 0, 0
  index: -1
block-ore-copper-medium
  rotate: false
  xy: 1546, 1061
  size: 32, 32
  orig: 32, 32
  offset: 0, 0
  index: -1
block-ore-copper-large
  rotate: false
  xy: 887, 1593
  size: 40, 40
  orig: 40, 40
  offset: 0, 0
  index: -1
block-ore-copper-small
  rotate: false
  xy: 1342, 1053
  size: 24, 24
  orig: 24, 24
  offset: 0, 0
  index: -1
block-ore-copper-tiny
  rotate: false
  xy: 797, 8
  size: 16, 16
  orig: 16, 16
  offset: 0, 0
  index: -1
block-ore-copper-xlarge
  rotate: false
  xy: 1498, 1381
  size: 48, 48
  orig: 48, 48
  offset: 0, 0
  index: -1
block-ore-lead-full
  rotate: false
  xy: 1580, 1095
  size: 32, 32
  orig: 32, 32
  offset: 0, 0
  index: -1
block-ore-lead-medium
  rotate: false
  xy: 1580, 1095
  size: 32, 32
  orig: 32, 32
  offset: 0, 0
  index: -1
block-ore-lead-large
  rotate: false
  xy: 887, 1551
  size: 40, 40
  orig: 40, 40
  offset: 0, 0
  index: -1
block-ore-lead-small
  rotate: false
  xy: 1224, 861
  size: 24, 24
  orig: 24, 24
  offset: 0, 0
  index: -1
block-ore-lead-tiny
  rotate: false
  xy: 204, 1129
  size: 16, 16
  orig: 16, 16
  offset: 0, 0
  index: -1
block-ore-lead-xlarge
  rotate: false
  xy: 1548, 1381
  size: 48, 48
  orig: 48, 48
  offset: 0, 0
  index: -1
block-ore-scrap-full
  rotate: false
  xy: 1614, 1129
  size: 32, 32
  orig: 32, 32
  offset: 0, 0
  index: -1
block-ore-scrap-medium
  rotate: false
  xy: 1614, 1129
  size: 32, 32
  orig: 32, 32
  offset: 0, 0
  index: -1
block-ore-scrap-large
  rotate: false
  xy: 607, 1375
  size: 40, 40
  orig: 40, 40
  offset: 0, 0
  index: -1
block-ore-scrap-small
  rotate: false
  xy: 259, 1379
  size: 24, 24
  orig: 24, 24
  offset: 0, 0
  index: -1
block-ore-scrap-tiny
  rotate: false
  xy: 566, 929
  size: 16, 16
  orig: 16, 16
  offset: 0, 0
  index: -1
block-ore-scrap-xlarge
  rotate: false
  xy: 1598, 1381
  size: 48, 48
  orig: 48, 48
  offset: 0, 0
  index: -1
block-ore-thorium-full
  rotate: false
  xy: 1648, 1163
  size: 32, 32
  orig: 32, 32
  offset: 0, 0
  index: -1
block-ore-thorium-medium
  rotate: false
  xy: 1648, 1163
  size: 32, 32
  orig: 32, 32
  offset: 0, 0
  index: -1
block-ore-thorium-large
  rotate: false
  xy: 673, 1243
  size: 40, 40
  orig: 40, 40
  offset: 0, 0
  index: -1
block-ore-thorium-small
  rotate: false
  xy: 960, 966
  size: 24, 24
  orig: 24, 24
  offset: 0, 0
  index: -1
block-ore-thorium-tiny
  rotate: false
  xy: 660, 831
  size: 16, 16
  orig: 16, 16
  offset: 0, 0
  index: -1
block-ore-thorium-xlarge
  rotate: false
  xy: 1648, 1381
  size: 48, 48
  orig: 48, 48
  offset: 0, 0
  index: -1
block-ore-titanium-full
  rotate: false
  xy: 1682, 1197
  size: 32, 32
  orig: 32, 32
  offset: 0, 0
  index: -1
block-ore-titanium-medium
  rotate: false
  xy: 1682, 1197
  size: 32, 32
  orig: 32, 32
  offset: 0, 0
  index: -1
block-ore-titanium-large
  rotate: false
  xy: 945, 752
  size: 40, 40
  orig: 40, 40
  offset: 0, 0
  index: -1
block-ore-titanium-small
  rotate: false
  xy: 901, 1820
  size: 24, 24
  orig: 24, 24
  offset: 0, 0
  index: -1
block-ore-titanium-tiny
  rotate: false
  xy: 749, 733
  size: 16, 16
  orig: 16, 16
  offset: 0, 0
  index: -1
block-ore-titanium-xlarge
  rotate: false
  xy: 1698, 1381
  size: 48, 48
  orig: 48, 48
  offset: 0, 0
  index: -1
block-overdrive-projector-full
  rotate: false
  xy: 821, 1545
  size: 64, 64
  orig: 64, 64
  offset: 0, 0
  index: -1
overdrive-projector
  rotate: false
  xy: 821, 1545
  size: 64, 64
  orig: 64, 64
  offset: 0, 0
  index: -1
block-overflow-gate-full
  rotate: false
  xy: 1580, 1061
  size: 32, 32
  orig: 32, 32
  offset: 0, 0
  index: -1
overflow-gate
  rotate: false
  xy: 1580, 1061
  size: 32, 32
  orig: 32, 32
  offset: 0, 0
  index: -1
block-pebbles-full
  rotate: false
  xy: 1614, 1095
  size: 32, 32
  orig: 32, 32
  offset: 0, 0
  index: -1
block-phantom-factory-full
  rotate: false
  xy: 747, 1479
  size: 64, 64
  orig: 64, 64
  offset: 0, 0
  index: -1
block-phase-conduit-full
  rotate: false
  xy: 1648, 1129
  size: 32, 32
  orig: 32, 32
  offset: 0, 0
  index: -1
phase-conduit
  rotate: false
  xy: 1648, 1129
  size: 32, 32
  orig: 32, 32
  offset: 0, 0
  index: -1
block-phase-conveyor-full
  rotate: false
  xy: 1682, 1163
  size: 32, 32
  orig: 32, 32
  offset: 0, 0
  index: -1
phase-conveyor
  rotate: false
  xy: 1682, 1163
  size: 32, 32
  orig: 32, 32
  offset: 0, 0
  index: -1
block-phase-wall-full
  rotate: false
  xy: 1716, 1197
  size: 32, 32
  orig: 32, 32
  offset: 0, 0
  index: -1
phase-wall
  rotate: false
  xy: 1716, 1197
  size: 32, 32
  orig: 32, 32
  offset: 0, 0
  index: -1
block-phase-wall-large-full
  rotate: false
  xy: 813, 1479
  size: 64, 64
  orig: 64, 64
  offset: 0, 0
  index: -1
phase-wall-large
  rotate: false
  xy: 813, 1479
  size: 64, 64
  orig: 64, 64
  offset: 0, 0
  index: -1
block-phase-weaver-full
  rotate: false
  xy: 739, 1413
  size: 64, 64
  orig: 64, 64
  offset: 0, 0
  index: -1
block-pine-full
  rotate: false
  xy: 1748, 1381
  size: 48, 48
  orig: 48, 48
  offset: 0, 0
  index: -1
block-plastanium-compressor-full
  rotate: false
  xy: 805, 1413
  size: 64, 64
  orig: 64, 64
  offset: 0, 0
  index: -1
plastanium-compressor
  rotate: false
  xy: 805, 1413
  size: 64, 64
  orig: 64, 64
  offset: 0, 0
  index: -1
block-plastanium-wall-full
  rotate: false
  xy: 1614, 1061
  size: 32, 32
  orig: 32, 32
  offset: 0, 0
  index: -1
plastanium-wall
  rotate: false
  xy: 1614, 1061
  size: 32, 32
  orig: 32, 32
  offset: 0, 0
  index: -1
block-plastanium-wall-large-full
  rotate: false
  xy: 673, 1351
  size: 64, 64
  orig: 64, 64
  offset: 0, 0
  index: -1
plastanium-wall-large
  rotate: false
  xy: 673, 1351
  size: 64, 64
  orig: 64, 64
  offset: 0, 0
  index: -1
block-plated-conduit-full
  rotate: false
  xy: 1648, 1095
  size: 32, 32
  orig: 32, 32
  offset: 0, 0
  index: -1
block-pneumatic-drill-full
  rotate: false
  xy: 673, 1285
  size: 64, 64
  orig: 64, 64
  offset: 0, 0
  index: -1
block-power-node-full
  rotate: false
  xy: 1682, 1129
  size: 32, 32
  orig: 32, 32
  offset: 0, 0
  index: -1
power-node
  rotate: false
  xy: 1682, 1129
  size: 32, 32
  orig: 32, 32
  offset: 0, 0
  index: -1
block-power-node-large-full
  rotate: false
  xy: 739, 1347
  size: 64, 64
  orig: 64, 64
  offset: 0, 0
  index: -1
power-node-large
  rotate: false
  xy: 739, 1347
  size: 64, 64
  orig: 64, 64
  offset: 0, 0
  index: -1
block-power-source-full
  rotate: false
  xy: 1716, 1163
  size: 32, 32
  orig: 32, 32
  offset: 0, 0
  index: -1
block-power-void-full
  rotate: false
  xy: 1750, 1197
  size: 32, 32
  orig: 32, 32
  offset: 0, 0
  index: -1
power-void
  rotate: false
  xy: 1750, 1197
  size: 32, 32
  orig: 32, 32
  offset: 0, 0
  index: -1
block-pulse-conduit-full
  rotate: false
  xy: 1648, 1061
  size: 32, 32
  orig: 32, 32
  offset: 0, 0
  index: -1
block-pulverizer-full
  rotate: false
  xy: 1682, 1095
  size: 32, 32
  orig: 32, 32
  offset: 0, 0
  index: -1
block-pyratite-mixer-full
  rotate: false
  xy: 805, 1347
  size: 64, 64
  orig: 64, 64
  offset: 0, 0
  index: -1
pyratite-mixer
  rotate: false
  xy: 805, 1347
  size: 64, 64
  orig: 64, 64
  offset: 0, 0
  index: -1
block-repair-point-full
  rotate: false
  xy: 1716, 1129
  size: 32, 32
  orig: 32, 32
  offset: 0, 0
  index: -1
block-revenant-factory-full
  rotate: false
  xy: 325, 733
  size: 128, 128
  orig: 128, 128
  offset: 0, 0
  index: -1
block-ripple-full
  rotate: false
  xy: 664, 1045
  size: 96, 96
  orig: 96, 96
  offset: 0, 0
  index: -1
block-rock-full
  rotate: false
  xy: 1798, 1381
  size: 48, 48
  orig: 48, 48
  offset: 0, 0
  index: -1
block-rocks-full
  rotate: false
  xy: 1750, 1163
  size: 32, 32
  orig: 32, 32
  offset: 0, 0
  index: -1
block-rotary-pump-full
  rotate: false
  xy: 739, 1281
  size: 64, 64
  orig: 64, 64
  offset: 0, 0
  index: -1
rotary-pump
  rotate: false
  xy: 739, 1281
  size: 64, 64
  orig: 64, 64
  offset: 0, 0
  index: -1
block-router-full
  rotate: false
  xy: 1784, 1197
  size: 32, 32
  orig: 32, 32
  offset: 0, 0
  index: -1
router
  rotate: false
  xy: 1784, 1197
  size: 32, 32
  orig: 32, 32
  offset: 0, 0
  index: -1
block-rtg-generator-full
  rotate: false
  xy: 805, 1281
  size: 64, 64
  orig: 64, 64
  offset: 0, 0
  index: -1
rtg-generator
  rotate: false
  xy: 805, 1281
  size: 64, 64
  orig: 64, 64
  offset: 0, 0
  index: -1
block-salt-full
  rotate: false
  xy: 1682, 1061
  size: 32, 32
  orig: 32, 32
  offset: 0, 0
  index: -1
block-saltrocks-full
  rotate: false
  xy: 1716, 1095
  size: 32, 32
  orig: 32, 32
  offset: 0, 0
  index: -1
block-salvo-full
  rotate: false
  xy: 987, 259
  size: 64, 64
  orig: 64, 64
  offset: 0, 0
  index: -1
block-sand-boulder-full
  rotate: false
  xy: 1750, 1129
  size: 32, 32
  orig: 32, 32
  offset: 0, 0
  index: -1
block-sand-full
  rotate: false
  xy: 1784, 1163
  size: 32, 32
  orig: 32, 32
  offset: 0, 0
  index: -1
block-sand-water-full
  rotate: false
  xy: 1818, 1197
  size: 32, 32
  orig: 32, 32
  offset: 0, 0
  index: -1
block-sandrocks-full
  rotate: false
  xy: 1716, 1061
  size: 32, 32
  orig: 32, 32
  offset: 0, 0
  index: -1
block-scatter-full
  rotate: false
  xy: 979, 193
  size: 64, 64
  orig: 64, 64
  offset: 0, 0
  index: -1
block-scorch-full
  rotate: false
  xy: 1750, 1095
  size: 32, 32
  orig: 32, 32
  offset: 0, 0
  index: -1
block-scrap-wall-full
  rotate: false
  xy: 1784, 1129
  size: 32, 32
  orig: 32, 32
  offset: 0, 0
  index: -1
scrap-wall1
  rotate: false
  xy: 1784, 1129
  size: 32, 32
  orig: 32, 32
  offset: 0, 0
  index: -1
block-scrap-wall-gigantic-full
  rotate: false
  xy: 163, 603
  size: 128, 128
  orig: 128, 128
  offset: 0, 0
  index: -1
scrap-wall-gigantic
  rotate: false
  xy: 163, 603
  size: 128, 128
  orig: 128, 128
  offset: 0, 0
  index: -1
block-scrap-wall-huge-full
  rotate: false
  xy: 664, 947
  size: 96, 96
  orig: 96, 96
  offset: 0, 0
  index: -1
scrap-wall-huge1
  rotate: false
  xy: 664, 947
  size: 96, 96
  orig: 96, 96
  offset: 0, 0
  index: -1
block-scrap-wall-large-full
  rotate: false
  xy: 979, 127
  size: 64, 64
  orig: 64, 64
  offset: 0, 0
  index: -1
block-separator-full
  rotate: false
  xy: 979, 61
  size: 64, 64
  orig: 64, 64
  offset: 0, 0
  index: -1
separator
  rotate: false
  xy: 979, 61
  size: 64, 64
  orig: 64, 64
  offset: 0, 0
  index: -1
block-shale-boulder-full
  rotate: false
  xy: 1852, 1197
  size: 32, 32
  orig: 32, 32
  offset: 0, 0
  index: -1
block-shale-full
  rotate: false
  xy: 1750, 1061
  size: 32, 32
  orig: 32, 32
  offset: 0, 0
  index: -1
block-shalerocks-full
  rotate: false
  xy: 1784, 1095
  size: 32, 32
  orig: 32, 32
  offset: 0, 0
  index: -1
block-shock-mine-full
  rotate: false
  xy: 1818, 1129
  size: 32, 32
  orig: 32, 32
  offset: 0, 0
  index: -1
block-shrubs-full
  rotate: false
  xy: 1852, 1163
  size: 32, 32
  orig: 32, 32
  offset: 0, 0
  index: -1
block-silicon-smelter-full
  rotate: false
  xy: 723, 1215
  size: 64, 64
  orig: 64, 64
  offset: 0, 0
  index: -1
silicon-smelter
  rotate: false
  xy: 723, 1215
  size: 64, 64
  orig: 64, 64
  offset: 0, 0
  index: -1
block-snow-full
  rotate: false
  xy: 1886, 1197
  size: 32, 32
  orig: 32, 32
  offset: 0, 0
  index: -1
block-snow-pine-full
  rotate: false
  xy: 1848, 1381
  size: 48, 48
  orig: 48, 48
  offset: 0, 0
  index: -1
block-snowrock-full
  rotate: false
  xy: 1898, 1381
  size: 48, 48
  orig: 48, 48
  offset: 0, 0
  index: -1
block-snowrocks-full
  rotate: false
  xy: 1784, 1061
  size: 32, 32
  orig: 32, 32
  offset: 0, 0
  index: -1
block-solar-panel-full
  rotate: false
  xy: 1818, 1095
  size: 32, 32
  orig: 32, 32
  offset: 0, 0
  index: -1
solar-panel
  rotate: false
  xy: 1818, 1095
  size: 32, 32
  orig: 32, 32
  offset: 0, 0
  index: -1
block-solar-panel-large-full
  rotate: false
  xy: 1449, 1431
  size: 96, 96
  orig: 96, 96
  offset: 0, 0
  index: -1
solar-panel-large
  rotate: false
  xy: 1449, 1431
  size: 96, 96
  orig: 96, 96
  offset: 0, 0
  index: -1
block-sorter-full
  rotate: false
  xy: 1852, 1129
  size: 32, 32
  orig: 32, 32
  offset: 0, 0
  index: -1
sorter
  rotate: false
  xy: 1852, 1129
  size: 32, 32
  orig: 32, 32
  offset: 0, 0
  index: -1
block-spawn-full
  rotate: false
  xy: 1886, 1163
  size: 32, 32
  orig: 32, 32
  offset: 0, 0
  index: -1
block-spectre-full
  rotate: false
  xy: 163, 473
  size: 128, 128
  orig: 128, 128
  offset: 0, 0
  index: -1
block-spirit-factory-full
  rotate: false
  xy: 723, 1149
  size: 64, 64
  orig: 64, 64
  offset: 0, 0
  index: -1
block-spore-cluster-full
  rotate: false
  xy: 1011, 1544
  size: 40, 40
  orig: 40, 40
  offset: 0, 0
  index: -1
block-spore-moss-full
  rotate: false
  xy: 1920, 1197
  size: 32, 32
  orig: 32, 32
  offset: 0, 0
  index: -1
block-spore-pine-full
  rotate: false
  xy: 1948, 1381
  size: 48, 48
  orig: 48, 48
  offset: 0, 0
  index: -1
block-spore-press-full
  rotate: false
  xy: 789, 1215
  size: 64, 64
  orig: 64, 64
  offset: 0, 0
  index: -1
block-sporerocks-full
  rotate: false
  xy: 1818, 1061
  size: 32, 32
  orig: 32, 32
  offset: 0, 0
  index: -1
block-stone-full
  rotate: false
  xy: 1852, 1095
  size: 32, 32
  orig: 32, 32
  offset: 0, 0
  index: -1
block-surge-tower-full
  rotate: false
  xy: 789, 1149
  size: 64, 64
  orig: 64, 64
  offset: 0, 0
  index: -1
surge-tower
  rotate: false
  xy: 789, 1149
  size: 64, 64
  orig: 64, 64
  offset: 0, 0
  index: -1
block-surge-wall-full
  rotate: false
  xy: 1886, 1129
  size: 32, 32
  orig: 32, 32
  offset: 0, 0
  index: -1
surge-wall
  rotate: false
  xy: 1886, 1129
  size: 32, 32
  orig: 32, 32
  offset: 0, 0
  index: -1
block-surge-wall-large-full
  rotate: false
  xy: 762, 1083
  size: 64, 64
  orig: 64, 64
  offset: 0, 0
  index: -1
surge-wall-large
  rotate: false
  xy: 762, 1083
  size: 64, 64
  orig: 64, 64
  offset: 0, 0
  index: -1
block-swarmer-full
  rotate: false
  xy: 762, 1017
  size: 64, 64
  orig: 64, 64
  offset: 0, 0
  index: -1
block-tainted-water-full
  rotate: false
  xy: 1920, 1163
  size: 32, 32
  orig: 32, 32
  offset: 0, 0
  index: -1
block-tar-full
  rotate: false
  xy: 1954, 1197
  size: 32, 32
  orig: 32, 32
  offset: 0, 0
  index: -1
block-tau-mech-pad-full
  rotate: false
  xy: 762, 951
  size: 64, 64
  orig: 64, 64
  offset: 0, 0
  index: -1
tau-mech-pad
  rotate: false
  xy: 762, 951
  size: 64, 64
  orig: 64, 64
  offset: 0, 0
  index: -1
block-tendrils-full
  rotate: false
  xy: 1852, 1061
  size: 32, 32
  orig: 32, 32
  offset: 0, 0
  index: -1
block-thermal-generator-full
  rotate: false
  xy: 828, 1083
  size: 64, 64
  orig: 64, 64
  offset: 0, 0
  index: -1
thermal-generator
  rotate: false
  xy: 828, 1083
  size: 64, 64
  orig: 64, 64
  offset: 0, 0
  index: -1
block-thermal-pump-full
  rotate: false
  xy: 1547, 1431
  size: 96, 96
  orig: 96, 96
  offset: 0, 0
  index: -1
thermal-pump
  rotate: false
  xy: 1547, 1431
  size: 96, 96
  orig: 96, 96
  offset: 0, 0
  index: -1
block-thorium-reactor-full
  rotate: false
  xy: 1645, 1431
  size: 96, 96
  orig: 96, 96
  offset: 0, 0
  index: -1
thorium-reactor
  rotate: false
  xy: 1645, 1431
  size: 96, 96
  orig: 96, 96
  offset: 0, 0
  index: -1
block-thorium-wall-full
  rotate: false
  xy: 1886, 1095
  size: 32, 32
  orig: 32, 32
  offset: 0, 0
  index: -1
thorium-wall
  rotate: false
  xy: 1886, 1095
  size: 32, 32
  orig: 32, 32
  offset: 0, 0
  index: -1
block-thorium-wall-large-full
  rotate: false
  xy: 828, 1017
  size: 64, 64
  orig: 64, 64
  offset: 0, 0
  index: -1
thorium-wall-large
  rotate: false
  xy: 828, 1017
  size: 64, 64
  orig: 64, 64
  offset: 0, 0
  index: -1
block-thruster-full
  rotate: false
  xy: 293, 603
  size: 128, 128
  orig: 128, 128
  offset: 0, 0
  index: -1
thruster
  rotate: false
  xy: 293, 603
  size: 128, 128
  orig: 128, 128
  offset: 0, 0
  index: -1
block-titan-factory-full
  rotate: false
  xy: 1743, 1431
  size: 96, 96
  orig: 96, 96
  offset: 0, 0
  index: -1
block-titanium-conveyor-full
  rotate: false
  xy: 1920, 1129
  size: 32, 32
  orig: 32, 32
  offset: 0, 0
  index: -1
titanium-conveyor-0-0
  rotate: false
  xy: 1920, 1129
  size: 32, 32
  orig: 32, 32
  offset: 0, 0
  index: -1
block-titanium-wall-full
  rotate: false
  xy: 1954, 1163
  size: 32, 32
  orig: 32, 32
  offset: 0, 0
  index: -1
titanium-wall
  rotate: false
  xy: 1954, 1163
  size: 32, 32
  orig: 32, 32
  offset: 0, 0
  index: -1
block-titanium-wall-large-full
  rotate: false
  xy: 828, 951
  size: 64, 64
  orig: 64, 64
  offset: 0, 0
  index: -1
titanium-wall-large
  rotate: false
  xy: 828, 951
  size: 64, 64
  orig: 64, 64
  offset: 0, 0
  index: -1
block-trident-ship-pad-full
  rotate: false
  xy: 856, 885
  size: 64, 64
  orig: 64, 64
  offset: 0, 0
  index: -1
trident-ship-pad
  rotate: false
  xy: 856, 885
  size: 64, 64
  orig: 64, 64
  offset: 0, 0
  index: -1
block-turbine-generator-full
  rotate: false
  xy: 855, 1215
  size: 64, 64
  orig: 64, 64
  offset: 0, 0
  index: -1
turbine-generator
  rotate: false
  xy: 855, 1215
  size: 64, 64
  orig: 64, 64
  offset: 0, 0
  index: -1
block-unloader-full
  rotate: false
  xy: 1988, 1197
  size: 32, 32
  orig: 32, 32
  offset: 0, 0
  index: -1
unloader
  rotate: false
  xy: 1988, 1197
  size: 32, 32
  orig: 32, 32
  offset: 0, 0
  index: -1
block-vault-full
  rotate: false
  xy: 1841, 1431
  size: 96, 96
  orig: 96, 96
  offset: 0, 0
  index: -1
vault
  rotate: false
  xy: 1841, 1431
  size: 96, 96
  orig: 96, 96
  offset: 0, 0
  index: -1
block-water-extractor-full
  rotate: false
  xy: 855, 1149
  size: 64, 64
  orig: 64, 64
  offset: 0, 0
  index: -1
block-water-full
  rotate: false
  xy: 1886, 1061
  size: 32, 32
  orig: 32, 32
  offset: 0, 0
  index: -1
block-wave-full
  rotate: false
  xy: 894, 1083
  size: 64, 64
  orig: 64, 64
  offset: 0, 0
  index: -1
block-white-tree-dead-full
  rotate: false
  xy: 1, 1727
  size: 320, 320
  orig: 320, 320
  offset: 0, 0
  index: -1
block-white-tree-full
  rotate: false
  xy: 1, 1405
  size: 320, 320
  orig: 320, 320
  offset: 0, 0
  index: -1
block-wraith-factory-full
  rotate: false
  xy: 894, 1017
  size: 64, 64
  orig: 64, 64
  offset: 0, 0
  index: -1
cracks-1-0
  rotate: false
  xy: 1810, 993
  size: 32, 32
  orig: 32, 32
  offset: 0, 0
  index: -1
cracks-1-1
  rotate: false
  xy: 1844, 993
  size: 32, 32
  orig: 32, 32
  offset: 0, 0
  index: -1
cracks-1-2
  rotate: false
  xy: 1878, 993
  size: 32, 32
  orig: 32, 32
  offset: 0, 0
  index: -1
cracks-1-3
  rotate: false
  xy: 1912, 993
  size: 32, 32
  orig: 32, 32
  offset: 0, 0
  index: -1
cracks-1-4
  rotate: false
  xy: 1946, 993
  size: 32, 32
  orig: 32, 32
  offset: 0, 0
  index: -1
cracks-1-5
  rotate: false
  xy: 1980, 993
  size: 32, 32
  orig: 32, 32
  offset: 0, 0
  index: -1
cracks-1-6
  rotate: false
  xy: 2014, 993
  size: 32, 32
  orig: 32, 32
  offset: 0, 0
  index: -1
cracks-1-7
  rotate: false
  xy: 1301, 801
  size: 32, 32
  orig: 32, 32
  offset: 0, 0
  index: -1
cracks-2-0
  rotate: false
  xy: 894, 951
  size: 64, 64
  orig: 64, 64
  offset: 0, 0
  index: -1
cracks-2-1
  rotate: false
  xy: 922, 885
  size: 64, 64
  orig: 64, 64
  offset: 0, 0
  index: -1
cracks-2-2
  rotate: false
  xy: 1045, 193
  size: 64, 64
  orig: 64, 64
  offset: 0, 0
  index: -1
cracks-2-3
  rotate: false
  xy: 1045, 127
  size: 64, 64
  orig: 64, 64
  offset: 0, 0
  index: -1
cracks-2-4
  rotate: false
  xy: 1045, 61
  size: 64, 64
  orig: 64, 64
  offset: 0, 0
  index: -1
cracks-2-5
  rotate: false
  xy: 879, 1479
  size: 64, 64
  orig: 64, 64
  offset: 0, 0
  index: -1
cracks-2-6
  rotate: false
  xy: 871, 1413
  size: 64, 64
  orig: 64, 64
  offset: 0, 0
  index: -1
cracks-2-7
  rotate: false
  xy: 871, 1347
  size: 64, 64
  orig: 64, 64
  offset: 0, 0
  index: -1
cracks-3-0
  rotate: false
  xy: 521, 632
  size: 96, 96
  orig: 96, 96
  offset: 0, 0
  index: -1
cracks-3-1
  rotate: false
  xy: 521, 534
  size: 96, 96
  orig: 96, 96
  offset: 0, 0
  index: -1
cracks-3-2
  rotate: false
  xy: 521, 436
  size: 96, 96
  orig: 96, 96
  offset: 0, 0
  index: -1
cracks-3-3
  rotate: false
  xy: 521, 338
  size: 96, 96
  orig: 96, 96
  offset: 0, 0
  index: -1
cracks-3-4
  rotate: false
  xy: 521, 240
  size: 96, 96
  orig: 96, 96
  offset: 0, 0
  index: -1
cracks-3-5
  rotate: false
  xy: 521, 142
  size: 96, 96
  orig: 96, 96
  offset: 0, 0
  index: -1
cracks-3-6
  rotate: false
  xy: 521, 44
  size: 96, 96
  orig: 96, 96
  offset: 0, 0
  index: -1
cracks-3-7
  rotate: false
  xy: 553, 730
  size: 96, 96
  orig: 96, 96
  offset: 0, 0
  index: -1
cracks-4-0
  rotate: false
  xy: 293, 343
  size: 128, 128
  orig: 128, 128
  offset: 0, 0
  index: -1
cracks-4-1
  rotate: false
  xy: 293, 213
  size: 128, 128
  orig: 128, 128
  offset: 0, 0
  index: -1
cracks-4-2
  rotate: false
  xy: 163, 83
  size: 128, 128
  orig: 128, 128
  offset: 0, 0
  index: -1
cracks-4-3
  rotate: false
  xy: 293, 83
  size: 128, 128
  orig: 128, 128
  offset: 0, 0
  index: -1
cracks-4-4
  rotate: false
  xy: 1066, 1757
  size: 128, 128
  orig: 128, 128
  offset: 0, 0
  index: -1
cracks-4-5
  rotate: false
  xy: 1196, 1757
  size: 128, 128
  orig: 128, 128
  offset: 0, 0
  index: -1
cracks-4-6
  rotate: false
  xy: 1326, 1757
  size: 128, 128
  orig: 128, 128
  offset: 0, 0
  index: -1
cracks-4-7
  rotate: false
  xy: 1456, 1757
  size: 128, 128
  orig: 128, 128
  offset: 0, 0
  index: -1
cracks-5-0
  rotate: false
  xy: 1, 588
  size: 160, 160
  orig: 160, 160
  offset: 0, 0
  index: -1
cracks-5-1
  rotate: false
  xy: 1228, 1887
  size: 160, 160
  orig: 160, 160
  offset: 0, 0
  index: -1
cracks-5-2
  rotate: false
  xy: 1, 426
  size: 160, 160
  orig: 160, 160
  offset: 0, 0
  index: -1
cracks-5-3
  rotate: false
  xy: 1390, 1887
  size: 160, 160
  orig: 160, 160
  offset: 0, 0
  index: -1
cracks-5-4
  rotate: false
  xy: 1, 264
  size: 160, 160
  orig: 160, 160
  offset: 0, 0
  index: -1
cracks-5-5
  rotate: false
  xy: 1552, 1887
  size: 160, 160
  orig: 160, 160
  offset: 0, 0
  index: -1
cracks-5-6
  rotate: false
  xy: 1, 102
  size: 160, 160
  orig: 160, 160
  offset: 0, 0
  index: -1
cracks-5-7
  rotate: false
  xy: 1714, 1887
  size: 160, 160
  orig: 160, 160
  offset: 0, 0
  index: -1
cyclone
  rotate: false
  xy: 562, 828
  size: 96, 96
  orig: 96, 96
  offset: 0, 0
  index: -1
duo
  rotate: false
  xy: 1380, 959
  size: 32, 32
  orig: 32, 32
  offset: 0, 0
  index: -1
fuse
  rotate: false
  xy: 619, 46
  size: 96, 96
  orig: 96, 96
  offset: 0, 0
  index: -1
hail
  rotate: false
  xy: 1380, 925
  size: 32, 32
  orig: 32, 32
  offset: 0, 0
  index: -1
item-blast-compound-large
  rotate: false
  xy: 1219, 1257
  size: 40, 40
  orig: 40, 40
  offset: 0, 0
  index: -1
item-blast-compound-medium
  rotate: false
  xy: 1414, 951
  size: 32, 32
  orig: 32, 32
  offset: 0, 0
  index: -1
item-blast-compound-small
  rotate: false
  xy: 1913, 865
  size: 24, 24
  orig: 24, 24
  offset: 0, 0
  index: -1
item-blast-compound-tiny
  rotate: false
  xy: 623, 1709
  size: 16, 16
  orig: 16, 16
  offset: 0, 0
  index: -1
item-blast-compound-xlarge
  rotate: false
  xy: 1575, 1281
  size: 48, 48
  orig: 48, 48
  offset: 0, 0
  index: -1
item-coal-large
  rotate: false
  xy: 1219, 1215
  size: 40, 40
  orig: 40, 40
  offset: 0, 0
  index: -1
item-coal-medium
  rotate: false
  xy: 1414, 917
  size: 32, 32
  orig: 32, 32
  offset: 0, 0
  index: -1
item-coal-small
  rotate: false
  xy: 1879, 797
  size: 24, 24
  orig: 24, 24
  offset: 0, 0
  index: -1
item-coal-tiny
  rotate: false
  xy: 649, 1399
  size: 16, 16
  orig: 16, 16
  offset: 0, 0
  index: -1
item-coal-xlarge
  rotate: false
  xy: 1625, 1281
  size: 48, 48
  orig: 48, 48
  offset: 0, 0
  index: -1
item-copper-large
  rotate: false
  xy: 1208, 1007
  size: 40, 40
  orig: 40, 40
  offset: 0, 0
  index: -1
item-copper-medium
  rotate: false
  xy: 1482, 985
  size: 32, 32
  orig: 32, 32
  offset: 0, 0
  index: -1
item-copper-small
  rotate: false
  xy: 1243, 775
  size: 24, 24
  orig: 24, 24
  offset: 0, 0
  index: -1
item-copper-tiny
  rotate: false
  xy: 987, 776
  size: 16, 16
  orig: 16, 16
  offset: 0, 0
  index: -1
item-copper-xlarge
  rotate: false
  xy: 1675, 1281
  size: 48, 48
  orig: 48, 48
  offset: 0, 0
  index: -1
item-graphite-large
  rotate: false
  xy: 1011, 1502
  size: 40, 40
  orig: 40, 40
  offset: 0, 0
  index: -1
item-graphite-medium
  rotate: false
  xy: 1482, 951
  size: 32, 32
  orig: 32, 32
  offset: 0, 0
  index: -1
item-graphite-small
  rotate: false
  xy: 1251, 341
  size: 24, 24
  orig: 24, 24
  offset: 0, 0
  index: -1
item-graphite-tiny
  rotate: false
  xy: 924, 867
  size: 16, 16
  orig: 16, 16
  offset: 0, 0
  index: -1
item-graphite-xlarge
  rotate: false
  xy: 1725, 1281
  size: 48, 48
  orig: 48, 48
  offset: 0, 0
  index: -1
item-lead-large
  rotate: false
  xy: 1011, 1460
  size: 40, 40
  orig: 40, 40
  offset: 0, 0
  index: -1
item-lead-medium
  rotate: false
  xy: 1414, 883
  size: 32, 32
  orig: 32, 32
  offset: 0, 0
  index: -1
item-lead-small
  rotate: false
  xy: 1273, 647
  size: 24, 24
  orig: 24, 24
  offset: 0, 0
  index: -1
item-lead-tiny
  rotate: false
  xy: 924, 849
  size: 16, 16
  orig: 16, 16
  offset: 0, 0
  index: -1
item-lead-xlarge
  rotate: false
  xy: 1775, 1281
  size: 48, 48
  orig: 48, 48
  offset: 0, 0
  index: -1
item-metaglass-large
  rotate: false
  xy: 99, 2
  size: 40, 40
  orig: 40, 40
  offset: 0, 0
  index: -1
item-metaglass-medium
  rotate: false
  xy: 1482, 883
  size: 32, 32
  orig: 32, 32
  offset: 0, 0
  index: -1
item-metaglass-small
  rotate: false
  xy: 285, 1379
  size: 24, 24
  orig: 24, 24
  offset: 0, 0
  index: -1
item-metaglass-tiny
  rotate: false
  xy: 1345, 1239
  size: 16, 16
  orig: 16, 16
  offset: 0, 0
  index: -1
item-metaglass-xlarge
  rotate: false
  xy: 1825, 1281
  size: 48, 48
  orig: 48, 48
  offset: 0, 0
  index: -1
item-phase-fabric-large
  rotate: false
  xy: 1261, 1215
  size: 40, 40
  orig: 40, 40
  offset: 0, 0
  index: -1
item-phase-fabric-medium
  rotate: false
  xy: 1403, 815
  size: 32, 32
  orig: 32, 32
  offset: 0, 0
  index: -1
item-phase-fabric-small
  rotate: false
  xy: 1913, 839
  size: 24, 24
  orig: 24, 24
  offset: 0, 0
  index: -1
item-phase-fabric-tiny
  rotate: false
  xy: 1345, 1221
  size: 16, 16
  orig: 16, 16
  offset: 0, 0
  index: -1
item-phase-fabric-xlarge
  rotate: false
  xy: 1875, 1281
  size: 48, 48
  orig: 48, 48
  offset: 0, 0
  index: -1
item-plastanium-large
  rotate: false
  xy: 1303, 1215
  size: 40, 40
  orig: 40, 40
  offset: 0, 0
  index: -1
item-plastanium-medium
  rotate: false
  xy: 1403, 781
  size: 32, 32
  orig: 32, 32
  offset: 0, 0
  index: -1
item-plastanium-small
  rotate: false
  xy: 1939, 865
  size: 24, 24
  orig: 24, 24
  offset: 0, 0
  index: -1
item-plastanium-tiny
  rotate: false
  xy: 1516, 1001
  size: 16, 16
  orig: 16, 16
  offset: 0, 0
  index: -1
item-plastanium-xlarge
  rotate: false
  xy: 1925, 1281
  size: 48, 48
  orig: 48, 48
  offset: 0, 0
  index: -1
item-pyratite-large
  rotate: false
  xy: 1258, 1173
  size: 40, 40
  orig: 40, 40
  offset: 0, 0
  index: -1
item-pyratite-medium
  rotate: false
  xy: 1471, 849
  size: 32, 32
  orig: 32, 32
  offset: 0, 0
  index: -1
item-pyratite-small
  rotate: false
  xy: 1269, 775
  size: 24, 24
  orig: 24, 24
  offset: 0, 0
  index: -1
item-pyratite-tiny
  rotate: false
  xy: 2026, 975
  size: 16, 16
  orig: 16, 16
  offset: 0, 0
  index: -1
item-pyratite-xlarge
  rotate: false
  xy: 1975, 1281
  size: 48, 48
  orig: 48, 48
  offset: 0, 0
  index: -1
item-sand-large
  rotate: false
  xy: 1258, 1131
  size: 40, 40
  orig: 40, 40
  offset: 0, 0
  index: -1
item-sand-medium
  rotate: false
  xy: 1471, 815
  size: 32, 32
  orig: 32, 32
  offset: 0, 0
  index: -1
item-sand-small
  rotate: false
  xy: 1295, 775
  size: 24, 24
  orig: 24, 24
  offset: 0, 0
  index: -1
item-sand-tiny
  rotate: false
  xy: 1209, 469
  size: 16, 16
  orig: 16, 16
  offset: 0, 0
  index: -1
item-sand-xlarge
  rotate: false
  xy: 1267, 1257
  size: 48, 48
  orig: 48, 48
  offset: 0, 0
  index: -1
item-scrap-large
  rotate: false
  xy: 1300, 1173
  size: 40, 40
  orig: 40, 40
  offset: 0, 0
  index: -1
item-scrap-medium
  rotate: false
  xy: 1516, 959
  size: 32, 32
  orig: 32, 32
  offset: 0, 0
  index: -1
item-scrap-small
  rotate: false
  xy: 1251, 315
  size: 24, 24
  orig: 24, 24
  offset: 0, 0
  index: -1
item-scrap-tiny
  rotate: false
  xy: 1250, 869
  size: 16, 16
  orig: 16, 16
  offset: 0, 0
  index: -1
item-scrap-xlarge
  rotate: false
  xy: 1317, 1257
  size: 48, 48
  orig: 48, 48
  offset: 0, 0
  index: -1
item-silicon-large
  rotate: false
  xy: 1258, 1089
  size: 40, 40
  orig: 40, 40
  offset: 0, 0
  index: -1
item-silicon-medium
  rotate: false
  xy: 1550, 959
  size: 32, 32
  orig: 32, 32
  offset: 0, 0
  index: -1
item-silicon-small
  rotate: false
  xy: 1273, 621
  size: 24, 24
  orig: 24, 24
  offset: 0, 0
  index: -1
item-silicon-tiny
  rotate: false
  xy: 1347, 783
  size: 16, 16
  orig: 16, 16
  offset: 0, 0
  index: -1
item-silicon-xlarge
  rotate: false
  xy: 1367, 1239
  size: 48, 48
  orig: 48, 48
  offset: 0, 0
  index: -1
item-spore-pod-large
  rotate: false
  xy: 1300, 1131
  size: 40, 40
  orig: 40, 40
  offset: 0, 0
  index: -1
item-spore-pod-medium
  rotate: false
  xy: 1550, 925
  size: 32, 32
  orig: 32, 32
  offset: 0, 0
  index: -1
item-spore-pod-small
  rotate: false
  xy: 1939, 839
  size: 24, 24
  orig: 24, 24
  offset: 0, 0
  index: -1
item-spore-pod-tiny
  rotate: false
  xy: 1303, 731
  size: 16, 16
  orig: 16, 16
  offset: 0, 0
  index: -1
item-spore-pod-xlarge
  rotate: false
  xy: 1417, 1231
  size: 48, 48
  orig: 48, 48
  offset: 0, 0
  index: -1
item-surge-alloy-large
  rotate: false
  xy: 1300, 1089
  size: 40, 40
  orig: 40, 40
  offset: 0, 0
  index: -1
item-surge-alloy-medium
  rotate: false
  xy: 1550, 891
  size: 32, 32
  orig: 32, 32
  offset: 0, 0
  index: -1
item-surge-alloy-small
  rotate: false
  xy: 1965, 865
  size: 24, 24
  orig: 24, 24
  offset: 0, 0
  index: -1
item-surge-alloy-tiny
  rotate: false
  xy: 1329, 757
  size: 16, 16
  orig: 16, 16
  offset: 0, 0
  index: -1
item-surge-alloy-xlarge
  rotate: false
  xy: 1467, 1223
  size: 48, 48
  orig: 48, 48
  offset: 0, 0
  index: -1
item-thorium-large
  rotate: false
  xy: 1258, 1047
  size: 40, 40
  orig: 40, 40
  offset: 0, 0
  index: -1
item-thorium-medium
  rotate: false
  xy: 1618, 959
  size: 32, 32
  orig: 32, 32
  offset: 0, 0
  index: -1
item-thorium-small
  rotate: false
  xy: 1321, 775
  size: 24, 24
  orig: 24, 24
  offset: 0, 0
  index: -1
item-thorium-tiny
  rotate: false
  xy: 1251, 271
  size: 16, 16
  orig: 16, 16
  offset: 0, 0
  index: -1
item-thorium-xlarge
  rotate: false
  xy: 1525, 1231
  size: 48, 48
  orig: 48, 48
  offset: 0, 0
  index: -1
item-titanium-large
  rotate: false
  xy: 1300, 1047
  size: 40, 40
  orig: 40, 40
  offset: 0, 0
  index: -1
item-titanium-medium
  rotate: false
  xy: 1618, 925
  size: 32, 32
  orig: 32, 32
  offset: 0, 0
  index: -1
item-titanium-small
  rotate: false
  xy: 1303, 749
  size: 24, 24
  orig: 24, 24
  offset: 0, 0
  index: -1
item-titanium-tiny
  rotate: false
  xy: 1273, 577
  size: 16, 16
  orig: 16, 16
  offset: 0, 0
  index: -1
item-titanium-xlarge
  rotate: false
  xy: 1575, 1231
  size: 48, 48
  orig: 48, 48
  offset: 0, 0
  index: -1
lancer
  rotate: false
  xy: 1077, 794
  size: 64, 64
  orig: 64, 64
  offset: 0, 0
  index: -1
liquid-cryofluid-large
  rotate: false
  xy: 1250, 1005
  size: 40, 40
  orig: 40, 40
  offset: 0, 0
  index: -1
liquid-cryofluid-medium
  rotate: false
  xy: 1618, 891
  size: 32, 32
  orig: 32, 32
  offset: 0, 0
  index: -1
liquid-cryofluid-small
  rotate: false
  xy: 1251, 289
  size: 24, 24
  orig: 24, 24
  offset: 0, 0
  index: -1
liquid-cryofluid-tiny
  rotate: false
  xy: 1991, 847
  size: 16, 16
  orig: 16, 16
  offset: 0, 0
  index: -1
liquid-cryofluid-xlarge
  rotate: false
  xy: 1775, 1231
  size: 48, 48
  orig: 48, 48
  offset: 0, 0
  index: -1
liquid-oil-large
  rotate: false
  xy: 1292, 1005
  size: 40, 40
  orig: 40, 40
  offset: 0, 0
  index: -1
liquid-oil-medium
  rotate: false
  xy: 1686, 959
  size: 32, 32
  orig: 32, 32
  offset: 0, 0
  index: -1
liquid-oil-small
  rotate: false
  xy: 1273, 595
  size: 24, 24
  orig: 24, 24
  offset: 0, 0
  index: -1
liquid-oil-tiny
  rotate: false
  xy: 222, 1129
  size: 16, 16
  orig: 16, 16
  offset: 0, 0
  index: -1
liquid-oil-xlarge
  rotate: false
  xy: 1825, 1231
  size: 48, 48
  orig: 48, 48
  offset: 0, 0
  index: -1
liquid-slag-large
  rotate: false
  xy: 1236, 963
  size: 40, 40
  orig: 40, 40
  offset: 0, 0
  index: -1
liquid-slag-medium
  rotate: false
  xy: 1720, 891
  size: 32, 32
  orig: 32, 32
  offset: 0, 0
  index: -1
liquid-slag-small
  rotate: false
  xy: 1965, 839
  size: 24, 24
  orig: 24, 24
  offset: 0, 0
  index: -1
liquid-slag-tiny
  rotate: false
  xy: 584, 929
  size: 16, 16
  orig: 16, 16
  offset: 0, 0
  index: -1
liquid-slag-xlarge
  rotate: false
  xy: 1875, 1231
  size: 48, 48
  orig: 48, 48
  offset: 0, 0
  index: -1
liquid-water-large
  rotate: false
  xy: 1236, 921
  size: 40, 40
  orig: 40, 40
  offset: 0, 0
  index: -1
liquid-water-medium
  rotate: false
  xy: 1788, 959
  size: 32, 32
  orig: 32, 32
  offset: 0, 0
  index: -1
liquid-water-small
  rotate: false
  xy: 1991, 865
  size: 24, 24
  orig: 24, 24
  offset: 0, 0
  index: -1
liquid-water-tiny
  rotate: false
  xy: 678, 831
  size: 16, 16
  orig: 16, 16
  offset: 0, 0
  index: -1
liquid-water-xlarge
  rotate: false
  xy: 1925, 1231
  size: 48, 48
  orig: 48, 48
  offset: 0, 0
  index: -1
mass-driver
  rotate: false
  xy: 1939, 1529
  size: 96, 96
  orig: 96, 96
  offset: 0, 0
  index: -1
mech-alpha-mech-full
  rotate: false
  xy: 1975, 1231
  size: 48, 48
  orig: 48, 48
  offset: 0, 0
  index: -1
mech-dart-ship-full
  rotate: false
  xy: 1119, 1249
  size: 48, 48
  orig: 48, 48
  offset: 0, 0
  index: -1
mech-delta-mech-full
  rotate: false
  xy: 1169, 1249
  size: 48, 48
  orig: 48, 48
  offset: 0, 0
  index: -1
mech-glaive-ship-full
  rotate: false
  xy: 1969, 1631
  size: 56, 56
  orig: 56, 56
  offset: 0, 0
  index: -1
mech-javelin-ship-full
  rotate: false
  xy: 1119, 1199
  size: 48, 48
  orig: 48, 48
  offset: 0, 0
  index: -1
mech-omega-mech-full
  rotate: false
  xy: 1333, 1374
  size: 56, 56
  orig: 56, 56
  offset: 0, 0
  index: -1
mech-tau-mech-full
  rotate: false
  xy: 1243, 70
  size: 56, 56
  orig: 56, 56
  offset: 0, 0
  index: -1
mech-trident-ship-full
  rotate: false
  xy: 1267, 1307
  size: 56, 56
  orig: 56, 56
  offset: 0, 0
  index: -1
meltdown
  rotate: false
  xy: 1449, 1627
  size: 128, 128
  orig: 128, 128
  offset: 0, 0
  index: -1
repair-point
  rotate: false
  xy: 1539, 823
  size: 32, 32
  orig: 32, 32
  offset: 0, 0
  index: -1
ripple
  rotate: false
  xy: 815, 359
  size: 96, 96
  orig: 96, 96
  offset: 0, 0
  index: -1
salvo
  rotate: false
  xy: 1003, 1322
  size: 64, 64
  orig: 64, 64
  offset: 0, 0
  index: -1
scatter
  rotate: false
  xy: 1092, 1058
  size: 64, 64
  orig: 64, 64
  offset: 0, 0
  index: -1
scorch
  rotate: false
  xy: 1573, 823
  size: 32, 32
  orig: 32, 32
  offset: 0, 0
  index: -1
spectre
  rotate: false
  xy: 1189, 1497
  size: 128, 128
  orig: 128, 128
  offset: 0, 0
  index: -1
swarmer
  rotate: false
  xy: 1177, 200
  size: 64, 64
  orig: 64, 64
  offset: 0, 0
  index: -1
unit-chaos-array-full
  rotate: false
  xy: 1319, 1497
  size: 128, 128
  orig: 128, 128
  offset: 0, 0
  index: -1
unit-crawler-full
  rotate: false
  xy: 1208, 1149
  size: 48, 48
  orig: 48, 48
  offset: 0, 0
  index: -1
unit-dagger-full
  rotate: false
  xy: 1208, 1099
  size: 48, 48
  orig: 48, 48
  offset: 0, 0
  index: -1
unit-eradicator-full
  rotate: false
  xy: 259, 1123
  size: 152, 124
  orig: 152, 124
  offset: 0, 0
  index: -1
unit-eruptor-full
  rotate: false
  xy: 1069, 1365
  size: 64, 64
  orig: 64, 64
  offset: 0, 0
  index: -1
unit-fortress-full
  rotate: false
  xy: 1135, 1431
  size: 64, 64
  orig: 64, 64
  offset: 0, 0
  index: -1
unit-titan-full
  rotate: false
  xy: 1069, 1299
  size: 64, 64
  orig: 64, 64
  offset: 0, 0
  index: -1
wave
  rotate: false
  xy: 1267, 1431
  size: 64, 64
  orig: 64, 64
  offset: 0, 0
  index: -1
item-blast-compound
  rotate: false
  xy: 1414, 985
  size: 32, 32
  orig: 32, 32
  offset: 0, 0
  index: -1
item-coal
  rotate: false
  xy: 1448, 985
  size: 32, 32
  orig: 32, 32
  offset: 0, 0
  index: -1
item-copper
  rotate: false
  xy: 1448, 951
  size: 32, 32
  orig: 32, 32
  offset: 0, 0
  index: -1
item-graphite
  rotate: false
  xy: 1448, 917
  size: 32, 32
  orig: 32, 32
  offset: 0, 0
  index: -1
item-lead
  rotate: false
  xy: 1482, 917
  size: 32, 32
  orig: 32, 32
  offset: 0, 0
  index: -1
item-metaglass
  rotate: false
  xy: 1448, 883
  size: 32, 32
  orig: 32, 32
  offset: 0, 0
  index: -1
item-phase-fabric
  rotate: false
  xy: 1403, 849
  size: 32, 32
  orig: 32, 32
  offset: 0, 0
  index: -1
item-plastanium
  rotate: false
  xy: 1437, 849
  size: 32, 32
  orig: 32, 32
  offset: 0, 0
  index: -1
item-pyratite
  rotate: false
  xy: 1437, 815
  size: 32, 32
  orig: 32, 32
  offset: 0, 0
  index: -1
item-sand
  rotate: false
  xy: 1437, 781
  size: 32, 32
  orig: 32, 32
  offset: 0, 0
  index: -1
item-scrap
  rotate: false
  xy: 1471, 781
  size: 32, 32
  orig: 32, 32
  offset: 0, 0
  index: -1
item-silicon
  rotate: false
  xy: 1516, 925
  size: 32, 32
  orig: 32, 32
  offset: 0, 0
  index: -1
item-spore-pod
  rotate: false
  xy: 1516, 891
  size: 32, 32
  orig: 32, 32
  offset: 0, 0
  index: -1
item-surge-alloy
  rotate: false
  xy: 1584, 959
  size: 32, 32
  orig: 32, 32
  offset: 0, 0
  index: -1
item-thorium
  rotate: false
  xy: 1584, 925
  size: 32, 32
  orig: 32, 32
  offset: 0, 0
  index: -1
item-titanium
  rotate: false
  xy: 1584, 891
  size: 32, 32
  orig: 32, 32
  offset: 0, 0
  index: -1
liquid-cryofluid
  rotate: false
  xy: 1652, 959
  size: 32, 32
  orig: 32, 32
  offset: 0, 0
  index: -1
liquid-oil
  rotate: false
  xy: 1652, 925
  size: 32, 32
  orig: 32, 32
  offset: 0, 0
  index: -1
liquid-slag
  rotate: false
  xy: 1754, 959
  size: 32, 32
  orig: 32, 32
  offset: 0, 0
  index: -1
liquid-water
  rotate: false
  xy: 1754, 925
  size: 32, 32
  orig: 32, 32
  offset: 0, 0
  index: -1
alpha-mech
  rotate: false
  xy: 1398, 1447
  size: 48, 48
  orig: 48, 48
  offset: 0, 0
  index: -1
alpha-mech-base
  rotate: false
  xy: 1203, 18
  size: 48, 48
  orig: 48, 48
  offset: 0, 0
  index: -1
alpha-mech-leg
  rotate: false
  xy: 1253, 20
  size: 48, 48
  orig: 48, 48
  offset: 0, 0
  index: -1
delta-mech
  rotate: false
  xy: 1791, 1331
  size: 48, 48
  orig: 48, 48
  offset: 0, 0
  index: -1
delta-mech-base
  rotate: false
  xy: 1841, 1331
  size: 48, 48
  orig: 48, 48
  offset: 0, 0
  index: -1
delta-mech-leg
  rotate: false
  xy: 1891, 1331
  size: 48, 48
  orig: 48, 48
  offset: 0, 0
  index: -1
omega-mech
  rotate: false
  xy: 157, 25
  size: 56, 56
  orig: 56, 56
  offset: 0, 0
  index: -1
omega-mech-armor
  rotate: false
  xy: 1011, 530
  size: 64, 64
  orig: 64, 64
  offset: 0, 0
  index: -1
omega-mech-base
  rotate: false
  xy: 215, 25
  size: 56, 56
  orig: 56, 56
  offset: 0, 0
  index: -1
omega-mech-leg
  rotate: false
  xy: 273, 25
  size: 56, 56
  orig: 56, 56
  offset: 0, 0
  index: -1
tau-mech
  rotate: false
  xy: 979, 3
  size: 56, 56
  orig: 56, 56
  offset: 0, 0
  index: -1
tau-mech-base
  rotate: false
  xy: 1186, 949
  size: 48, 48
  orig: 48, 48
  offset: 0, 0
  index: -1
tau-mech-leg
  rotate: false
  xy: 1186, 899
  size: 48, 48
  orig: 48, 48
  offset: 0, 0
  index: -1
dart-ship
  rotate: false
  xy: 1741, 1331
  size: 48, 48
  orig: 48, 48
  offset: 0, 0
  index: -1
glaive-ship
  rotate: false
  xy: 99, 44
  size: 56, 56
  orig: 56, 56
  offset: 0, 0
  index: -1
javelin-ship
  rotate: false
  xy: 1625, 1231
  size: 48, 48
  orig: 48, 48
  offset: 0, 0
  index: -1
javelin-ship-shield
  rotate: false
  xy: 1675, 1231
  size: 48, 48
  orig: 48, 48
  offset: 0, 0
  index: -1
trident-ship
  rotate: false
  xy: 1037, 3
  size: 56, 56
  orig: 56, 56
  offset: 0, 0
  index: -1
blank
  rotate: false
  xy: 423, 730
  size: 1, 1
  orig: 1, 1
  offset: 0, 0
  index: -1
circle
  rotate: false
  xy: 1, 944
  size: 201, 201
  orig: 201, 201
  offset: 0, 0
  index: -1
shape-3
  rotate: false
  xy: 1333, 1432
  size: 63, 63
  orig: 63, 63
  offset: 0, 0
  index: -1
chaos-array
  rotate: false
  xy: 163, 343
  size: 128, 128
  orig: 128, 128
  offset: 0, 0
  index: -1
chaos-array-base
  rotate: false
  xy: 293, 473
  size: 128, 128
  orig: 128, 128
  offset: 0, 0
  index: -1
chaos-array-leg
  rotate: false
  xy: 163, 213
  size: 128, 128
  orig: 128, 128
  offset: 0, 0
  index: -1
crawler
  rotate: false
  xy: 1441, 1331
  size: 48, 48
  orig: 48, 48
  offset: 0, 0
  index: -1
crawler-base
  rotate: false
  xy: 1491, 1331
  size: 48, 48
  orig: 48, 48
  offset: 0, 0
  index: -1
crawler-leg
  rotate: false
  xy: 1541, 1331
  size: 48, 48
  orig: 48, 48
  offset: 0, 0
  index: -1
dagger
  rotate: false
  xy: 1591, 1331
  size: 48, 48
  orig: 48, 48
  offset: 0, 0
  index: -1
dagger-base
  rotate: false
  xy: 1641, 1331
  size: 48, 48
  orig: 48, 48
  offset: 0, 0
  index: -1
dagger-leg
  rotate: false
  xy: 1691, 1331
  size: 48, 48
  orig: 48, 48
  offset: 0, 0
  index: -1
draug
  rotate: false
  xy: 1941, 1331
  size: 48, 48
  orig: 48, 48
  offset: 0, 0
  index: -1
eradicator
  rotate: false
  xy: 323, 1375
  size: 152, 124
  orig: 152, 124
  offset: 0, 0
  index: -1
eradicator-base
  rotate: false
  xy: 645, 1681
  size: 152, 124
  orig: 152, 124
  offset: 0, 0
  index: -1
eradicator-leg
  rotate: false
  xy: 259, 1249
  size: 152, 124
  orig: 152, 124
  offset: 0, 0
  index: -1
eruptor
  rotate: false
  xy: 1026, 1058
  size: 64, 64
  orig: 64, 64
  offset: 0, 0
  index: -1
eruptor-base
  rotate: false
  xy: 1026, 992
  size: 64, 64
  orig: 64, 64
  offset: 0, 0
  index: -1
eruptor-leg
  rotate: false
  xy: 988, 926
  size: 64, 64
  orig: 64, 64
  offset: 0, 0
  index: -1
fortress
  rotate: false
  xy: 988, 860
  size: 64, 64
  orig: 64, 64
  offset: 0, 0
  index: -1
fortress-base
  rotate: false
  xy: 1054, 926
  size: 64, 64
  orig: 64, 64
  offset: 0, 0
  index: -1
titan-base
  rotate: false
  xy: 1054, 926
  size: 64, 64
  orig: 64, 64
  offset: 0, 0
  index: -1
fortress-leg
  rotate: false
  xy: 1054, 860
  size: 64, 64
  orig: 64, 64
  offset: 0, 0
  index: -1
ghoul
  rotate: false
  xy: 549, 1653
  size: 72, 72
  orig: 72, 72
  offset: 0, 0
  index: -1
lich
  rotate: false
  xy: 645, 1807
  size: 216, 240
  orig: 216, 240
  offset: 0, 0
  index: -1
phantom
  rotate: false
  xy: 331, 25
  size: 56, 56
  orig: 56, 56
  offset: 0, 0
  index: -1
power-cell
  rotate: false
  xy: 815, 7
  size: 56, 56
  orig: 56, 56
  offset: 0, 0
  index: -1
reaper
  rotate: false
  xy: 323, 1727
  size: 320, 320
  orig: 320, 320
  offset: 0, 0
  index: -1
revenant
  rotate: false
  xy: 413, 1127
  size: 112, 112
  orig: 112, 112
  offset: 0, 0
  index: -1
spirit
  rotate: false
  xy: 1158, 1049
  size: 48, 48
  orig: 48, 48
  offset: 0, 0
  index: -1
titan
  rotate: false
  xy: 1177, 134
  size: 64, 64
  orig: 64, 64
  offset: 0, 0
  index: -1
titan-leg
  rotate: false
  xy: 1177, 68
  size: 64, 64
  orig: 64, 64
  offset: 0, 0
  index: -1
wraith
  rotate: false
  xy: 1208, 1049
  size: 48, 48
  orig: 48, 48
  offset: 0, 0
  index: -1
artillery-equip
  rotate: false
  xy: 1325, 1307
  size: 48, 56
  orig: 48, 56
  offset: 0, 0
  index: -1
blaster-equip
  rotate: false
  xy: 1398, 1397
  size: 48, 48
  orig: 48, 48
  offset: 0, 0
  index: -1
bomber-equip
  rotate: false
  xy: 1998, 1381
  size: 48, 48
  orig: 48, 48
  offset: 0, 0
  index: -1
missiles-equip
  rotate: false
  xy: 1998, 1381
  size: 48, 48
  orig: 48, 48
  offset: 0, 0
  index: -1
chain-blaster-equip
  rotate: false
  xy: 1391, 1347
  size: 48, 48
  orig: 48, 48
  offset: 0, 0
  index: -1
chaos-equip
  rotate: false
  xy: 1243, 128
  size: 56, 136
  orig: 56, 136
  offset: 0, 0
  index: -1
eradication-equip
  rotate: false
  xy: 619, 438
  size: 96, 192
  orig: 96, 192
  offset: 0, 0
  index: -1
eruption-equip
  rotate: false
  xy: 1375, 1289
  size: 48, 56
  orig: 48, 56
  offset: 0, 0
  index: -1
flakgun-equip
  rotate: false
  xy: 1425, 1281
  size: 48, 48
  orig: 48, 48
  offset: 0, 0
  index: -1
flamethrower-equip
  rotate: false
  xy: 1475, 1273
  size: 48, 56
  orig: 48, 56
  offset: 0, 0
  index: -1
heal-blaster-equip
  rotate: false
  xy: 1525, 1281
  size: 48, 48
  orig: 48, 48
  offset: 0, 0
  index: -1
lich-missiles-equip
  rotate: false
  xy: 1725, 1231
  size: 48, 48
  orig: 48, 48
  offset: 0, 0
  index: -1
reaper-gun-equip
  rotate: false
  xy: 1169, 1199
  size: 48, 48
  orig: 48, 48
  offset: 0, 0
  index: -1
revenant-missiles-equip
  rotate: false
  xy: 1158, 1149
  size: 48, 48
  orig: 48, 48
  offset: 0, 0
  index: -1
shockgun-equip
  rotate: false
  xy: 1158, 1099
  size: 48, 48
  orig: 48, 48
  offset: 0, 0
  index: -1
swarmer-equip
  rotate: false
  xy: 1158, 999
  size: 48, 48
  orig: 48, 48
  offset: 0, 0
  index: -1

sprites2.png
size: 2048,512
format: RGBA8888
filter: Nearest,Nearest
repeat: none
char1
  rotate: false
  xy: 1825, 479
  size: 32, 32
  orig: 32, 32
  offset: 0, 0
  index: -1
char2
  rotate: false
  xy: 315, 59
  size: 32, 32
  orig: 32, 32
  offset: 0, 0
  index: -1
char3
  rotate: false
  xy: 349, 59
  size: 32, 32
  orig: 32, 32
  offset: 0, 0
  index: -1
cliffs1
  rotate: false
  xy: 1859, 479
  size: 32, 32
  orig: 32, 32
  offset: 0, 0
  index: -1
coal1
  rotate: false
  xy: 383, 59
  size: 32, 32
  orig: 32, 32
  offset: 0, 0
  index: -1
coal2
  rotate: false
  xy: 1893, 479
  size: 32, 32
  orig: 32, 32
  offset: 0, 0
  index: -1
coal3
  rotate: false
  xy: 417, 59
  size: 32, 32
  orig: 32, 32
  offset: 0, 0
  index: -1
copper1
  rotate: false
  xy: 1927, 479
  size: 32, 32
  orig: 32, 32
  offset: 0, 0
  index: -1
copper2
  rotate: false
  xy: 451, 59
  size: 32, 32
  orig: 32, 32
  offset: 0, 0
  index: -1
copper3
  rotate: false
  xy: 1961, 479
  size: 32, 32
  orig: 32, 32
  offset: 0, 0
  index: -1
craters1
  rotate: false
  xy: 485, 59
  size: 32, 32
  orig: 32, 32
  offset: 0, 0
  index: -1
craters2
  rotate: false
  xy: 1995, 479
  size: 32, 32
  orig: 32, 32
  offset: 0, 0
  index: -1
craters3
  rotate: false
  xy: 519, 59
  size: 32, 32
  orig: 32, 32
  offset: 0, 0
  index: -1
craters4
  rotate: false
  xy: 553, 59
  size: 32, 32
  orig: 32, 32
  offset: 0, 0
  index: -1
craters5
  rotate: false
  xy: 1429, 217
  size: 32, 32
  orig: 32, 32
  offset: 0, 0
  index: -1
craters6
  rotate: false
  xy: 1495, 283
  size: 32, 32
  orig: 32, 32
  offset: 0, 0
  index: -1
dark-metal-large
  rotate: false
  xy: 1, 27
  size: 64, 64
  orig: 64, 64
  offset: 0, 0
  index: -1
dark-metal1
  rotate: false
  xy: 1627, 347
  size: 32, 32
  orig: 32, 32
  offset: 0, 0
  index: -1
dark-metal2
  rotate: false
  xy: 1463, 217
  size: 32, 32
  orig: 32, 32
  offset: 0, 0
  index: -1
dark-panel-1
  rotate: false
  xy: 645, 185
  size: 32, 32
  orig: 32, 32
  offset: 0, 0
  index: -1
dark-panel-1-edge
  rotate: false
  xy: 1, 93
  size: 96, 96
  orig: 96, 96
  offset: 0, 0
  index: -1
dark-panel-2
  rotate: false
  xy: 679, 185
  size: 32, 32
  orig: 32, 32
  offset: 0, 0
  index: -1
dark-panel-2-edge
  rotate: false
  xy: 645, 415
  size: 96, 96
  orig: 96, 96
  offset: 0, 0
  index: -1
dark-panel-3
  rotate: false
  xy: 713, 185
  size: 32, 32
  orig: 32, 32
  offset: 0, 0
  index: -1
dark-panel-3-edge
  rotate: false
  xy: 99, 93
  size: 96, 96
  orig: 96, 96
  offset: 0, 0
  index: -1
dark-panel-4
  rotate: false
  xy: 747, 185
  size: 32, 32
  orig: 32, 32
  offset: 0, 0
  index: -1
dark-panel-4-edge
  rotate: false
  xy: 645, 317
  size: 96, 96
  orig: 96, 96
  offset: 0, 0
  index: -1
dark-panel-5
  rotate: false
  xy: 781, 185
  size: 32, 32
  orig: 32, 32
  offset: 0, 0
  index: -1
dark-panel-5-edge
  rotate: false
  xy: 743, 415
  size: 96, 96
  orig: 96, 96
  offset: 0, 0
  index: -1
dark-panel-6
  rotate: false
  xy: 815, 185
  size: 32, 32
  orig: 32, 32
  offset: 0, 0
  index: -1
dark-panel-6-edge
  rotate: false
  xy: 197, 93
  size: 96, 96
  orig: 96, 96
  offset: 0, 0
  index: -1
darksand-edge
  rotate: false
  xy: 645, 219
  size: 96, 96
  orig: 96, 96
  offset: 0, 0
  index: -1
darksand-tainted-water
  rotate: false
  xy: 951, 185
  size: 32, 32
  orig: 32, 32
  offset: 0, 0
  index: -1
darksand-tainted-water-edge
  rotate: false
  xy: 743, 317
  size: 96, 96
  orig: 96, 96
  offset: 0, 0
  index: -1
darksand-water
  rotate: false
  xy: 985, 185
  size: 32, 32
  orig: 32, 32
  offset: 0, 0
  index: -1
darksand-water-edge
  rotate: false
  xy: 841, 415
  size: 96, 96
  orig: 96, 96
  offset: 0, 0
  index: -1
darksand1
  rotate: false
  xy: 849, 185
  size: 32, 32
  orig: 32, 32
  offset: 0, 0
  index: -1
darksand2
  rotate: false
  xy: 883, 185
  size: 32, 32
  orig: 32, 32
  offset: 0, 0
  index: -1
darksand3
  rotate: false
  xy: 917, 185
  size: 32, 32
  orig: 32, 32
  offset: 0, 0
  index: -1
deepwater
  rotate: false
  xy: 1019, 185
  size: 32, 32
  orig: 32, 32
  offset: 0, 0
  index: -1
deepwater-edge
  rotate: false
  xy: 295, 93
  size: 96, 96
  orig: 96, 96
  offset: 0, 0
  index: -1
dunerocks-large
  rotate: false
  xy: 1527, 447
  size: 64, 64
  orig: 64, 64
  offset: 0, 0
  index: -1
dunerocks1
  rotate: false
  xy: 1053, 185
  size: 32, 32
  orig: 32, 32
  offset: 0, 0
  index: -1
dunerocks2
  rotate: false
  xy: 1087, 185
  size: 32, 32
  orig: 32, 32
  offset: 0, 0
  index: -1
edge
  rotate: false
  xy: 1121, 185
  size: 32, 32
  orig: 32, 32
  offset: 0, 0
  index: -1
edge-stencil
  rotate: false
  xy: 743, 219
  size: 96, 96
  orig: 96, 96
  offset: 0, 0
  index: -1
edgier
  rotate: false
  xy: 1155, 185
  size: 32, 32
  orig: 32, 32
  offset: 0, 0
  index: -1
grass-edge
  rotate: false
  xy: 841, 317
  size: 96, 96
  orig: 96, 96
  offset: 0, 0
  index: -1
grass1
  rotate: false
  xy: 1189, 185
  size: 32, 32
  orig: 32, 32
  offset: 0, 0
  index: -1
grass2
  rotate: false
  xy: 1223, 185
  size: 32, 32
  orig: 32, 32
  offset: 0, 0
  index: -1
grass3
  rotate: false
  xy: 1257, 185
  size: 32, 32
  orig: 32, 32
  offset: 0, 0
  index: -1
holostone-edge
  rotate: false
  xy: 939, 415
  size: 96, 96
  orig: 96, 96
  offset: 0, 0
  index: -1
holostone1
  rotate: false
  xy: 1291, 185
  size: 32, 32
  orig: 32, 32
  offset: 0, 0
  index: -1
holostone2
  rotate: false
  xy: 1325, 185
  size: 32, 32
  orig: 32, 32
  offset: 0, 0
  index: -1
holostone3
  rotate: false
  xy: 1359, 185
  size: 32, 32
  orig: 32, 32
  offset: 0, 0
  index: -1
hotrock1
  rotate: false
  xy: 1393, 185
  size: 32, 32
  orig: 32, 32
  offset: 0, 0
  index: -1
hotrock2
  rotate: false
  xy: 1427, 183
  size: 32, 32
  orig: 32, 32
  offset: 0, 0
  index: -1
hotrock3
  rotate: false
  xy: 1461, 183
  size: 32, 32
  orig: 32, 32
  offset: 0, 0
  index: -1
ice-edge
  rotate: false
  xy: 393, 93
  size: 96, 96
  orig: 96, 96
  offset: 0, 0
  index: -1
ice-snow-edge
  rotate: false
  xy: 841, 219
  size: 96, 96
  orig: 96, 96
  offset: 0, 0
  index: -1
ice-snow1
  rotate: false
  xy: 741, 151
  size: 32, 32
  orig: 32, 32
  offset: 0, 0
  index: -1
ice-snow2
  rotate: false
  xy: 775, 151
  size: 32, 32
  orig: 32, 32
  offset: 0, 0
  index: -1
ice-snow3
  rotate: false
  xy: 809, 151
  size: 32, 32
  orig: 32, 32
  offset: 0, 0
  index: -1
ice1
  rotate: false
  xy: 639, 151
  size: 32, 32
  orig: 32, 32
  offset: 0, 0
  index: -1
ice2
  rotate: false
  xy: 673, 151
  size: 32, 32
  orig: 32, 32
  offset: 0, 0
  index: -1
ice3
  rotate: false
  xy: 707, 151
  size: 32, 32
  orig: 32, 32
  offset: 0, 0
  index: -1
icerocks-large
  rotate: false
  xy: 1429, 251
  size: 64, 64
  orig: 64, 64
  offset: 0, 0
  index: -1
icerocks1
  rotate: false
  xy: 843, 151
  size: 32, 32
  orig: 32, 32
  offset: 0, 0
  index: -1
icerocks2
  rotate: false
  xy: 877, 151
  size: 32, 32
  orig: 32, 32
  offset: 0, 0
  index: -1
ignarock-edge
  rotate: false
  xy: 939, 317
  size: 96, 96
  orig: 96, 96
  offset: 0, 0
  index: -1
ignarock1
  rotate: false
  xy: 911, 151
  size: 32, 32
  orig: 32, 32
  offset: 0, 0
  index: -1
ignarock2
  rotate: false
  xy: 945, 151
  size: 32, 32
  orig: 32, 32
  offset: 0, 0
  index: -1
ignarock3
  rotate: false
  xy: 979, 151
  size: 32, 32
  orig: 32, 32
  offset: 0, 0
  index: -1
lead1
  rotate: false
  xy: 1013, 151
  size: 32, 32
  orig: 32, 32
  offset: 0, 0
  index: -1
lead2
  rotate: false
  xy: 1047, 151
  size: 32, 32
  orig: 32, 32
  offset: 0, 0
  index: -1
lead3
  rotate: false
  xy: 1081, 151
  size: 32, 32
  orig: 32, 32
  offset: 0, 0
  index: -1
magmarock1
  rotate: false
  xy: 1115, 151
  size: 32, 32
  orig: 32, 32
  offset: 0, 0
  index: -1
magmarock2
  rotate: false
  xy: 1149, 151
  size: 32, 32
  orig: 32, 32
  offset: 0, 0
  index: -1
magmarock3
  rotate: false
  xy: 1183, 151
  size: 32, 32
  orig: 32, 32
  offset: 0, 0
  index: -1
metal-floor
  rotate: false
  xy: 1217, 151
  size: 32, 32
  orig: 32, 32
  offset: 0, 0
  index: -1
metal-floor-2
  rotate: false
  xy: 1251, 151
  size: 32, 32
  orig: 32, 32
  offset: 0, 0
  index: -1
metal-floor-2-edge
  rotate: false
  xy: 1037, 415
  size: 96, 96
  orig: 96, 96
  offset: 0, 0
  index: -1
metal-floor-3
  rotate: false
  xy: 1285, 151
  size: 32, 32
  orig: 32, 32
  offset: 0, 0
  index: -1
metal-floor-3-edge
  rotate: false
  xy: 491, 93
  size: 96, 96
  orig: 96, 96
  offset: 0, 0
  index: -1
metal-floor-5
  rotate: false
  xy: 1319, 151
  size: 32, 32
  orig: 32, 32
  offset: 0, 0
  index: -1
metal-floor-5-edge
  rotate: false
  xy: 939, 219
  size: 96, 96
  orig: 96, 96
  offset: 0, 0
  index: -1
metal-floor-damaged-edge
  rotate: false
  xy: 1037, 317
  size: 96, 96
  orig: 96, 96
  offset: 0, 0
  index: -1
metal-floor-damaged1
  rotate: false
  xy: 1353, 151
  size: 32, 32
  orig: 32, 32
  offset: 0, 0
  index: -1
metal-floor-damaged2
  rotate: false
  xy: 1387, 151
  size: 32, 32
  orig: 32, 32
  offset: 0, 0
  index: -1
metal-floor-damaged3
  rotate: false
  xy: 1421, 149
  size: 32, 32
  orig: 32, 32
  offset: 0, 0
  index: -1
metal-floor-edge
  rotate: false
  xy: 1135, 415
  size: 96, 96
  orig: 96, 96
  offset: 0, 0
  index: -1
moss-edge
  rotate: false
  xy: 1037, 219
  size: 96, 96
  orig: 96, 96
  offset: 0, 0
  index: -1
moss1
  rotate: false
  xy: 1455, 149
  size: 32, 32
  orig: 32, 32
  offset: 0, 0
  index: -1
moss2
  rotate: false
  xy: 1529, 297
  size: 32, 32
  orig: 32, 32
  offset: 0, 0
  index: -1
moss3
  rotate: false
  xy: 1563, 297
  size: 32, 32
  orig: 32, 32
  offset: 0, 0
  index: -1
ore-coal1
  rotate: false
  xy: 1597, 297
  size: 32, 32
  orig: 32, 32
  offset: 0, 0
  index: -1
ore-coal2
  rotate: false
  xy: 349, 25
  size: 32, 32
  orig: 32, 32
  offset: 0, 0
  index: -1
ore-coal3
  rotate: false
  xy: 383, 25
  size: 32, 32
  orig: 32, 32
  offset: 0, 0
  index: -1
ore-copper1
  rotate: false
  xy: 417, 25
  size: 32, 32
  orig: 32, 32
  offset: 0, 0
  index: -1
ore-copper2
  rotate: false
  xy: 451, 25
  size: 32, 32
  orig: 32, 32
  offset: 0, 0
  index: -1
ore-copper3
  rotate: false
  xy: 485, 25
  size: 32, 32
  orig: 32, 32
  offset: 0, 0
  index: -1
ore-lead1
  rotate: false
  xy: 519, 25
  size: 32, 32
  orig: 32, 32
  offset: 0, 0
  index: -1
ore-lead2
  rotate: false
  xy: 553, 25
  size: 32, 32
  orig: 32, 32
  offset: 0, 0
  index: -1
ore-lead3
  rotate: false
  xy: 1661, 363
  size: 32, 32
  orig: 32, 32
  offset: 0, 0
  index: -1
ore-scrap1
  rotate: false
  xy: 1709, 413
  size: 32, 32
  orig: 32, 32
  offset: 0, 0
  index: -1
ore-scrap2
  rotate: false
  xy: 1743, 429
  size: 32, 32
  orig: 32, 32
  offset: 0, 0
  index: -1
ore-scrap3
  rotate: false
  xy: 1777, 429
  size: 32, 32
  orig: 32, 32
  offset: 0, 0
  index: -1
ore-thorium1
  rotate: false
  xy: 1825, 445
  size: 32, 32
  orig: 32, 32
  offset: 0, 0
  index: -1
ore-thorium2
  rotate: false
  xy: 1859, 445
  size: 32, 32
  orig: 32, 32
  offset: 0, 0
  index: -1
ore-thorium3
  rotate: false
  xy: 1893, 445
  size: 32, 32
  orig: 32, 32
  offset: 0, 0
  index: -1
ore-titanium1
  rotate: false
  xy: 1927, 445
  size: 32, 32
  orig: 32, 32
  offset: 0, 0
  index: -1
ore-titanium2
  rotate: false
  xy: 1961, 445
  size: 32, 32
  orig: 32, 32
  offset: 0, 0
  index: -1
ore-titanium3
  rotate: false
  xy: 1995, 445
  size: 32, 32
  orig: 32, 32
  offset: 0, 0
  index: -1
pebbles1
  rotate: false
  xy: 1661, 329
  size: 32, 32
  orig: 32, 32
  offset: 0, 0
  index: -1
pebbles2
  rotate: false
  xy: 1709, 379
  size: 32, 32
  orig: 32, 32
  offset: 0, 0
  index: -1
pebbles3
  rotate: false
  xy: 1743, 395
  size: 32, 32
  orig: 32, 32
  offset: 0, 0
  index: -1
pine
  rotate: false
  xy: 589, 141
  size: 48, 48
  orig: 48, 48
  offset: 0, 0
  index: -1
rock1
  rotate: false
  xy: 1527, 331
  size: 48, 48
  orig: 48, 48
  offset: 0, 0
  index: -1
rock2
  rotate: false
  xy: 1659, 397
  size: 48, 48
  orig: 48, 48
  offset: 0, 0
  index: -1
rocks-large
  rotate: false
  xy: 67, 27
  size: 64, 64
  orig: 64, 64
  offset: 0, 0
  index: -1
rocks1
  rotate: false
  xy: 1777, 395
  size: 32, 32
  orig: 32, 32
  offset: 0, 0
  index: -1
rocks2
  rotate: false
  xy: 1811, 411
  size: 32, 32
  orig: 32, 32
  offset: 0, 0
  index: -1
salt
  rotate: false
  xy: 1845, 411
  size: 32, 32
  orig: 32, 32
  offset: 0, 0
  index: -1
salt-edge
  rotate: false
  xy: 1135, 317
  size: 96, 96
  orig: 96, 96
  offset: 0, 0
  index: -1
saltrocks-large
  rotate: false
  xy: 1527, 381
  size: 64, 64
  orig: 64, 64
  offset: 0, 0
  index: -1
saltrocks1
  rotate: false
  xy: 1879, 411
  size: 32, 32
  orig: 32, 32
  offset: 0, 0
  index: -1
saltrocks2
  rotate: false
  xy: 1913, 411
  size: 32, 32
  orig: 32, 32
  offset: 0, 0
  index: -1
sand-boulder1
  rotate: false
  xy: 1695, 345
  size: 32, 32
  orig: 32, 32
  offset: 0, 0
  index: -1
sand-boulder2
  rotate: false
  xy: 1743, 361
  size: 32, 32
  orig: 32, 32
  offset: 0, 0
  index: -1
sand-edge
  rotate: false
  xy: 1233, 415
  size: 96, 96
  orig: 96, 96
  offset: 0, 0
  index: -1
sand-water
  rotate: false
  xy: 1777, 361
  size: 32, 32
  orig: 32, 32
  offset: 0, 0
  index: -1
sand-water-edge
  rotate: false
  xy: 1135, 219
  size: 96, 96
  orig: 96, 96
  offset: 0, 0
  index: -1
sand1
  rotate: false
  xy: 1947, 411
  size: 32, 32
  orig: 32, 32
  offset: 0, 0
  index: -1
sand2
  rotate: false
  xy: 1981, 411
  size: 32, 32
  orig: 32, 32
  offset: 0, 0
  index: -1
sand3
  rotate: false
  xy: 2015, 411
  size: 32, 32
  orig: 32, 32
  offset: 0, 0
  index: -1
sandrocks-large
  rotate: false
  xy: 1593, 447
  size: 64, 64
  orig: 64, 64
  offset: 0, 0
  index: -1
sandrocks1
  rotate: false
  xy: 1811, 377
  size: 32, 32
  orig: 32, 32
  offset: 0, 0
  index: -1
sandrocks2
  rotate: false
  xy: 1845, 377
  size: 32, 32
  orig: 32, 32
  offset: 0, 0
  index: -1
scrap1
  rotate: false
  xy: 1879, 377
  size: 32, 32
  orig: 32, 32
  offset: 0, 0
  index: -1
scrap2
  rotate: false
  xy: 1913, 377
  size: 32, 32
  orig: 32, 32
  offset: 0, 0
  index: -1
scrap3
  rotate: false
  xy: 1947, 377
  size: 32, 32
  orig: 32, 32
  offset: 0, 0
  index: -1
shale-boulder1
  rotate: false
  xy: 1729, 327
  size: 32, 32
  orig: 32, 32
  offset: 0, 0
  index: -1
shale-boulder2
  rotate: false
  xy: 1763, 327
  size: 32, 32
  orig: 32, 32
  offset: 0, 0
  index: -1
shale-edge
  rotate: false
  xy: 1233, 317
  size: 96, 96
  orig: 96, 96
  offset: 0, 0
  index: -1
shale1
  rotate: false
  xy: 1981, 377
  size: 32, 32
  orig: 32, 32
  offset: 0, 0
  index: -1
shale2
  rotate: false
  xy: 2015, 377
  size: 32, 32
  orig: 32, 32
  offset: 0, 0
  index: -1
shale3
  rotate: false
  xy: 1695, 311
  size: 32, 32
  orig: 32, 32
  offset: 0, 0
  index: -1
shalerocks-large
  rotate: false
  xy: 133, 27
  size: 64, 64
  orig: 64, 64
  offset: 0, 0
  index: -1
shalerocks1
  rotate: false
  xy: 1811, 343
  size: 32, 32
  orig: 32, 32
  offset: 0, 0
  index: -1
shalerocks2
  rotate: false
  xy: 1845, 343
  size: 32, 32
  orig: 32, 32
  offset: 0, 0
  index: -1
shrubs-large
  rotate: false
  xy: 1593, 381
  size: 64, 64
  orig: 64, 64
  offset: 0, 0
  index: -1
shrubs1
  rotate: false
  xy: 1879, 343
  size: 32, 32
  orig: 32, 32
  offset: 0, 0
  index: -1
shrubs2
  rotate: false
  xy: 1913, 343
  size: 32, 32
  orig: 32, 32
  offset: 0, 0
  index: -1
snow-edge
  rotate: false
  xy: 1331, 415
  size: 96, 96
  orig: 96, 96
  offset: 0, 0
  index: -1
snow-pine
  rotate: false
  xy: 1725, 463
  size: 48, 48
  orig: 48, 48
  offset: 0, 0
  index: -1
snow1
  rotate: false
  xy: 1947, 343
  size: 32, 32
  orig: 32, 32
  offset: 0, 0
  index: -1
snow2
  rotate: false
  xy: 1981, 343
  size: 32, 32
  orig: 32, 32
  offset: 0, 0
  index: -1
snow3
  rotate: false
  xy: 2015, 343
  size: 32, 32
  orig: 32, 32
  offset: 0, 0
  index: -1
snowrock1
  rotate: false
  xy: 265, 43
  size: 48, 48
  orig: 48, 48
  offset: 0, 0
  index: -1
snowrock2
  rotate: false
  xy: 1577, 331
  size: 48, 48
  orig: 48, 48
  offset: 0, 0
  index: -1
snowrocks-large
  rotate: false
  xy: 1659, 447
  size: 64, 64
  orig: 64, 64
  offset: 0, 0
  index: -1
snowrocks1
  rotate: false
  xy: 1729, 293
  size: 32, 32
  orig: 32, 32
  offset: 0, 0
  index: -1
snowrocks2
  rotate: false
  xy: 1763, 293
  size: 32, 32
  orig: 32, 32
  offset: 0, 0
  index: -1
spawn
  rotate: false
  xy: 1797, 309
  size: 32, 32
  orig: 32, 32
  offset: 0, 0
  index: -1
spore-cluster1
  rotate: false
  xy: 265, 1
  size: 40, 40
  orig: 40, 40
  offset: 0, 0
  index: -1
spore-cluster2
  rotate: false
  xy: 307, 1
  size: 40, 40
  orig: 40, 40
  offset: 0, 0
  index: -1
spore-cluster3
  rotate: false
  xy: 589, 99
  size: 40, 40
  orig: 40, 40
  offset: 0, 0
  index: -1
spore-moss-edge
  rotate: false
  xy: 1233, 219
  size: 96, 96
  orig: 96, 96
  offset: 0, 0
  index: -1
spore-moss1
  rotate: false
  xy: 1831, 309
  size: 32, 32
  orig: 32, 32
  offset: 0, 0
  index: -1
spore-moss2
  rotate: false
  xy: 1865, 309
  size: 32, 32
  orig: 32, 32
  offset: 0, 0
  index: -1
spore-moss3
  rotate: false
  xy: 1899, 309
  size: 32, 32
  orig: 32, 32
  offset: 0, 0
  index: -1
spore-pine
  rotate: false
  xy: 1775, 463
  size: 48, 48
  orig: 48, 48
  offset: 0, 0
  index: -1
sporerocks-large
  rotate: false
  xy: 199, 27
  size: 64, 64
  orig: 64, 64
  offset: 0, 0
  index: -1
sporerocks1
  rotate: false
  xy: 1933, 309
  size: 32, 32
  orig: 32, 32
  offset: 0, 0
  index: -1
sporerocks2
  rotate: false
  xy: 1967, 309
  size: 32, 32
  orig: 32, 32
  offset: 0, 0
  index: -1
stone-edge
  rotate: false
  xy: 1331, 317
  size: 96, 96
  orig: 96, 96
  offset: 0, 0
  index: -1
stone1
  rotate: false
  xy: 2001, 309
  size: 32, 32
  orig: 32, 32
  offset: 0, 0
  index: -1
stone2
  rotate: false
  xy: 1797, 275
  size: 32, 32
  orig: 32, 32
  offset: 0, 0
  index: -1
stone3
  rotate: false
  xy: 1831, 275
  size: 32, 32
  orig: 32, 32
  offset: 0, 0
  index: -1
tainted-water
  rotate: false
  xy: 1865, 275
  size: 32, 32
  orig: 32, 32
  offset: 0, 0
  index: -1
tainted-water-edge
  rotate: false
  xy: 1429, 415
  size: 96, 96
  orig: 96, 96
  offset: 0, 0
  index: -1
tar
  rotate: false
  xy: 1899, 275
  size: 32, 32
  orig: 32, 32
  offset: 0, 0
  index: -1
tar-edge
  rotate: false
  xy: 1331, 219
  size: 96, 96
  orig: 96, 96
  offset: 0, 0
  index: -1
tendrils1
  rotate: false
  xy: 1933, 275
  size: 32, 32
  orig: 32, 32
  offset: 0, 0
  index: -1
tendrils2
  rotate: false
  xy: 1967, 275
  size: 32, 32
  orig: 32, 32
  offset: 0, 0
  index: -1
tendrils3
  rotate: false
  xy: 2001, 275
  size: 32, 32
  orig: 32, 32
  offset: 0, 0
  index: -1
thorium1
  rotate: false
  xy: 1529, 263
  size: 32, 32
  orig: 32, 32
  offset: 0, 0
  index: -1
thorium2
  rotate: false
  xy: 1563, 263
  size: 32, 32
  orig: 32, 32
  offset: 0, 0
  index: -1
thorium3
  rotate: false
  xy: 1597, 263
  size: 32, 32
  orig: 32, 32
  offset: 0, 0
  index: -1
titanium1
  rotate: false
  xy: 639, 117
  size: 32, 32
  orig: 32, 32
  offset: 0, 0
  index: -1
titanium2
  rotate: false
  xy: 673, 117
  size: 32, 32
  orig: 32, 32
  offset: 0, 0
  index: -1
titanium3
  rotate: false
  xy: 707, 117
  size: 32, 32
  orig: 32, 32
  offset: 0, 0
  index: -1
water
  rotate: false
  xy: 741, 117
  size: 32, 32
  orig: 32, 32
  offset: 0, 0
  index: -1
water-edge
  rotate: false
  xy: 1429, 317
  size: 96, 96
  orig: 96, 96
  offset: 0, 0
  index: -1
white-tree
  rotate: false
  xy: 1, 191
  size: 320, 320
  orig: 320, 320
  offset: 0, 0
  index: -1
white-tree-dead
  rotate: false
  xy: 323, 191
  size: 320, 320
  orig: 320, 320
  offset: 0, 0
  index: -1

sprites3.png
size: 2048,1024
format: RGBA8888
filter: Nearest,Nearest
repeat: none
alpha-bg
  rotate: false
  xy: 1, 528
  size: 128, 128
  orig: 128, 128
  offset: 0, 0
  index: -1
bar
  rotate: false
<<<<<<< HEAD
  xy: 1534, 204
=======
  xy: 1445, 39
>>>>>>> 49bd9168
  size: 27, 36
  split: 9, 9, 9, 9
  orig: 27, 36
  offset: 0, 0
  index: -1
bar-top
  rotate: false
  xy: 751, 578
  size: 27, 36
  split: 9, 10, 9, 10
  orig: 27, 36
  offset: 0, 0
  index: -1
block-alloy-smelter-large
  rotate: false
  xy: 2007, 983
  size: 40, 40
  orig: 40, 40
  offset: 0, 0
  index: -1
block-alloy-smelter-medium
  rotate: false
<<<<<<< HEAD
  xy: 1881, 647
=======
  xy: 1463, 647
>>>>>>> 49bd9168
  size: 32, 32
  orig: 32, 32
  offset: 0, 0
  index: -1
block-alloy-smelter-small
  rotate: false
  xy: 781, 690
  size: 24, 24
  orig: 24, 24
  offset: 0, 0
  index: -1
block-alloy-smelter-tiny
  rotate: false
<<<<<<< HEAD
  xy: 1487, 54
=======
  xy: 301, 1
>>>>>>> 49bd9168
  size: 16, 16
  orig: 16, 16
  offset: 0, 0
  index: -1
block-alloy-smelter-xlarge
  rotate: false
  xy: 1, 478
  size: 48, 48
  orig: 48, 48
  offset: 0, 0
  index: -1
block-arc-large
  rotate: false
  xy: 2007, 941
  size: 40, 40
  orig: 40, 40
  offset: 0, 0
  index: -1
block-arc-medium
  rotate: false
<<<<<<< HEAD
  xy: 1915, 647
=======
  xy: 1497, 647
>>>>>>> 49bd9168
  size: 32, 32
  orig: 32, 32
  offset: 0, 0
  index: -1
block-arc-small
  rotate: false
  xy: 80, 2
  size: 24, 24
  orig: 24, 24
  offset: 0, 0
  index: -1
block-arc-tiny
  rotate: false
<<<<<<< HEAD
  xy: 1733, 346
=======
  xy: 319, 1
>>>>>>> 49bd9168
  size: 16, 16
  orig: 16, 16
  offset: 0, 0
  index: -1
block-arc-xlarge
  rotate: false
  xy: 131, 608
  size: 48, 48
  orig: 48, 48
  offset: 0, 0
  index: -1
block-armored-conveyor-large
  rotate: false
  xy: 821, 933
  size: 40, 40
  orig: 40, 40
  offset: 0, 0
  index: -1
block-armored-conveyor-medium
  rotate: false
<<<<<<< HEAD
  xy: 1951, 857
=======
  xy: 1531, 647
>>>>>>> 49bd9168
  size: 32, 32
  orig: 32, 32
  offset: 0, 0
  index: -1
block-armored-conveyor-small
  rotate: false
<<<<<<< HEAD
  xy: 2019, 818
=======
  xy: 1477, 203
>>>>>>> 49bd9168
  size: 24, 24
  orig: 24, 24
  offset: 0, 0
  index: -1
block-armored-conveyor-tiny
  rotate: false
<<<<<<< HEAD
  xy: 301, 1
=======
  xy: 131, 540
>>>>>>> 49bd9168
  size: 16, 16
  orig: 16, 16
  offset: 0, 0
  index: -1
block-armored-conveyor-xlarge
  rotate: false
  xy: 771, 928
  size: 48, 48
  orig: 48, 48
  offset: 0, 0
  index: -1
block-battery-large
  rotate: false
  xy: 863, 933
  size: 40, 40
  orig: 40, 40
  offset: 0, 0
  index: -1
block-battery-large-large
  rotate: false
  xy: 905, 933
  size: 40, 40
  orig: 40, 40
  offset: 0, 0
  index: -1
block-battery-large-medium
  rotate: false
<<<<<<< HEAD
  xy: 1951, 823
=======
  xy: 1565, 647
>>>>>>> 49bd9168
  size: 32, 32
  orig: 32, 32
  offset: 0, 0
  index: -1
block-battery-large-small
  rotate: false
<<<<<<< HEAD
  xy: 106, 2
=======
  xy: 1509, 235
>>>>>>> 49bd9168
  size: 24, 24
  orig: 24, 24
  offset: 0, 0
  index: -1
block-battery-large-tiny
  rotate: false
<<<<<<< HEAD
  xy: 319, 1
=======
  xy: 309, 698
>>>>>>> 49bd9168
  size: 16, 16
  orig: 16, 16
  offset: 0, 0
  index: -1
block-battery-large-xlarge
  rotate: false
  xy: 259, 819
  size: 48, 48
  orig: 48, 48
  offset: 0, 0
  index: -1
block-battery-medium
  rotate: false
<<<<<<< HEAD
  xy: 1951, 789
=======
  xy: 1599, 647
>>>>>>> 49bd9168
  size: 32, 32
  orig: 32, 32
  offset: 0, 0
  index: -1
block-battery-small
  rotate: false
<<<<<<< HEAD
  xy: 2019, 792
=======
  xy: 1541, 267
>>>>>>> 49bd9168
  size: 24, 24
  orig: 24, 24
  offset: 0, 0
  index: -1
block-battery-tiny
  rotate: false
<<<<<<< HEAD
  xy: 1751, 346
=======
  xy: 331, 598
>>>>>>> 49bd9168
  size: 16, 16
  orig: 16, 16
  offset: 0, 0
  index: -1
block-battery-xlarge
  rotate: false
  xy: 1, 428
  size: 48, 48
  orig: 48, 48
  offset: 0, 0
  index: -1
block-blast-drill-large
  rotate: false
  xy: 947, 933
  size: 40, 40
  orig: 40, 40
  offset: 0, 0
  index: -1
block-blast-drill-medium
  rotate: false
<<<<<<< HEAD
  xy: 1951, 755
=======
  xy: 1633, 647
>>>>>>> 49bd9168
  size: 32, 32
  orig: 32, 32
  offset: 0, 0
  index: -1
block-blast-drill-small
  rotate: false
<<<<<<< HEAD
  xy: 2019, 766
=======
  xy: 1573, 299
>>>>>>> 49bd9168
  size: 24, 24
  orig: 24, 24
  offset: 0, 0
  index: -1
block-blast-drill-tiny
  rotate: false
<<<<<<< HEAD
  xy: 131, 540
=======
  xy: 881, 579
>>>>>>> 49bd9168
  size: 16, 16
  orig: 16, 16
  offset: 0, 0
  index: -1
block-blast-drill-xlarge
  rotate: false
  xy: 51, 478
  size: 48, 48
  orig: 48, 48
  offset: 0, 0
  index: -1
block-blast-mixer-large
  rotate: false
  xy: 989, 933
  size: 40, 40
  orig: 40, 40
  offset: 0, 0
  index: -1
block-blast-mixer-medium
  rotate: false
<<<<<<< HEAD
  xy: 1951, 721
=======
  xy: 1667, 647
>>>>>>> 49bd9168
  size: 32, 32
  orig: 32, 32
  offset: 0, 0
  index: -1
block-blast-mixer-small
  rotate: false
<<<<<<< HEAD
  xy: 2019, 740
=======
  xy: 1605, 331
>>>>>>> 49bd9168
  size: 24, 24
  orig: 24, 24
  offset: 0, 0
  index: -1
block-blast-mixer-tiny
  rotate: false
<<<<<<< HEAD
  xy: 309, 698
=======
  xy: 132, 10
>>>>>>> 49bd9168
  size: 16, 16
  orig: 16, 16
  offset: 0, 0
  index: -1
block-blast-mixer-xlarge
  rotate: false
  xy: 131, 558
  size: 48, 48
  orig: 48, 48
  offset: 0, 0
  index: -1
block-bridge-conduit-large
  rotate: false
  xy: 1031, 933
  size: 40, 40
  orig: 40, 40
  offset: 0, 0
  index: -1
block-bridge-conduit-medium
  rotate: false
<<<<<<< HEAD
  xy: 1951, 687
=======
  xy: 1701, 647
>>>>>>> 49bd9168
  size: 32, 32
  orig: 32, 32
  offset: 0, 0
  index: -1
block-bridge-conduit-small
  rotate: false
<<<<<<< HEAD
  xy: 2019, 714
=======
  xy: 1637, 363
>>>>>>> 49bd9168
  size: 24, 24
  orig: 24, 24
  offset: 0, 0
  index: -1
block-bridge-conduit-tiny
  rotate: false
<<<<<<< HEAD
  xy: 331, 598
=======
  xy: 881, 10
>>>>>>> 49bd9168
  size: 16, 16
  orig: 16, 16
  offset: 0, 0
  index: -1
block-bridge-conduit-xlarge
  rotate: false
  xy: 181, 608
  size: 48, 48
  orig: 48, 48
  offset: 0, 0
  index: -1
block-bridge-conveyor-large
  rotate: false
  xy: 1073, 933
  size: 40, 40
  orig: 40, 40
  offset: 0, 0
  index: -1
block-bridge-conveyor-medium
  rotate: false
<<<<<<< HEAD
  xy: 1979, 899
=======
  xy: 1735, 647
>>>>>>> 49bd9168
  size: 32, 32
  orig: 32, 32
  offset: 0, 0
  index: -1
block-bridge-conveyor-small
  rotate: false
<<<<<<< HEAD
  xy: 969, 6
=======
  xy: 1669, 395
>>>>>>> 49bd9168
  size: 24, 24
  orig: 24, 24
  offset: 0, 0
  index: -1
block-bridge-conveyor-tiny
  rotate: false
<<<<<<< HEAD
  xy: 881, 579
=======
  xy: 309, 680
>>>>>>> 49bd9168
  size: 16, 16
  orig: 16, 16
  offset: 0, 0
  index: -1
block-bridge-conveyor-xlarge
  rotate: false
  xy: 259, 769
  size: 48, 48
  orig: 48, 48
  offset: 0, 0
  index: -1
block-char-large
  rotate: false
  xy: 1115, 933
  size: 40, 40
  orig: 40, 40
  offset: 0, 0
  index: -1
block-char-medium
  rotate: false
<<<<<<< HEAD
  xy: 2013, 907
=======
  xy: 1769, 647
>>>>>>> 49bd9168
  size: 32, 32
  orig: 32, 32
  offset: 0, 0
  index: -1
block-char-small
  rotate: false
<<<<<<< HEAD
  xy: 751, 2
=======
  xy: 1701, 427
>>>>>>> 49bd9168
  size: 24, 24
  orig: 24, 24
  offset: 0, 0
  index: -1
block-char-tiny
  rotate: false
<<<<<<< HEAD
  xy: 132, 10
=======
  xy: 331, 580
>>>>>>> 49bd9168
  size: 16, 16
  orig: 16, 16
  offset: 0, 0
  index: -1
block-char-xlarge
  rotate: false
  xy: 1, 378
  size: 48, 48
  orig: 48, 48
  offset: 0, 0
  index: -1
block-cliffs-large
  rotate: false
  xy: 1157, 933
  size: 40, 40
  orig: 40, 40
  offset: 0, 0
  index: -1
block-cliffs-medium
  rotate: false
<<<<<<< HEAD
  xy: 1985, 865
=======
  xy: 1803, 647
>>>>>>> 49bd9168
  size: 32, 32
  orig: 32, 32
  offset: 0, 0
  index: -1
block-cliffs-small
  rotate: false
<<<<<<< HEAD
  xy: 777, 2
=======
  xy: 1733, 459
>>>>>>> 49bd9168
  size: 24, 24
  orig: 24, 24
  offset: 0, 0
  index: -1
block-cliffs-tiny
  rotate: false
<<<<<<< HEAD
  xy: 2019, 696
=======
  xy: 1999, 521
>>>>>>> 49bd9168
  size: 16, 16
  orig: 16, 16
  offset: 0, 0
  index: -1
block-cliffs-xlarge
  rotate: false
  xy: 51, 428
  size: 48, 48
  orig: 48, 48
  offset: 0, 0
  index: -1
block-coal-centrifuge-large
  rotate: false
  xy: 1199, 933
  size: 40, 40
  orig: 40, 40
  offset: 0, 0
  index: -1
block-coal-centrifuge-medium
  rotate: false
<<<<<<< HEAD
  xy: 1985, 831
=======
  xy: 1837, 647
>>>>>>> 49bd9168
  size: 32, 32
  orig: 32, 32
  offset: 0, 0
  index: -1
block-coal-centrifuge-small
  rotate: false
<<<<<<< HEAD
  xy: 803, 2
=======
  xy: 1765, 491
>>>>>>> 49bd9168
  size: 24, 24
  orig: 24, 24
  offset: 0, 0
  index: -1
block-coal-centrifuge-tiny
  rotate: false
<<<<<<< HEAD
  xy: 881, 10
=======
  xy: 1711, 114
>>>>>>> 49bd9168
  size: 16, 16
  orig: 16, 16
  offset: 0, 0
  index: -1
block-coal-centrifuge-xlarge
  rotate: false
  xy: 181, 558
  size: 48, 48
  orig: 48, 48
  offset: 0, 0
  index: -1
block-combustion-generator-large
  rotate: false
  xy: 1241, 933
  size: 40, 40
  orig: 40, 40
  offset: 0, 0
  index: -1
block-combustion-generator-medium
  rotate: false
<<<<<<< HEAD
  xy: 1985, 797
=======
  xy: 1871, 647
>>>>>>> 49bd9168
  size: 32, 32
  orig: 32, 32
  offset: 0, 0
  index: -1
block-combustion-generator-small
  rotate: false
<<<<<<< HEAD
  xy: 829, 2
=======
  xy: 1797, 523
>>>>>>> 49bd9168
  size: 24, 24
  orig: 24, 24
  offset: 0, 0
  index: -1
block-combustion-generator-tiny
  rotate: false
<<<<<<< HEAD
  xy: 899, 1
=======
  xy: 899, 3
>>>>>>> 49bd9168
  size: 16, 16
  orig: 16, 16
  offset: 0, 0
  index: -1
block-combustion-generator-xlarge
  rotate: false
  xy: 259, 719
  size: 48, 48
  orig: 48, 48
  offset: 0, 0
  index: -1
block-command-center-large
  rotate: false
  xy: 1283, 933
  size: 40, 40
  orig: 40, 40
  offset: 0, 0
  index: -1
block-command-center-medium
  rotate: false
<<<<<<< HEAD
  xy: 1985, 763
=======
  xy: 1905, 647
>>>>>>> 49bd9168
  size: 32, 32
  orig: 32, 32
  offset: 0, 0
  index: -1
block-command-center-small
  rotate: false
<<<<<<< HEAD
  xy: 855, 2
=======
  xy: 1829, 555
>>>>>>> 49bd9168
  size: 24, 24
  orig: 24, 24
  offset: 0, 0
  index: -1
block-command-center-tiny
  rotate: false
<<<<<<< HEAD
  xy: 917, 1
=======
  xy: 917, 3
>>>>>>> 49bd9168
  size: 16, 16
  orig: 16, 16
  offset: 0, 0
  index: -1
block-command-center-xlarge
  rotate: false
  xy: 1, 328
  size: 48, 48
  orig: 48, 48
  offset: 0, 0
  index: -1
block-conduit-large
  rotate: false
  xy: 1325, 933
  size: 40, 40
  orig: 40, 40
  offset: 0, 0
  index: -1
block-conduit-medium
  rotate: false
<<<<<<< HEAD
  xy: 1985, 729
=======
  xy: 1951, 857
>>>>>>> 49bd9168
  size: 32, 32
  orig: 32, 32
  offset: 0, 0
  index: -1
block-conduit-small
  rotate: false
<<<<<<< HEAD
  xy: 1563, 216
=======
  xy: 1445, 13
>>>>>>> 49bd9168
  size: 24, 24
  orig: 24, 24
  offset: 0, 0
  index: -1
block-conduit-tiny
  rotate: false
<<<<<<< HEAD
  xy: 935, 1
=======
  xy: 935, 3
>>>>>>> 49bd9168
  size: 16, 16
  orig: 16, 16
  offset: 0, 0
  index: -1
block-conduit-xlarge
  rotate: false
  xy: 51, 378
  size: 48, 48
  orig: 48, 48
  offset: 0, 0
  index: -1
block-container-large
  rotate: false
  xy: 1367, 933
  size: 40, 40
  orig: 40, 40
  offset: 0, 0
  index: -1
block-container-medium
  rotate: false
<<<<<<< HEAD
  xy: 1985, 695
=======
  xy: 1951, 823
>>>>>>> 49bd9168
  size: 32, 32
  orig: 32, 32
  offset: 0, 0
  index: -1
block-container-small
  rotate: false
<<<<<<< HEAD
  xy: 1563, 190
=======
  xy: 2019, 818
>>>>>>> 49bd9168
  size: 24, 24
  orig: 24, 24
  offset: 0, 0
  index: -1
block-container-tiny
  rotate: false
<<<<<<< HEAD
  xy: 1865, 414
=======
  xy: 953, 3
>>>>>>> 49bd9168
  size: 16, 16
  orig: 16, 16
  offset: 0, 0
  index: -1
block-container-xlarge
  rotate: false
  xy: 259, 669
  size: 48, 48
  orig: 48, 48
  offset: 0, 0
  index: -1
block-conveyor-large
  rotate: false
  xy: 1409, 933
  size: 40, 40
  orig: 40, 40
  offset: 0, 0
  index: -1
block-conveyor-medium
  rotate: false
<<<<<<< HEAD
  xy: 901, 563
=======
  xy: 1951, 789
>>>>>>> 49bd9168
  size: 32, 32
  orig: 32, 32
  offset: 0, 0
  index: -1
block-conveyor-small
  rotate: false
<<<<<<< HEAD
  xy: 1857, 621
=======
  xy: 106, 2
>>>>>>> 49bd9168
  size: 24, 24
  orig: 24, 24
  offset: 0, 0
  index: -1
block-conveyor-tiny
  rotate: false
<<<<<<< HEAD
  xy: 1811, 388
=======
  xy: 971, 3
>>>>>>> 49bd9168
  size: 16, 16
  orig: 16, 16
  offset: 0, 0
  index: -1
block-conveyor-xlarge
  rotate: false
  xy: 1, 278
  size: 48, 48
  orig: 48, 48
  offset: 0, 0
  index: -1
block-copper-wall-large
  rotate: false
  xy: 1451, 933
  size: 40, 40
  orig: 40, 40
  offset: 0, 0
  index: -1
block-copper-wall-large-large
  rotate: false
  xy: 1493, 933
  size: 40, 40
  orig: 40, 40
  offset: 0, 0
  index: -1
block-copper-wall-large-medium
  rotate: false
<<<<<<< HEAD
  xy: 901, 529
=======
  xy: 1951, 755
>>>>>>> 49bd9168
  size: 32, 32
  orig: 32, 32
  offset: 0, 0
  index: -1
block-copper-wall-large-small
  rotate: false
<<<<<<< HEAD
  xy: 1883, 621
=======
  xy: 1855, 555
>>>>>>> 49bd9168
  size: 24, 24
  orig: 24, 24
  offset: 0, 0
  index: -1
block-copper-wall-large-tiny
  rotate: false
<<<<<<< HEAD
  xy: 309, 680
=======
  xy: 1999, 503
>>>>>>> 49bd9168
  size: 16, 16
  orig: 16, 16
  offset: 0, 0
  index: -1
block-copper-wall-large-xlarge
  rotate: false
  xy: 51, 328
  size: 48, 48
  orig: 48, 48
  offset: 0, 0
  index: -1
block-copper-wall-medium
  rotate: false
<<<<<<< HEAD
  xy: 901, 495
=======
  xy: 1951, 721
>>>>>>> 49bd9168
  size: 32, 32
  orig: 32, 32
  offset: 0, 0
  index: -1
block-copper-wall-small
  rotate: false
<<<<<<< HEAD
  xy: 1909, 621
=======
  xy: 2019, 792
>>>>>>> 49bd9168
  size: 24, 24
  orig: 24, 24
  offset: 0, 0
  index: -1
block-copper-wall-tiny
  rotate: false
<<<<<<< HEAD
  xy: 331, 580
=======
  xy: 1729, 114
>>>>>>> 49bd9168
  size: 16, 16
  orig: 16, 16
  offset: 0, 0
  index: -1
block-copper-wall-xlarge
  rotate: false
  xy: 1, 228
  size: 48, 48
  orig: 48, 48
  offset: 0, 0
  index: -1
block-core-foundation-large
  rotate: false
  xy: 1535, 933
  size: 40, 40
  orig: 40, 40
  offset: 0, 0
  index: -1
block-core-foundation-medium
  rotate: false
<<<<<<< HEAD
  xy: 901, 461
=======
  xy: 1951, 687
>>>>>>> 49bd9168
  size: 32, 32
  orig: 32, 32
  offset: 0, 0
  index: -1
block-core-foundation-small
  rotate: false
<<<<<<< HEAD
  xy: 1875, 595
=======
  xy: 1881, 555
>>>>>>> 49bd9168
  size: 24, 24
  orig: 24, 24
  offset: 0, 0
  index: -1
block-core-foundation-tiny
  rotate: false
<<<<<<< HEAD
  xy: 1811, 370
=======
  xy: 1941, 485
>>>>>>> 49bd9168
  size: 16, 16
  orig: 16, 16
  offset: 0, 0
  index: -1
block-core-foundation-xlarge
  rotate: false
  xy: 51, 278
  size: 48, 48
  orig: 48, 48
  offset: 0, 0
  index: -1
block-core-nucleus-large
  rotate: false
  xy: 1577, 933
  size: 40, 40
  orig: 40, 40
  offset: 0, 0
  index: -1
block-core-nucleus-medium
  rotate: false
<<<<<<< HEAD
  xy: 901, 427
=======
  xy: 1007, 589
>>>>>>> 49bd9168
  size: 32, 32
  orig: 32, 32
  offset: 0, 0
  index: -1
block-core-nucleus-small
  rotate: false
<<<<<<< HEAD
  xy: 1901, 595
=======
  xy: 2019, 766
>>>>>>> 49bd9168
  size: 24, 24
  orig: 24, 24
  offset: 0, 0
  index: -1
block-core-nucleus-tiny
  rotate: false
<<<<<<< HEAD
  xy: 1829, 388
=======
  xy: 1941, 467
>>>>>>> 49bd9168
  size: 16, 16
  orig: 16, 16
  offset: 0, 0
  index: -1
block-core-nucleus-xlarge
  rotate: false
  xy: 1, 178
  size: 48, 48
  orig: 48, 48
<<<<<<< HEAD
  offset: 0, 0
  index: -1
block-core-shard-large
  rotate: false
  xy: 1619, 933
  size: 40, 40
  orig: 40, 40
  offset: 0, 0
  index: -1
block-core-shard-medium
  rotate: false
  xy: 901, 393
  size: 32, 32
  orig: 32, 32
  offset: 0, 0
  index: -1
block-core-shard-small
  rotate: false
  xy: 1905, 569
  size: 24, 24
  orig: 24, 24
  offset: 0, 0
  index: -1
block-core-shard-tiny
  rotate: false
  xy: 1829, 370
  size: 16, 16
  orig: 16, 16
  offset: 0, 0
  index: -1
block-core-shard-xlarge
  rotate: false
  xy: 51, 228
  size: 48, 48
  orig: 48, 48
  offset: 0, 0
  index: -1
block-craters-large
  rotate: false
  xy: 1661, 933
  size: 40, 40
  orig: 40, 40
  offset: 0, 0
  index: -1
block-craters-medium
  rotate: false
  xy: 901, 359
  size: 32, 32
  orig: 32, 32
  offset: 0, 0
  index: -1
block-craters-small
  rotate: false
  xy: 1905, 543
  size: 24, 24
  orig: 24, 24
  offset: 0, 0
  index: -1
block-craters-tiny
  rotate: false
  xy: 1847, 388
  size: 16, 16
  orig: 16, 16
  offset: 0, 0
  index: -1
block-craters-xlarge
  rotate: false
  xy: 1, 128
  size: 48, 48
  orig: 48, 48
  offset: 0, 0
  index: -1
block-crawler-factory-large
  rotate: false
  xy: 1703, 933
  size: 40, 40
  orig: 40, 40
  offset: 0, 0
  index: -1
block-crawler-factory-medium
  rotate: false
  xy: 901, 325
  size: 32, 32
  orig: 32, 32
  offset: 0, 0
  index: -1
block-crawler-factory-small
  rotate: false
  xy: 1905, 517
  size: 24, 24
  orig: 24, 24
  offset: 0, 0
  index: -1
block-crawler-factory-tiny
  rotate: false
  xy: 1865, 396
  size: 16, 16
  orig: 16, 16
  offset: 0, 0
  index: -1
block-crawler-factory-xlarge
  rotate: false
  xy: 51, 178
  size: 48, 48
  orig: 48, 48
  offset: 0, 0
  index: -1
block-cryofluidmixer-large
  rotate: false
  xy: 1745, 933
  size: 40, 40
  orig: 40, 40
  offset: 0, 0
  index: -1
block-cryofluidmixer-medium
  rotate: false
  xy: 901, 291
  size: 32, 32
  orig: 32, 32
  offset: 0, 0
  index: -1
block-cryofluidmixer-small
  rotate: false
  xy: 1905, 491
  size: 24, 24
  orig: 24, 24
  offset: 0, 0
  index: -1
block-cryofluidmixer-tiny
  rotate: false
  xy: 1847, 370
  size: 16, 16
  orig: 16, 16
  offset: 0, 0
  index: -1
block-cryofluidmixer-xlarge
  rotate: false
  xy: 1, 78
  size: 48, 48
  orig: 48, 48
  offset: 0, 0
  index: -1
block-cultivator-large
  rotate: false
  xy: 1787, 933
  size: 40, 40
  orig: 40, 40
  offset: 0, 0
  index: -1
block-cultivator-medium
  rotate: false
  xy: 901, 257
  size: 32, 32
  orig: 32, 32
  offset: 0, 0
  index: -1
block-cultivator-small
  rotate: false
  xy: 1905, 465
  size: 24, 24
  orig: 24, 24
  offset: 0, 0
  index: -1
block-cultivator-tiny
  rotate: false
  xy: 1865, 378
  size: 16, 16
  orig: 16, 16
  offset: 0, 0
  index: -1
block-cultivator-xlarge
  rotate: false
  xy: 51, 128
  size: 48, 48
  orig: 48, 48
  offset: 0, 0
  index: -1
block-cyclone-large
  rotate: false
  xy: 1829, 933
  size: 40, 40
  orig: 40, 40
  offset: 0, 0
  index: -1
block-cyclone-medium
  rotate: false
  xy: 901, 223
  size: 32, 32
  orig: 32, 32
  offset: 0, 0
  index: -1
block-cyclone-small
  rotate: false
  xy: 1927, 595
  size: 24, 24
  orig: 24, 24
  offset: 0, 0
  index: -1
block-cyclone-tiny
  rotate: false
  xy: 1427, 6
  size: 16, 16
  orig: 16, 16
  offset: 0, 0
  index: -1
block-cyclone-xlarge
  rotate: false
  xy: 1, 28
  size: 48, 48
  orig: 48, 48
  offset: 0, 0
  index: -1
block-dagger-factory-large
  rotate: false
  xy: 1871, 933
  size: 40, 40
  orig: 40, 40
  offset: 0, 0
  index: -1
block-dagger-factory-medium
  rotate: false
  xy: 901, 189
  size: 32, 32
  orig: 32, 32
  offset: 0, 0
  index: -1
block-dagger-factory-small
  rotate: false
  xy: 1953, 597
  size: 24, 24
  orig: 24, 24
  offset: 0, 0
  index: -1
block-dagger-factory-tiny
  rotate: false
  xy: 1445, 6
  size: 16, 16
  orig: 16, 16
  offset: 0, 0
  index: -1
block-dagger-factory-xlarge
  rotate: false
  xy: 51, 78
  size: 48, 48
  orig: 48, 48
  offset: 0, 0
  index: -1
block-dark-metal-large
  rotate: false
  xy: 1913, 933
  size: 40, 40
  orig: 40, 40
  offset: 0, 0
  index: -1
block-dark-metal-medium
  rotate: false
  xy: 901, 155
  size: 32, 32
  orig: 32, 32
  offset: 0, 0
  index: -1
block-dark-metal-small
  rotate: false
  xy: 1931, 569
  size: 24, 24
  orig: 24, 24
  offset: 0, 0
  index: -1
block-dark-metal-tiny
  rotate: false
  xy: 1769, 346
  size: 16, 16
  orig: 16, 16
  offset: 0, 0
  index: -1
block-dark-metal-xlarge
  rotate: false
  xy: 51, 28
  size: 48, 48
  orig: 48, 48
  offset: 0, 0
  index: -1
block-dark-panel-1-large
  rotate: false
  xy: 1955, 933
  size: 40, 40
  orig: 40, 40
  offset: 0, 0
  index: -1
block-dark-panel-1-medium
  rotate: false
  xy: 901, 121
  size: 32, 32
  orig: 32, 32
  offset: 0, 0
  index: -1
block-dark-panel-1-small
  rotate: false
  xy: 1931, 543
  size: 24, 24
  orig: 24, 24
  offset: 0, 0
  index: -1
block-dark-panel-1-tiny
  rotate: false
  xy: 1757, 328
  size: 16, 16
  orig: 16, 16
  offset: 0, 0
  index: -1
block-dark-panel-1-xlarge
  rotate: false
  xy: 857, 975
  size: 48, 48
  orig: 48, 48
  offset: 0, 0
  index: -1
block-dark-panel-2-large
  rotate: false
  xy: 845, 891
  size: 40, 40
  orig: 40, 40
  offset: 0, 0
  index: -1
block-dark-panel-2-medium
  rotate: false
  xy: 901, 87
  size: 32, 32
  orig: 32, 32
  offset: 0, 0
  index: -1
block-dark-panel-2-small
  rotate: false
  xy: 1931, 517
  size: 24, 24
  orig: 24, 24
  offset: 0, 0
  index: -1
block-dark-panel-2-tiny
  rotate: false
  xy: 1463, 6
  size: 16, 16
  orig: 16, 16
  offset: 0, 0
  index: -1
block-dark-panel-2-xlarge
  rotate: false
  xy: 907, 975
  size: 48, 48
  orig: 48, 48
  offset: 0, 0
  index: -1
block-dark-panel-3-large
  rotate: false
  xy: 887, 891
  size: 40, 40
  orig: 40, 40
  offset: 0, 0
  index: -1
block-dark-panel-3-medium
  rotate: false
  xy: 901, 53
  size: 32, 32
  orig: 32, 32
  offset: 0, 0
  index: -1
block-dark-panel-3-small
  rotate: false
  xy: 1931, 491
  size: 24, 24
  orig: 24, 24
  offset: 0, 0
  index: -1
block-dark-panel-3-tiny
  rotate: false
  xy: 1481, 8
  size: 16, 16
  orig: 16, 16
  offset: 0, 0
  index: -1
block-dark-panel-3-xlarge
  rotate: false
  xy: 957, 975
  size: 48, 48
  orig: 48, 48
  offset: 0, 0
  index: -1
block-dark-panel-4-large
  rotate: false
  xy: 929, 891
  size: 40, 40
  orig: 40, 40
  offset: 0, 0
  index: -1
block-dark-panel-4-medium
  rotate: false
  xy: 935, 563
  size: 32, 32
  orig: 32, 32
  offset: 0, 0
  index: -1
block-dark-panel-4-small
  rotate: false
  xy: 1931, 465
  size: 24, 24
  orig: 24, 24
  offset: 0, 0
  index: -1
block-dark-panel-4-tiny
  rotate: false
  xy: 1787, 351
  size: 16, 16
  orig: 16, 16
  offset: 0, 0
  index: -1
block-dark-panel-4-xlarge
  rotate: false
  xy: 1007, 975
  size: 48, 48
  orig: 48, 48
  offset: 0, 0
  index: -1
block-dark-panel-5-large
  rotate: false
  xy: 971, 891
  size: 40, 40
  orig: 40, 40
  offset: 0, 0
  index: -1
block-dark-panel-5-medium
  rotate: false
  xy: 935, 529
  size: 32, 32
  orig: 32, 32
  offset: 0, 0
  index: -1
block-dark-panel-5-small
  rotate: false
  xy: 1957, 571
  size: 24, 24
  orig: 24, 24
  offset: 0, 0
  index: -1
block-dark-panel-5-tiny
  rotate: false
  xy: 1775, 328
  size: 16, 16
  orig: 16, 16
  offset: 0, 0
  index: -1
block-dark-panel-5-xlarge
  rotate: false
  xy: 1057, 975
  size: 48, 48
  orig: 48, 48
  offset: 0, 0
  index: -1
block-dark-panel-6-large
  rotate: false
  xy: 1013, 891
  size: 40, 40
  orig: 40, 40
  offset: 0, 0
  index: -1
block-dark-panel-6-medium
  rotate: false
  xy: 935, 495
  size: 32, 32
  orig: 32, 32
  offset: 0, 0
  index: -1
block-dark-panel-6-small
  rotate: false
  xy: 1957, 545
  size: 24, 24
  orig: 24, 24
  offset: 0, 0
  index: -1
block-dark-panel-6-tiny
  rotate: false
  xy: 1775, 310
  size: 16, 16
  orig: 16, 16
  offset: 0, 0
  index: -1
block-dark-panel-6-xlarge
  rotate: false
  xy: 1107, 975
  size: 48, 48
  orig: 48, 48
  offset: 0, 0
  index: -1
block-darksand-large
  rotate: false
  xy: 1055, 891
  size: 40, 40
  orig: 40, 40
  offset: 0, 0
  index: -1
block-darksand-medium
  rotate: false
  xy: 935, 461
  size: 32, 32
  orig: 32, 32
  offset: 0, 0
  index: -1
block-darksand-small
  rotate: false
  xy: 1957, 519
  size: 24, 24
  orig: 24, 24
  offset: 0, 0
  index: -1
block-darksand-tainted-water-large
  rotate: false
  xy: 1097, 891
  size: 40, 40
  orig: 40, 40
  offset: 0, 0
  index: -1
block-darksand-tainted-water-medium
  rotate: false
  xy: 935, 427
  size: 32, 32
  orig: 32, 32
  offset: 0, 0
  index: -1
block-darksand-tainted-water-small
  rotate: false
  xy: 1957, 493
  size: 24, 24
  orig: 24, 24
  offset: 0, 0
  index: -1
block-darksand-tainted-water-tiny
  rotate: false
  xy: 1775, 292
=======
  offset: 0, 0
  index: -1
block-core-shard-large
  rotate: false
  xy: 1619, 933
  size: 40, 40
  orig: 40, 40
  offset: 0, 0
  index: -1
block-core-shard-medium
  rotate: false
  xy: 1041, 589
  size: 32, 32
  orig: 32, 32
  offset: 0, 0
  index: -1
block-core-shard-small
  rotate: false
  xy: 2019, 740
  size: 24, 24
  orig: 24, 24
  offset: 0, 0
  index: -1
block-core-shard-tiny
  rotate: false
  xy: 1935, 449
  size: 16, 16
  orig: 16, 16
  offset: 0, 0
  index: -1
block-core-shard-xlarge
  rotate: false
  xy: 51, 228
  size: 48, 48
  orig: 48, 48
  offset: 0, 0
  index: -1
block-craters-large
  rotate: false
  xy: 1661, 933
  size: 40, 40
  orig: 40, 40
  offset: 0, 0
  index: -1
block-craters-medium
  rotate: false
  xy: 1075, 589
  size: 32, 32
  orig: 32, 32
  offset: 0, 0
  index: -1
block-craters-small
  rotate: false
  xy: 2019, 714
  size: 24, 24
  orig: 24, 24
  offset: 0, 0
  index: -1
block-craters-tiny
  rotate: false
  xy: 1959, 491
  size: 16, 16
  orig: 16, 16
  offset: 0, 0
  index: -1
block-craters-xlarge
  rotate: false
  xy: 1, 128
  size: 48, 48
  orig: 48, 48
  offset: 0, 0
  index: -1
block-crawler-factory-large
  rotate: false
  xy: 1703, 933
  size: 40, 40
  orig: 40, 40
  offset: 0, 0
  index: -1
block-crawler-factory-medium
  rotate: false
  xy: 1109, 589
  size: 32, 32
  orig: 32, 32
  offset: 0, 0
  index: -1
block-crawler-factory-small
  rotate: false
  xy: 1907, 555
  size: 24, 24
  orig: 24, 24
  offset: 0, 0
  index: -1
block-crawler-factory-tiny
  rotate: false
  xy: 1959, 473
  size: 16, 16
  orig: 16, 16
  offset: 0, 0
  index: -1
block-crawler-factory-xlarge
  rotate: false
  xy: 51, 178
  size: 48, 48
  orig: 48, 48
  offset: 0, 0
  index: -1
block-cryofluidmixer-large
  rotate: false
  xy: 1745, 933
  size: 40, 40
  orig: 40, 40
  offset: 0, 0
  index: -1
block-cryofluidmixer-medium
  rotate: false
  xy: 1143, 589
  size: 32, 32
  orig: 32, 32
  offset: 0, 0
  index: -1
block-cryofluidmixer-small
  rotate: false
  xy: 2019, 688
  size: 24, 24
  orig: 24, 24
  offset: 0, 0
  index: -1
block-cryofluidmixer-tiny
  rotate: false
  xy: 1977, 495
  size: 16, 16
  orig: 16, 16
  offset: 0, 0
  index: -1
block-cryofluidmixer-xlarge
  rotate: false
  xy: 1, 78
  size: 48, 48
  orig: 48, 48
  offset: 0, 0
  index: -1
block-cultivator-large
  rotate: false
  xy: 1787, 933
  size: 40, 40
  orig: 40, 40
  offset: 0, 0
  index: -1
block-cultivator-medium
  rotate: false
  xy: 1177, 589
  size: 32, 32
  orig: 32, 32
  offset: 0, 0
  index: -1
block-cultivator-small
  rotate: false
  xy: 751, 2
  size: 24, 24
  orig: 24, 24
  offset: 0, 0
  index: -1
block-cultivator-tiny
  rotate: false
  xy: 1977, 477
  size: 16, 16
  orig: 16, 16
  offset: 0, 0
  index: -1
block-cultivator-xlarge
  rotate: false
  xy: 51, 128
  size: 48, 48
  orig: 48, 48
  offset: 0, 0
  index: -1
block-cyclone-large
  rotate: false
  xy: 1829, 933
  size: 40, 40
  orig: 40, 40
  offset: 0, 0
  index: -1
block-cyclone-medium
  rotate: false
  xy: 1211, 589
  size: 32, 32
  orig: 32, 32
  offset: 0, 0
  index: -1
block-cyclone-small
  rotate: false
  xy: 777, 2
  size: 24, 24
  orig: 24, 24
  offset: 0, 0
  index: -1
block-cyclone-tiny
  rotate: false
  xy: 1995, 485
  size: 16, 16
  orig: 16, 16
  offset: 0, 0
  index: -1
block-cyclone-xlarge
  rotate: false
  xy: 1, 28
  size: 48, 48
  orig: 48, 48
  offset: 0, 0
  index: -1
block-dagger-factory-large
  rotate: false
  xy: 1871, 933
  size: 40, 40
  orig: 40, 40
  offset: 0, 0
  index: -1
block-dagger-factory-medium
  rotate: false
  xy: 1245, 589
  size: 32, 32
  orig: 32, 32
  offset: 0, 0
  index: -1
block-dagger-factory-small
  rotate: false
  xy: 803, 2
  size: 24, 24
  orig: 24, 24
  offset: 0, 0
  index: -1
block-dagger-factory-tiny
  rotate: false
  xy: 1995, 467
  size: 16, 16
  orig: 16, 16
  offset: 0, 0
  index: -1
block-dagger-factory-xlarge
  rotate: false
  xy: 51, 78
  size: 48, 48
  orig: 48, 48
  offset: 0, 0
  index: -1
block-dark-metal-large
  rotate: false
  xy: 1913, 933
  size: 40, 40
  orig: 40, 40
  offset: 0, 0
  index: -1
block-dark-metal-medium
  rotate: false
  xy: 1279, 589
  size: 32, 32
  orig: 32, 32
  offset: 0, 0
  index: -1
block-dark-metal-small
  rotate: false
  xy: 829, 2
  size: 24, 24
  orig: 24, 24
  offset: 0, 0
  index: -1
block-dark-metal-tiny
  rotate: false
  xy: 1977, 459
  size: 16, 16
  orig: 16, 16
  offset: 0, 0
  index: -1
block-dark-metal-xlarge
  rotate: false
  xy: 51, 28
  size: 48, 48
  orig: 48, 48
  offset: 0, 0
  index: -1
block-dark-panel-1-large
  rotate: false
  xy: 1955, 933
  size: 40, 40
  orig: 40, 40
  offset: 0, 0
  index: -1
block-dark-panel-1-medium
  rotate: false
  xy: 1313, 589
  size: 32, 32
  orig: 32, 32
  offset: 0, 0
  index: -1
block-dark-panel-1-small
  rotate: false
  xy: 855, 2
  size: 24, 24
  orig: 24, 24
  offset: 0, 0
  index: -1
block-dark-panel-1-tiny
  rotate: false
  xy: 1959, 455
  size: 16, 16
  orig: 16, 16
  offset: 0, 0
  index: -1
block-dark-panel-1-xlarge
  rotate: false
  xy: 857, 975
  size: 48, 48
  orig: 48, 48
  offset: 0, 0
  index: -1
block-dark-panel-2-large
  rotate: false
  xy: 845, 891
  size: 40, 40
  orig: 40, 40
  offset: 0, 0
  index: -1
block-dark-panel-2-medium
  rotate: false
  xy: 1347, 589
  size: 32, 32
  orig: 32, 32
  offset: 0, 0
  index: -1
block-dark-panel-2-small
  rotate: false
  xy: 1929, 587
  size: 24, 24
  orig: 24, 24
  offset: 0, 0
  index: -1
block-dark-panel-2-tiny
  rotate: false
  xy: 1995, 449
  size: 16, 16
  orig: 16, 16
  offset: 0, 0
  index: -1
block-dark-panel-2-xlarge
  rotate: false
  xy: 907, 975
  size: 48, 48
  orig: 48, 48
  offset: 0, 0
  index: -1
block-dark-panel-3-large
  rotate: false
  xy: 887, 891
  size: 40, 40
  orig: 40, 40
  offset: 0, 0
  index: -1
block-dark-panel-3-medium
  rotate: false
  xy: 1381, 589
  size: 32, 32
  orig: 32, 32
  offset: 0, 0
  index: -1
block-dark-panel-3-small
  rotate: false
  xy: 1933, 561
  size: 24, 24
  orig: 24, 24
  offset: 0, 0
  index: -1
block-dark-panel-3-tiny
  rotate: false
  xy: 1977, 441
  size: 16, 16
  orig: 16, 16
  offset: 0, 0
  index: -1
block-dark-panel-3-xlarge
  rotate: false
  xy: 957, 975
  size: 48, 48
  orig: 48, 48
  offset: 0, 0
  index: -1
block-dark-panel-4-large
  rotate: false
  xy: 929, 891
  size: 40, 40
  orig: 40, 40
  offset: 0, 0
  index: -1
block-dark-panel-4-medium
  rotate: false
  xy: 1415, 589
  size: 32, 32
  orig: 32, 32
  offset: 0, 0
  index: -1
block-dark-panel-4-small
  rotate: false
  xy: 1955, 591
  size: 24, 24
  orig: 24, 24
  offset: 0, 0
  index: -1
block-dark-panel-4-tiny
  rotate: false
  xy: 1995, 431
  size: 16, 16
  orig: 16, 16
  offset: 0, 0
  index: -1
block-dark-panel-4-xlarge
  rotate: false
  xy: 1007, 975
  size: 48, 48
  orig: 48, 48
  offset: 0, 0
  index: -1
block-dark-panel-5-large
  rotate: false
  xy: 971, 891
  size: 40, 40
  orig: 40, 40
  offset: 0, 0
  index: -1
block-dark-panel-5-medium
  rotate: false
  xy: 1463, 613
  size: 32, 32
  orig: 32, 32
  offset: 0, 0
  index: -1
block-dark-panel-5-small
  rotate: false
  xy: 1959, 565
  size: 24, 24
  orig: 24, 24
  offset: 0, 0
  index: -1
block-dark-panel-5-tiny
  rotate: false
  xy: 1632, 21
  size: 16, 16
  orig: 16, 16
  offset: 0, 0
  index: -1
block-dark-panel-5-xlarge
  rotate: false
  xy: 1057, 975
  size: 48, 48
  orig: 48, 48
  offset: 0, 0
  index: -1
block-dark-panel-6-large
  rotate: false
  xy: 1013, 891
  size: 40, 40
  orig: 40, 40
  offset: 0, 0
  index: -1
block-dark-panel-6-medium
  rotate: false
  xy: 1497, 613
  size: 32, 32
  orig: 32, 32
  offset: 0, 0
  index: -1
block-dark-panel-6-small
  rotate: false
  xy: 1985, 669
  size: 24, 24
  orig: 24, 24
  offset: 0, 0
  index: -1
block-dark-panel-6-tiny
  rotate: false
  xy: 1650, 21
  size: 16, 16
  orig: 16, 16
  offset: 0, 0
  index: -1
block-dark-panel-6-xlarge
  rotate: false
  xy: 1107, 975
  size: 48, 48
  orig: 48, 48
  offset: 0, 0
  index: -1
block-darksand-large
  rotate: false
  xy: 1055, 891
  size: 40, 40
  orig: 40, 40
  offset: 0, 0
  index: -1
block-darksand-medium
  rotate: false
  xy: 1531, 613
  size: 32, 32
  orig: 32, 32
  offset: 0, 0
  index: -1
block-darksand-small
  rotate: false
  xy: 1971, 643
  size: 24, 24
  orig: 24, 24
  offset: 0, 0
  index: -1
block-darksand-tainted-water-large
  rotate: false
  xy: 1097, 891
  size: 40, 40
  orig: 40, 40
  offset: 0, 0
  index: -1
block-darksand-tainted-water-medium
  rotate: false
  xy: 1565, 613
  size: 32, 32
  orig: 32, 32
  offset: 0, 0
  index: -1
block-darksand-tainted-water-small
  rotate: false
  xy: 1971, 617
  size: 24, 24
  orig: 24, 24
  offset: 0, 0
  index: -1
block-darksand-tainted-water-tiny
  rotate: false
  xy: 1668, 21
>>>>>>> 49bd9168
  size: 16, 16
  orig: 16, 16
  offset: 0, 0
  index: -1
block-darksand-tainted-water-xlarge
  rotate: false
  xy: 1157, 975
  size: 48, 48
  orig: 48, 48
  offset: 0, 0
  index: -1
block-darksand-tiny
  rotate: false
<<<<<<< HEAD
  xy: 1775, 274
=======
  xy: 1630, 3
>>>>>>> 49bd9168
  size: 16, 16
  orig: 16, 16
  offset: 0, 0
  index: -1
block-darksand-water-large
  rotate: false
  xy: 1139, 891
  size: 40, 40
  orig: 40, 40
  offset: 0, 0
  index: -1
block-darksand-water-medium
  rotate: false
<<<<<<< HEAD
  xy: 935, 393
=======
  xy: 1599, 613
>>>>>>> 49bd9168
  size: 32, 32
  orig: 32, 32
  offset: 0, 0
  index: -1
block-darksand-water-small
  rotate: false
<<<<<<< HEAD
  xy: 1957, 467
=======
  xy: 1981, 591
>>>>>>> 49bd9168
  size: 24, 24
  orig: 24, 24
  offset: 0, 0
  index: -1
block-darksand-water-tiny
  rotate: false
<<<<<<< HEAD
  xy: 1775, 256
=======
  xy: 1648, 3
>>>>>>> 49bd9168
  size: 16, 16
  orig: 16, 16
  offset: 0, 0
  index: -1
block-darksand-water-xlarge
  rotate: false
  xy: 1207, 975
  size: 48, 48
  orig: 48, 48
  offset: 0, 0
  index: -1
block-darksand-xlarge
  rotate: false
  xy: 1257, 975
  size: 48, 48
  orig: 48, 48
  offset: 0, 0
  index: -1
block-dart-mech-pad-large
  rotate: false
  xy: 1181, 891
  size: 40, 40
  orig: 40, 40
  offset: 0, 0
  index: -1
block-dart-mech-pad-medium
  rotate: false
<<<<<<< HEAD
  xy: 935, 359
=======
  xy: 1633, 613
>>>>>>> 49bd9168
  size: 32, 32
  orig: 32, 32
  offset: 0, 0
  index: -1
block-dart-mech-pad-small
  rotate: false
<<<<<<< HEAD
  xy: 1983, 573
=======
  xy: 1985, 565
>>>>>>> 49bd9168
  size: 24, 24
  orig: 24, 24
  offset: 0, 0
  index: -1
block-dart-mech-pad-tiny
  rotate: false
<<<<<<< HEAD
  xy: 1775, 238
=======
  xy: 1666, 3
>>>>>>> 49bd9168
  size: 16, 16
  orig: 16, 16
  offset: 0, 0
  index: -1
block-dart-mech-pad-xlarge
  rotate: false
  xy: 1307, 975
  size: 48, 48
  orig: 48, 48
  offset: 0, 0
  index: -1
block-deepwater-large
  rotate: false
  xy: 1223, 891
  size: 40, 40
  orig: 40, 40
  offset: 0, 0
  index: -1
block-deepwater-medium
  rotate: false
<<<<<<< HEAD
  xy: 935, 325
=======
  xy: 1667, 613
>>>>>>> 49bd9168
  size: 32, 32
  orig: 32, 32
  offset: 0, 0
  index: -1
block-deepwater-small
  rotate: false
<<<<<<< HEAD
  xy: 1983, 547
=======
  xy: 1997, 643
>>>>>>> 49bd9168
  size: 24, 24
  orig: 24, 24
  offset: 0, 0
  index: -1
block-deepwater-tiny
  rotate: false
<<<<<<< HEAD
  xy: 1883, 414
=======
  xy: 1749, 273
>>>>>>> 49bd9168
  size: 16, 16
  orig: 16, 16
  offset: 0, 0
  index: -1
block-deepwater-xlarge
  rotate: false
  xy: 1357, 975
  size: 48, 48
  orig: 48, 48
  offset: 0, 0
  index: -1
block-delta-mech-pad-large
  rotate: false
  xy: 1265, 891
  size: 40, 40
  orig: 40, 40
  offset: 0, 0
  index: -1
block-delta-mech-pad-medium
  rotate: false
<<<<<<< HEAD
  xy: 935, 291
=======
  xy: 1701, 613
>>>>>>> 49bd9168
  size: 32, 32
  orig: 32, 32
  offset: 0, 0
  index: -1
block-delta-mech-pad-small
  rotate: false
<<<<<<< HEAD
  xy: 2009, 573
=======
  xy: 1997, 617
>>>>>>> 49bd9168
  size: 24, 24
  orig: 24, 24
  offset: 0, 0
  index: -1
block-delta-mech-pad-tiny
  rotate: false
<<<<<<< HEAD
  xy: 1883, 396
=======
  xy: 1767, 273
>>>>>>> 49bd9168
  size: 16, 16
  orig: 16, 16
  offset: 0, 0
  index: -1
block-delta-mech-pad-xlarge
  rotate: false
  xy: 1407, 975
  size: 48, 48
  orig: 48, 48
  offset: 0, 0
  index: -1
block-differential-generator-large
  rotate: false
  xy: 1307, 891
  size: 40, 40
  orig: 40, 40
  offset: 0, 0
  index: -1
block-differential-generator-medium
  rotate: false
<<<<<<< HEAD
  xy: 935, 257
=======
  xy: 1735, 613
>>>>>>> 49bd9168
  size: 32, 32
  orig: 32, 32
  offset: 0, 0
  index: -1
block-differential-generator-small
  rotate: false
<<<<<<< HEAD
  xy: 1983, 521
=======
  xy: 2023, 662
>>>>>>> 49bd9168
  size: 24, 24
  orig: 24, 24
  offset: 0, 0
  index: -1
block-differential-generator-tiny
  rotate: false
<<<<<<< HEAD
  xy: 1883, 378
=======
  xy: 1743, 255
>>>>>>> 49bd9168
  size: 16, 16
  orig: 16, 16
  offset: 0, 0
  index: -1
block-differential-generator-xlarge
  rotate: false
  xy: 1457, 975
  size: 48, 48
  orig: 48, 48
  offset: 0, 0
  index: -1
block-diode-large
  rotate: false
  xy: 1349, 891
  size: 40, 40
  orig: 40, 40
  offset: 0, 0
  index: -1
block-diode-medium
  rotate: false
<<<<<<< HEAD
  xy: 935, 223
=======
  xy: 1769, 613
>>>>>>> 49bd9168
  size: 32, 32
  orig: 32, 32
  offset: 0, 0
  index: -1
block-diode-small
  rotate: false
<<<<<<< HEAD
  xy: 2009, 547
=======
  xy: 2023, 636
>>>>>>> 49bd9168
  size: 24, 24
  orig: 24, 24
  offset: 0, 0
  index: -1
block-diode-tiny
  rotate: false
<<<<<<< HEAD
  xy: 1865, 360
=======
  xy: 1761, 255
>>>>>>> 49bd9168
  size: 16, 16
  orig: 16, 16
  offset: 0, 0
  index: -1
block-diode-xlarge
  rotate: false
  xy: 1507, 975
  size: 48, 48
  orig: 48, 48
  offset: 0, 0
  index: -1
block-distributor-large
  rotate: false
  xy: 1391, 891
  size: 40, 40
  orig: 40, 40
  offset: 0, 0
  index: -1
block-distributor-medium
  rotate: false
<<<<<<< HEAD
  xy: 935, 189
=======
  xy: 1803, 613
>>>>>>> 49bd9168
  size: 32, 32
  orig: 32, 32
  offset: 0, 0
  index: -1
block-distributor-small
  rotate: false
<<<<<<< HEAD
  xy: 1983, 495
=======
  xy: 2023, 610
>>>>>>> 49bd9168
  size: 24, 24
  orig: 24, 24
  offset: 0, 0
  index: -1
block-distributor-tiny
  rotate: false
<<<<<<< HEAD
  xy: 1883, 360
=======
  xy: 1737, 237
>>>>>>> 49bd9168
  size: 16, 16
  orig: 16, 16
  offset: 0, 0
  index: -1
block-distributor-xlarge
  rotate: false
  xy: 1557, 975
  size: 48, 48
  orig: 48, 48
  offset: 0, 0
  index: -1
block-door-large
  rotate: false
  xy: 1433, 891
  size: 40, 40
  orig: 40, 40
  offset: 0, 0
  index: -1
block-door-large-large
  rotate: false
  xy: 1475, 891
  size: 40, 40
  orig: 40, 40
  offset: 0, 0
  index: -1
block-door-large-medium
  rotate: false
<<<<<<< HEAD
  xy: 935, 155
=======
  xy: 1837, 613
>>>>>>> 49bd9168
  size: 32, 32
  orig: 32, 32
  offset: 0, 0
  index: -1
block-door-large-small
  rotate: false
<<<<<<< HEAD
  xy: 2009, 521
=======
  xy: 1477, 177
>>>>>>> 49bd9168
  size: 24, 24
  orig: 24, 24
  offset: 0, 0
  index: -1
block-door-large-tiny
  rotate: false
<<<<<<< HEAD
  xy: 1793, 333
=======
  xy: 1737, 219
>>>>>>> 49bd9168
  size: 16, 16
  orig: 16, 16
  offset: 0, 0
  index: -1
block-door-large-xlarge
  rotate: false
  xy: 1607, 975
  size: 48, 48
  orig: 48, 48
  offset: 0, 0
  index: -1
block-door-medium
<<<<<<< HEAD
  rotate: false
  xy: 935, 121
  size: 32, 32
  orig: 32, 32
  offset: 0, 0
  index: -1
block-door-small
  rotate: false
  xy: 1983, 469
  size: 24, 24
  orig: 24, 24
  offset: 0, 0
  index: -1
block-door-tiny
  rotate: false
  xy: 1793, 315
  size: 16, 16
  orig: 16, 16
  offset: 0, 0
  index: -1
block-door-xlarge
  rotate: false
  xy: 1657, 975
  size: 48, 48
  orig: 48, 48
  offset: 0, 0
  index: -1
block-draug-factory-large
  rotate: false
  xy: 1517, 891
  size: 40, 40
  orig: 40, 40
  offset: 0, 0
  index: -1
block-draug-factory-medium
  rotate: false
  xy: 935, 87
  size: 32, 32
  orig: 32, 32
  offset: 0, 0
  index: -1
block-draug-factory-small
  rotate: false
  xy: 2009, 495
  size: 24, 24
  orig: 24, 24
  offset: 0, 0
  index: -1
block-draug-factory-tiny
  rotate: false
  xy: 1793, 297
  size: 16, 16
  orig: 16, 16
  offset: 0, 0
  index: -1
block-draug-factory-xlarge
  rotate: false
  xy: 1707, 975
  size: 48, 48
  orig: 48, 48
  offset: 0, 0
  index: -1
block-dunerocks-large
  rotate: false
  xy: 1559, 891
  size: 40, 40
  orig: 40, 40
  offset: 0, 0
  index: -1
block-dunerocks-medium
  rotate: false
  xy: 935, 53
  size: 32, 32
  orig: 32, 32
  offset: 0, 0
  index: -1
block-dunerocks-small
  rotate: false
  xy: 2009, 469
  size: 24, 24
  orig: 24, 24
  offset: 0, 0
  index: -1
block-dunerocks-tiny
  rotate: false
  xy: 1793, 279
  size: 16, 16
  orig: 16, 16
  offset: 0, 0
  index: -1
block-dunerocks-xlarge
  rotate: false
  xy: 1757, 975
  size: 48, 48
  orig: 48, 48
  offset: 0, 0
  index: -1
block-duo-large
  rotate: false
  xy: 1601, 891
  size: 40, 40
  orig: 40, 40
  offset: 0, 0
  index: -1
block-duo-medium
  rotate: false
  xy: 901, 19
  size: 32, 32
  orig: 32, 32
  offset: 0, 0
  index: -1
block-duo-small
  rotate: false
  xy: 1905, 439
  size: 24, 24
  orig: 24, 24
  offset: 0, 0
  index: -1
block-duo-tiny
  rotate: false
  xy: 1793, 261
  size: 16, 16
  orig: 16, 16
  offset: 0, 0
  index: -1
block-duo-xlarge
  rotate: false
  xy: 1807, 975
  size: 48, 48
  orig: 48, 48
  offset: 0, 0
  index: -1
block-force-projector-large
  rotate: false
  xy: 1643, 891
  size: 40, 40
  orig: 40, 40
  offset: 0, 0
  index: -1
block-force-projector-medium
  rotate: false
  xy: 935, 19
  size: 32, 32
  orig: 32, 32
  offset: 0, 0
  index: -1
block-force-projector-small
  rotate: false
  xy: 1931, 439
  size: 24, 24
  orig: 24, 24
  offset: 0, 0
  index: -1
block-force-projector-tiny
  rotate: false
  xy: 1793, 243
  size: 16, 16
  orig: 16, 16
  offset: 0, 0
  index: -1
block-force-projector-xlarge
  rotate: false
  xy: 1857, 975
  size: 48, 48
  orig: 48, 48
  offset: 0, 0
  index: -1
block-fortress-factory-large
  rotate: false
  xy: 1685, 891
  size: 40, 40
  orig: 40, 40
  offset: 0, 0
  index: -1
block-fortress-factory-medium
  rotate: false
  xy: 969, 576
  size: 32, 32
  orig: 32, 32
  offset: 0, 0
  index: -1
block-fortress-factory-small
  rotate: false
  xy: 1957, 441
  size: 24, 24
  orig: 24, 24
  offset: 0, 0
  index: -1
block-fortress-factory-tiny
  rotate: false
  xy: 1805, 351
  size: 16, 16
  orig: 16, 16
  offset: 0, 0
  index: -1
block-fortress-factory-xlarge
  rotate: false
  xy: 1907, 975
=======
  rotate: false
  xy: 1871, 613
  size: 32, 32
  orig: 32, 32
  offset: 0, 0
  index: -1
block-door-small
  rotate: false
  xy: 1476, 151
  size: 24, 24
  orig: 24, 24
  offset: 0, 0
  index: -1
block-door-tiny
  rotate: false
  xy: 1755, 237
  size: 16, 16
  orig: 16, 16
  offset: 0, 0
  index: -1
block-door-xlarge
  rotate: false
  xy: 1657, 975
  size: 48, 48
  orig: 48, 48
  offset: 0, 0
  index: -1
block-draug-factory-large
  rotate: false
  xy: 1517, 891
  size: 40, 40
  orig: 40, 40
  offset: 0, 0
  index: -1
block-draug-factory-medium
  rotate: false
  xy: 1905, 613
  size: 32, 32
  orig: 32, 32
  offset: 0, 0
  index: -1
block-draug-factory-small
  rotate: false
  xy: 1476, 125
  size: 24, 24
  orig: 24, 24
  offset: 0, 0
  index: -1
block-draug-factory-tiny
  rotate: false
  xy: 1737, 201
  size: 16, 16
  orig: 16, 16
  offset: 0, 0
  index: -1
block-draug-factory-xlarge
  rotate: false
  xy: 1707, 975
  size: 48, 48
  orig: 48, 48
  offset: 0, 0
  index: -1
block-dunerocks-large
  rotate: false
  xy: 1559, 891
  size: 40, 40
  orig: 40, 40
  offset: 0, 0
  index: -1
block-dunerocks-medium
  rotate: false
  xy: 1979, 899
  size: 32, 32
  orig: 32, 32
  offset: 0, 0
  index: -1
block-dunerocks-small
  rotate: false
  xy: 1476, 99
  size: 24, 24
  orig: 24, 24
  offset: 0, 0
  index: -1
block-dunerocks-tiny
  rotate: false
  xy: 1755, 219
  size: 16, 16
  orig: 16, 16
  offset: 0, 0
  index: -1
block-dunerocks-xlarge
  rotate: false
  xy: 1757, 975
  size: 48, 48
  orig: 48, 48
  offset: 0, 0
  index: -1
block-duo-large
  rotate: false
  xy: 1601, 891
  size: 40, 40
  orig: 40, 40
  offset: 0, 0
  index: -1
block-duo-medium
  rotate: false
  xy: 2013, 907
  size: 32, 32
  orig: 32, 32
  offset: 0, 0
  index: -1
block-duo-small
  rotate: false
  xy: 1476, 73
  size: 24, 24
  orig: 24, 24
  offset: 0, 0
  index: -1
block-duo-tiny
  rotate: false
  xy: 1737, 183
  size: 16, 16
  orig: 16, 16
  offset: 0, 0
  index: -1
block-duo-xlarge
  rotate: false
  xy: 1807, 975
  size: 48, 48
  orig: 48, 48
  offset: 0, 0
  index: -1
block-force-projector-large
  rotate: false
  xy: 1643, 891
  size: 40, 40
  orig: 40, 40
  offset: 0, 0
  index: -1
block-force-projector-medium
  rotate: false
  xy: 1985, 865
  size: 32, 32
  orig: 32, 32
  offset: 0, 0
  index: -1
block-force-projector-small
  rotate: false
  xy: 1474, 47
  size: 24, 24
  orig: 24, 24
  offset: 0, 0
  index: -1
block-force-projector-tiny
  rotate: false
  xy: 1755, 201
  size: 16, 16
  orig: 16, 16
  offset: 0, 0
  index: -1
block-force-projector-xlarge
  rotate: false
  xy: 1857, 975
  size: 48, 48
  orig: 48, 48
  offset: 0, 0
  index: -1
block-fortress-factory-large
  rotate: false
  xy: 1685, 891
  size: 40, 40
  orig: 40, 40
  offset: 0, 0
  index: -1
block-fortress-factory-medium
  rotate: false
  xy: 1985, 831
  size: 32, 32
  orig: 32, 32
  offset: 0, 0
  index: -1
block-fortress-factory-small
  rotate: false
  xy: 1474, 21
  size: 24, 24
  orig: 24, 24
  offset: 0, 0
  index: -1
block-fortress-factory-tiny
  rotate: false
  xy: 1737, 165
  size: 16, 16
  orig: 16, 16
  offset: 0, 0
  index: -1
block-fortress-factory-xlarge
  rotate: false
  xy: 1907, 975
  size: 48, 48
  orig: 48, 48
  offset: 0, 0
  index: -1
block-fuse-large
  rotate: false
  xy: 1727, 891
  size: 40, 40
  orig: 40, 40
  offset: 0, 0
  index: -1
block-fuse-medium
  rotate: false
  xy: 1985, 797
  size: 32, 32
  orig: 32, 32
  offset: 0, 0
  index: -1
block-fuse-small
  rotate: false
  xy: 1503, 203
  size: 24, 24
  orig: 24, 24
  offset: 0, 0
  index: -1
block-fuse-tiny
  rotate: false
  xy: 1755, 183
  size: 16, 16
  orig: 16, 16
  offset: 0, 0
  index: -1
block-fuse-xlarge
  rotate: false
  xy: 1957, 975
>>>>>>> 49bd9168
  size: 48, 48
  orig: 48, 48
  offset: 0, 0
  index: -1
<<<<<<< HEAD
block-fuse-large
  rotate: false
  xy: 1727, 891
=======
block-ghoul-factory-large
  rotate: false
  xy: 1769, 891
>>>>>>> 49bd9168
  size: 40, 40
  orig: 40, 40
  offset: 0, 0
  index: -1
<<<<<<< HEAD
block-fuse-medium
  rotate: false
  xy: 969, 542
=======
block-ghoul-factory-medium
  rotate: false
  xy: 1985, 763
>>>>>>> 49bd9168
  size: 32, 32
  orig: 32, 32
  offset: 0, 0
  index: -1
<<<<<<< HEAD
block-fuse-small
  rotate: false
  xy: 1983, 443
=======
block-ghoul-factory-small
  rotate: false
  xy: 1503, 177
>>>>>>> 49bd9168
  size: 24, 24
  orig: 24, 24
  offset: 0, 0
  index: -1
<<<<<<< HEAD
block-fuse-tiny
  rotate: false
  xy: 1823, 352
  size: 16, 16
  orig: 16, 16
  offset: 0, 0
  index: -1
block-fuse-xlarge
  rotate: false
  xy: 1957, 975
  size: 48, 48
  orig: 48, 48
  offset: 0, 0
  index: -1
block-ghoul-factory-large
  rotate: false
  xy: 1769, 891
  size: 40, 40
  orig: 40, 40
  offset: 0, 0
  index: -1
block-ghoul-factory-medium
  rotate: false
  xy: 969, 508
  size: 32, 32
  orig: 32, 32
  offset: 0, 0
  index: -1
block-ghoul-factory-small
  rotate: false
  xy: 2009, 443
  size: 24, 24
  orig: 24, 24
  offset: 0, 0
  index: -1
block-ghoul-factory-tiny
  rotate: false
  xy: 1841, 352
  size: 16, 16
  orig: 16, 16
  offset: 0, 0
  index: -1
block-ghoul-factory-xlarge
  rotate: false
  xy: 345, 866
  size: 48, 48
  orig: 48, 48
  offset: 0, 0
  index: -1
block-glaive-ship-pad-large
  rotate: false
  xy: 1811, 891
  size: 40, 40
  orig: 40, 40
  offset: 0, 0
  index: -1
block-glaive-ship-pad-medium
  rotate: false
  xy: 969, 474
  size: 32, 32
  orig: 32, 32
  offset: 0, 0
  index: -1
block-glaive-ship-pad-small
  rotate: false
  xy: 1305, 86
  size: 24, 24
  orig: 24, 24
  offset: 0, 0
  index: -1
block-glaive-ship-pad-tiny
  rotate: false
  xy: 1811, 333
  size: 16, 16
  orig: 16, 16
  offset: 0, 0
  index: -1
block-glaive-ship-pad-xlarge
  rotate: false
  xy: 395, 866
  size: 48, 48
  orig: 48, 48
  offset: 0, 0
  index: -1
block-graphite-press-large
  rotate: false
  xy: 1853, 891
  size: 40, 40
  orig: 40, 40
  offset: 0, 0
  index: -1
block-graphite-press-medium
  rotate: false
  xy: 969, 440
=======
block-ghoul-factory-tiny
  rotate: false
  xy: 1737, 147
  size: 16, 16
  orig: 16, 16
  offset: 0, 0
  index: -1
block-ghoul-factory-xlarge
  rotate: false
  xy: 345, 866
  size: 48, 48
  orig: 48, 48
  offset: 0, 0
  index: -1
block-glaive-ship-pad-large
  rotate: false
  xy: 1811, 891
  size: 40, 40
  orig: 40, 40
  offset: 0, 0
  index: -1
block-glaive-ship-pad-medium
  rotate: false
  xy: 1985, 729
  size: 32, 32
  orig: 32, 32
  offset: 0, 0
  index: -1
block-glaive-ship-pad-small
  rotate: false
  xy: 1502, 151
  size: 24, 24
  orig: 24, 24
  offset: 0, 0
  index: -1
block-glaive-ship-pad-tiny
  rotate: false
  xy: 1755, 165
  size: 16, 16
  orig: 16, 16
  offset: 0, 0
  index: -1
block-glaive-ship-pad-xlarge
  rotate: false
  xy: 395, 866
  size: 48, 48
  orig: 48, 48
  offset: 0, 0
  index: -1
block-graphite-press-large
  rotate: false
  xy: 1853, 891
  size: 40, 40
  orig: 40, 40
  offset: 0, 0
  index: -1
block-graphite-press-medium
  rotate: false
  xy: 1985, 695
>>>>>>> 49bd9168
  size: 32, 32
  orig: 32, 32
  offset: 0, 0
  index: -1
block-graphite-press-small
  rotate: false
<<<<<<< HEAD
  xy: 1331, 86
=======
  xy: 1502, 125
>>>>>>> 49bd9168
  size: 24, 24
  orig: 24, 24
  offset: 0, 0
  index: -1
block-graphite-press-tiny
  rotate: false
<<<<<<< HEAD
  xy: 1811, 315
=======
  xy: 1755, 147
>>>>>>> 49bd9168
  size: 16, 16
  orig: 16, 16
  offset: 0, 0
  index: -1
block-graphite-press-xlarge
  rotate: false
  xy: 445, 866
  size: 48, 48
  orig: 48, 48
  offset: 0, 0
  index: -1
block-grass-large
  rotate: false
  xy: 1895, 891
  size: 40, 40
  orig: 40, 40
<<<<<<< HEAD
  offset: 0, 0
  index: -1
block-grass-medium
  rotate: false
  xy: 969, 406
  size: 32, 32
  orig: 32, 32
  offset: 0, 0
  index: -1
block-grass-small
  rotate: false
  xy: 1357, 86
  size: 24, 24
  orig: 24, 24
  offset: 0, 0
  index: -1
block-grass-tiny
  rotate: false
  xy: 1811, 297
  size: 16, 16
  orig: 16, 16
  offset: 0, 0
  index: -1
block-grass-xlarge
  rotate: false
  xy: 495, 866
  size: 48, 48
  orig: 48, 48
  offset: 0, 0
  index: -1
block-hail-large
  rotate: false
  xy: 1937, 891
  size: 40, 40
  orig: 40, 40
  offset: 0, 0
  index: -1
block-hail-medium
  rotate: false
  xy: 969, 372
=======
  offset: 0, 0
  index: -1
block-grass-medium
  rotate: false
  xy: 901, 563
>>>>>>> 49bd9168
  size: 32, 32
  orig: 32, 32
  offset: 0, 0
  index: -1
<<<<<<< HEAD
block-hail-small
  rotate: false
  xy: 1383, 88
=======
block-grass-small
  rotate: false
  xy: 1502, 99
>>>>>>> 49bd9168
  size: 24, 24
  orig: 24, 24
  offset: 0, 0
  index: -1
<<<<<<< HEAD
block-hail-tiny
  rotate: false
  xy: 1811, 279
=======
block-grass-tiny
  rotate: false
  xy: 1807, 331
>>>>>>> 49bd9168
  size: 16, 16
  orig: 16, 16
  offset: 0, 0
  index: -1
<<<<<<< HEAD
block-hail-xlarge
  rotate: false
  xy: 545, 866
=======
block-grass-xlarge
  rotate: false
  xy: 495, 866
>>>>>>> 49bd9168
  size: 48, 48
  orig: 48, 48
  offset: 0, 0
  index: -1
<<<<<<< HEAD
block-holostone-large
  rotate: false
  xy: 859, 849
=======
block-hail-large
  rotate: false
  xy: 1937, 891
>>>>>>> 49bd9168
  size: 40, 40
  orig: 40, 40
  offset: 0, 0
  index: -1
<<<<<<< HEAD
block-holostone-medium
  rotate: false
  xy: 969, 338
=======
block-hail-medium
  rotate: false
  xy: 901, 529
>>>>>>> 49bd9168
  size: 32, 32
  orig: 32, 32
  offset: 0, 0
  index: -1
<<<<<<< HEAD
block-holostone-small
  rotate: false
  xy: 1303, 60
=======
block-hail-small
  rotate: false
  xy: 1502, 73
>>>>>>> 49bd9168
  size: 24, 24
  orig: 24, 24
  offset: 0, 0
  index: -1
<<<<<<< HEAD
block-holostone-tiny
  rotate: false
  xy: 1811, 261
=======
block-hail-tiny
  rotate: false
  xy: 1807, 313
>>>>>>> 49bd9168
  size: 16, 16
  orig: 16, 16
  offset: 0, 0
  index: -1
<<<<<<< HEAD
block-holostone-xlarge
  rotate: false
  xy: 595, 866
=======
block-hail-xlarge
  rotate: false
  xy: 545, 866
>>>>>>> 49bd9168
  size: 48, 48
  orig: 48, 48
  offset: 0, 0
  index: -1
<<<<<<< HEAD
block-hotrock-large
  rotate: false
  xy: 901, 849
=======
block-holostone-large
  rotate: false
  xy: 859, 849
>>>>>>> 49bd9168
  size: 40, 40
  orig: 40, 40
  offset: 0, 0
  index: -1
<<<<<<< HEAD
block-hotrock-medium
  rotate: false
  xy: 969, 304
=======
block-holostone-medium
  rotate: false
  xy: 935, 563
>>>>>>> 49bd9168
  size: 32, 32
  orig: 32, 32
  offset: 0, 0
  index: -1
<<<<<<< HEAD
block-hotrock-small
  rotate: false
  xy: 1329, 60
  size: 24, 24
  orig: 24, 24
  offset: 0, 0
  index: -1
block-hotrock-tiny
  rotate: false
  xy: 1811, 243
  size: 16, 16
  orig: 16, 16
  offset: 0, 0
  index: -1
block-hotrock-xlarge
  rotate: false
  xy: 645, 866
  size: 48, 48
  orig: 48, 48
  offset: 0, 0
  index: -1
block-ice-large
  rotate: false
  xy: 859, 807
  size: 40, 40
  orig: 40, 40
  offset: 0, 0
  index: -1
block-ice-medium
  rotate: false
  xy: 969, 270
  size: 32, 32
  orig: 32, 32
  offset: 0, 0
  index: -1
block-ice-small
  rotate: false
  xy: 1355, 60
  size: 24, 24
  orig: 24, 24
  offset: 0, 0
  index: -1
block-ice-snow-large
  rotate: false
  xy: 901, 807
  size: 40, 40
  orig: 40, 40
  offset: 0, 0
  index: -1
block-ice-snow-medium
  rotate: false
  xy: 969, 236
  size: 32, 32
  orig: 32, 32
  offset: 0, 0
  index: -1
block-ice-snow-small
  rotate: false
  xy: 1323, 34
  size: 24, 24
  orig: 24, 24
  offset: 0, 0
  index: -1
block-ice-snow-tiny
  rotate: false
  xy: 1829, 334
  size: 16, 16
  orig: 16, 16
  offset: 0, 0
  index: -1
block-ice-snow-xlarge
  rotate: false
  xy: 695, 866
  size: 48, 48
  orig: 48, 48
  offset: 0, 0
  index: -1
block-ice-tiny
  rotate: false
  xy: 1829, 316
  size: 16, 16
  orig: 16, 16
  offset: 0, 0
  index: -1
block-ice-xlarge
  rotate: false
  xy: 101, 478
  size: 48, 48
  orig: 48, 48
  offset: 0, 0
  index: -1
block-icerocks-large
  rotate: false
  xy: 943, 849
  size: 40, 40
  orig: 40, 40
  offset: 0, 0
  index: -1
block-icerocks-medium
  rotate: false
  xy: 969, 202
  size: 32, 32
  orig: 32, 32
  offset: 0, 0
  index: -1
block-icerocks-small
  rotate: false
  xy: 1349, 34
  size: 24, 24
  orig: 24, 24
  offset: 0, 0
  index: -1
block-icerocks-tiny
  rotate: false
  xy: 1829, 298
  size: 16, 16
  orig: 16, 16
  offset: 0, 0
  index: -1
block-icerocks-xlarge
  rotate: false
  xy: 101, 428
  size: 48, 48
  orig: 48, 48
  offset: 0, 0
  index: -1
block-ignarock-large
  rotate: false
  xy: 859, 765
  size: 40, 40
  orig: 40, 40
  offset: 0, 0
  index: -1
block-ignarock-medium
  rotate: false
  xy: 969, 168
  size: 32, 32
  orig: 32, 32
  offset: 0, 0
  index: -1
block-ignarock-small
  rotate: false
  xy: 1323, 8
  size: 24, 24
  orig: 24, 24
  offset: 0, 0
  index: -1
block-ignarock-tiny
  rotate: false
  xy: 1829, 280
  size: 16, 16
  orig: 16, 16
  offset: 0, 0
  index: -1
block-ignarock-xlarge
  rotate: false
  xy: 101, 378
  size: 48, 48
  orig: 48, 48
  offset: 0, 0
  index: -1
block-illuminator-large
  rotate: false
  xy: 901, 765
  size: 40, 40
  orig: 40, 40
  offset: 0, 0
  index: -1
block-illuminator-medium
  rotate: false
  xy: 969, 134
  size: 32, 32
  orig: 32, 32
  offset: 0, 0
  index: -1
block-illuminator-small
  rotate: false
  xy: 1349, 8
  size: 24, 24
  orig: 24, 24
  offset: 0, 0
  index: -1
block-illuminator-tiny
  rotate: false
  xy: 1829, 262
  size: 16, 16
  orig: 16, 16
  offset: 0, 0
  index: -1
block-illuminator-xlarge
  rotate: false
  xy: 101, 328
  size: 48, 48
  orig: 48, 48
  offset: 0, 0
  index: -1
block-impact-reactor-large
  rotate: false
  xy: 943, 807
  size: 40, 40
  orig: 40, 40
  offset: 0, 0
  index: -1
block-impact-reactor-medium
  rotate: false
  xy: 969, 100
  size: 32, 32
  orig: 32, 32
  offset: 0, 0
  index: -1
block-impact-reactor-small
  rotate: false
  xy: 1375, 34
  size: 24, 24
  orig: 24, 24
  offset: 0, 0
  index: -1
block-impact-reactor-tiny
  rotate: false
  xy: 1829, 244
  size: 16, 16
  orig: 16, 16
  offset: 0, 0
  index: -1
block-impact-reactor-xlarge
  rotate: false
  xy: 101, 278
  size: 48, 48
  orig: 48, 48
  offset: 0, 0
  index: -1
block-incinerator-large
  rotate: false
  xy: 985, 849
  size: 40, 40
  orig: 40, 40
  offset: 0, 0
  index: -1
block-incinerator-medium
  rotate: false
  xy: 969, 66
  size: 32, 32
  orig: 32, 32
  offset: 0, 0
  index: -1
block-incinerator-small
  rotate: false
  xy: 1375, 8
  size: 24, 24
  orig: 24, 24
  offset: 0, 0
  index: -1
block-incinerator-tiny
  rotate: false
  xy: 1847, 334
  size: 16, 16
  orig: 16, 16
  offset: 0, 0
  index: -1
block-incinerator-xlarge
  rotate: false
  xy: 101, 228
  size: 48, 48
  orig: 48, 48
  offset: 0, 0
  index: -1
block-inverted-sorter-large
  rotate: false
  xy: 859, 723
=======
block-holostone-small
  rotate: false
  xy: 1500, 47
  size: 24, 24
  orig: 24, 24
  offset: 0, 0
  index: -1
block-holostone-tiny
  rotate: false
  xy: 1825, 337
  size: 16, 16
  orig: 16, 16
  offset: 0, 0
  index: -1
block-holostone-xlarge
  rotate: false
  xy: 595, 866
  size: 48, 48
  orig: 48, 48
  offset: 0, 0
  index: -1
block-hotrock-large
  rotate: false
  xy: 901, 849
  size: 40, 40
  orig: 40, 40
  offset: 0, 0
  index: -1
block-hotrock-medium
  rotate: false
  xy: 901, 495
  size: 32, 32
  orig: 32, 32
  offset: 0, 0
  index: -1
block-hotrock-small
  rotate: false
  xy: 1500, 21
  size: 24, 24
  orig: 24, 24
  offset: 0, 0
  index: -1
block-hotrock-tiny
  rotate: false
  xy: 1825, 319
  size: 16, 16
  orig: 16, 16
  offset: 0, 0
  index: -1
block-hotrock-xlarge
  rotate: false
  xy: 645, 866
  size: 48, 48
  orig: 48, 48
  offset: 0, 0
  index: -1
block-ice-large
  rotate: false
  xy: 859, 807
  size: 40, 40
  orig: 40, 40
  offset: 0, 0
  index: -1
block-ice-medium
  rotate: false
  xy: 935, 529
  size: 32, 32
  orig: 32, 32
  offset: 0, 0
  index: -1
block-ice-small
  rotate: false
  xy: 1535, 235
  size: 24, 24
  orig: 24, 24
  offset: 0, 0
  index: -1
block-ice-snow-large
  rotate: false
  xy: 901, 807
>>>>>>> 49bd9168
  size: 40, 40
  orig: 40, 40
  offset: 0, 0
  index: -1
<<<<<<< HEAD
block-inverted-sorter-medium
  rotate: false
  xy: 969, 32
=======
block-ice-snow-medium
  rotate: false
  xy: 969, 563
>>>>>>> 49bd9168
  size: 32, 32
  orig: 32, 32
  offset: 0, 0
  index: -1
<<<<<<< HEAD
block-inverted-sorter-small
  rotate: false
  xy: 1381, 60
=======
block-ice-snow-small
  rotate: false
  xy: 1529, 209
>>>>>>> 49bd9168
  size: 24, 24
  orig: 24, 24
  offset: 0, 0
  index: -1
<<<<<<< HEAD
block-inverted-sorter-tiny
  rotate: false
  xy: 1847, 316
=======
block-ice-snow-tiny
  rotate: false
  xy: 1845, 369
>>>>>>> 49bd9168
  size: 16, 16
  orig: 16, 16
  offset: 0, 0
  index: -1
<<<<<<< HEAD
block-inverted-sorter-xlarge
  rotate: false
  xy: 101, 178
=======
block-ice-snow-xlarge
  rotate: false
  xy: 695, 866
>>>>>>> 49bd9168
  size: 48, 48
  orig: 48, 48
  offset: 0, 0
  index: -1
<<<<<<< HEAD
block-item-source-large
  rotate: false
  xy: 901, 723
=======
block-ice-tiny
  rotate: false
  xy: 1863, 369
  size: 16, 16
  orig: 16, 16
  offset: 0, 0
  index: -1
block-ice-xlarge
  rotate: false
  xy: 101, 478
  size: 48, 48
  orig: 48, 48
  offset: 0, 0
  index: -1
block-icerocks-large
  rotate: false
  xy: 943, 849
>>>>>>> 49bd9168
  size: 40, 40
  orig: 40, 40
  offset: 0, 0
  index: -1
<<<<<<< HEAD
block-item-source-medium
  rotate: false
  xy: 1007, 618
=======
block-icerocks-medium
  rotate: false
  xy: 901, 461
>>>>>>> 49bd9168
  size: 32, 32
  orig: 32, 32
  offset: 0, 0
  index: -1
<<<<<<< HEAD
block-item-source-small
  rotate: false
  xy: 1401, 34
=======
block-icerocks-small
  rotate: false
  xy: 1529, 183
>>>>>>> 49bd9168
  size: 24, 24
  orig: 24, 24
  offset: 0, 0
  index: -1
<<<<<<< HEAD
block-item-source-tiny
  rotate: false
  xy: 1847, 298
=======
block-icerocks-tiny
  rotate: false
  xy: 1909, 433
>>>>>>> 49bd9168
  size: 16, 16
  orig: 16, 16
  offset: 0, 0
  index: -1
<<<<<<< HEAD
block-item-source-xlarge
  rotate: false
  xy: 101, 128
=======
block-icerocks-xlarge
  rotate: false
  xy: 101, 428
>>>>>>> 49bd9168
  size: 48, 48
  orig: 48, 48
  offset: 0, 0
  index: -1
<<<<<<< HEAD
block-item-void-large
  rotate: false
  xy: 943, 765
=======
block-ignarock-large
  rotate: false
  xy: 859, 765
>>>>>>> 49bd9168
  size: 40, 40
  orig: 40, 40
  offset: 0, 0
  index: -1
<<<<<<< HEAD
block-item-void-medium
  rotate: false
  xy: 1041, 618
=======
block-ignarock-medium
  rotate: false
  xy: 935, 495
>>>>>>> 49bd9168
  size: 32, 32
  orig: 32, 32
  offset: 0, 0
  index: -1
<<<<<<< HEAD
block-item-void-small
  rotate: false
  xy: 1401, 8
=======
block-ignarock-small
  rotate: false
  xy: 1567, 267
>>>>>>> 49bd9168
  size: 24, 24
  orig: 24, 24
  offset: 0, 0
  index: -1
<<<<<<< HEAD
block-item-void-tiny
  rotate: false
  xy: 1847, 280
=======
block-ignarock-tiny
  rotate: false
  xy: 1927, 431
>>>>>>> 49bd9168
  size: 16, 16
  orig: 16, 16
  offset: 0, 0
  index: -1
<<<<<<< HEAD
block-item-void-xlarge
  rotate: false
  xy: 101, 78
=======
block-ignarock-xlarge
  rotate: false
  xy: 101, 378
>>>>>>> 49bd9168
  size: 48, 48
  orig: 48, 48
  offset: 0, 0
  index: -1
<<<<<<< HEAD
block-javelin-ship-pad-large
  rotate: false
  xy: 985, 807
=======
block-illuminator-large
  rotate: false
  xy: 901, 765
>>>>>>> 49bd9168
  size: 40, 40
  orig: 40, 40
  offset: 0, 0
  index: -1
<<<<<<< HEAD
block-javelin-ship-pad-medium
  rotate: false
  xy: 1075, 618
=======
block-illuminator-medium
  rotate: false
  xy: 969, 529
>>>>>>> 49bd9168
  size: 32, 32
  orig: 32, 32
  offset: 0, 0
  index: -1
<<<<<<< HEAD
block-javelin-ship-pad-small
  rotate: false
  xy: 1707, 398
=======
block-illuminator-small
  rotate: false
  xy: 1561, 241
>>>>>>> 49bd9168
  size: 24, 24
  orig: 24, 24
  offset: 0, 0
  index: -1
<<<<<<< HEAD
block-javelin-ship-pad-tiny
  rotate: false
  xy: 1847, 262
=======
block-illuminator-tiny
  rotate: false
  xy: 1945, 431
>>>>>>> 49bd9168
  size: 16, 16
  orig: 16, 16
  offset: 0, 0
  index: -1
<<<<<<< HEAD
block-javelin-ship-pad-xlarge
  rotate: false
  xy: 101, 28
=======
block-illuminator-xlarge
  rotate: false
  xy: 101, 328
>>>>>>> 49bd9168
  size: 48, 48
  orig: 48, 48
  offset: 0, 0
  index: -1
<<<<<<< HEAD
block-junction-large
  rotate: false
  xy: 1027, 849
=======
block-impact-reactor-large
  rotate: false
  xy: 943, 807
>>>>>>> 49bd9168
  size: 40, 40
  orig: 40, 40
  offset: 0, 0
  index: -1
<<<<<<< HEAD
block-junction-medium
  rotate: false
  xy: 1109, 618
=======
block-impact-reactor-medium
  rotate: false
  xy: 901, 427
>>>>>>> 49bd9168
  size: 32, 32
  orig: 32, 32
  offset: 0, 0
  index: -1
<<<<<<< HEAD
block-junction-small
  rotate: false
  xy: 1707, 372
=======
block-impact-reactor-small
  rotate: false
  xy: 1599, 299
>>>>>>> 49bd9168
  size: 24, 24
  orig: 24, 24
  offset: 0, 0
  index: -1
<<<<<<< HEAD
block-junction-tiny
  rotate: false
  xy: 1847, 244
=======
block-impact-reactor-tiny
  rotate: false
  xy: 1903, 415
>>>>>>> 49bd9168
  size: 16, 16
  orig: 16, 16
  offset: 0, 0
  index: -1
<<<<<<< HEAD
block-junction-xlarge
  rotate: false
  xy: 231, 608
=======
block-impact-reactor-xlarge
  rotate: false
  xy: 101, 278
>>>>>>> 49bd9168
  size: 48, 48
  orig: 48, 48
  offset: 0, 0
  index: -1
<<<<<<< HEAD
block-kiln-large
  rotate: false
  xy: 859, 681
=======
block-incinerator-large
  rotate: false
  xy: 985, 849
>>>>>>> 49bd9168
  size: 40, 40
  orig: 40, 40
  offset: 0, 0
  index: -1
<<<<<<< HEAD
block-kiln-medium
  rotate: false
  xy: 1143, 618
=======
block-incinerator-medium
  rotate: false
  xy: 935, 461
>>>>>>> 49bd9168
  size: 32, 32
  orig: 32, 32
  offset: 0, 0
  index: -1
<<<<<<< HEAD
block-kiln-small
  rotate: false
  xy: 1707, 346
=======
block-incinerator-small
  rotate: false
  xy: 1593, 273
>>>>>>> 49bd9168
  size: 24, 24
  orig: 24, 24
  offset: 0, 0
  index: -1
<<<<<<< HEAD
block-kiln-tiny
  rotate: false
  xy: 1865, 342
=======
block-incinerator-tiny
  rotate: false
  xy: 1921, 413
>>>>>>> 49bd9168
  size: 16, 16
  orig: 16, 16
  offset: 0, 0
  index: -1
<<<<<<< HEAD
block-kiln-xlarge
  rotate: false
  xy: 231, 558
=======
block-incinerator-xlarge
  rotate: false
  xy: 101, 228
>>>>>>> 49bd9168
  size: 48, 48
  orig: 48, 48
  offset: 0, 0
  index: -1
<<<<<<< HEAD
block-lancer-large
  rotate: false
  xy: 901, 681
=======
block-inverted-sorter-large
  rotate: false
  xy: 859, 723
>>>>>>> 49bd9168
  size: 40, 40
  orig: 40, 40
  offset: 0, 0
  index: -1
<<<<<<< HEAD
block-lancer-medium
  rotate: false
  xy: 1177, 618
=======
block-inverted-sorter-medium
  rotate: false
  xy: 969, 495
>>>>>>> 49bd9168
  size: 32, 32
  orig: 32, 32
  offset: 0, 0
  index: -1
<<<<<<< HEAD
block-lancer-small
  rotate: false
  xy: 1435, 154
=======
block-inverted-sorter-small
  rotate: false
  xy: 1631, 331
>>>>>>> 49bd9168
  size: 24, 24
  orig: 24, 24
  offset: 0, 0
  index: -1
<<<<<<< HEAD
block-lancer-tiny
  rotate: false
  xy: 1865, 324
=======
block-inverted-sorter-tiny
  rotate: false
  xy: 1939, 413
>>>>>>> 49bd9168
  size: 16, 16
  orig: 16, 16
  offset: 0, 0
  index: -1
<<<<<<< HEAD
block-lancer-xlarge
  rotate: false
  xy: 745, 866
=======
block-inverted-sorter-xlarge
  rotate: false
  xy: 101, 178
>>>>>>> 49bd9168
  size: 48, 48
  orig: 48, 48
  offset: 0, 0
  index: -1
<<<<<<< HEAD
block-laser-drill-large
  rotate: false
  xy: 943, 723
=======
block-item-source-large
  rotate: false
  xy: 901, 723
>>>>>>> 49bd9168
  size: 40, 40
  orig: 40, 40
  offset: 0, 0
  index: -1
<<<<<<< HEAD
block-laser-drill-medium
  rotate: false
  xy: 1211, 618
=======
block-item-source-medium
  rotate: false
  xy: 901, 393
>>>>>>> 49bd9168
  size: 32, 32
  orig: 32, 32
  offset: 0, 0
  index: -1
<<<<<<< HEAD
block-laser-drill-small
  rotate: false
  xy: 1435, 128
=======
block-item-source-small
  rotate: false
  xy: 1625, 305
>>>>>>> 49bd9168
  size: 24, 24
  orig: 24, 24
  offset: 0, 0
  index: -1
<<<<<<< HEAD
block-laser-drill-tiny
  rotate: false
  xy: 1883, 342
=======
block-item-source-tiny
  rotate: false
  xy: 1685, 105
>>>>>>> 49bd9168
  size: 16, 16
  orig: 16, 16
  offset: 0, 0
  index: -1
<<<<<<< HEAD
block-laser-drill-xlarge
  rotate: false
  xy: 151, 508
=======
block-item-source-xlarge
  rotate: false
  xy: 101, 128
>>>>>>> 49bd9168
  size: 48, 48
  orig: 48, 48
  offset: 0, 0
  index: -1
<<<<<<< HEAD
block-launch-pad-large
  rotate: false
  xy: 985, 765
  size: 40, 40
  orig: 40, 40
  offset: 0, 0
  index: -1
block-launch-pad-large-large
  rotate: false
  xy: 1027, 807
=======
block-item-void-large
  rotate: false
  xy: 943, 765
>>>>>>> 49bd9168
  size: 40, 40
  orig: 40, 40
  offset: 0, 0
  index: -1
<<<<<<< HEAD
block-launch-pad-large-medium
  rotate: false
  xy: 1245, 618
=======
block-item-void-medium
  rotate: false
  xy: 935, 427
>>>>>>> 49bd9168
  size: 32, 32
  orig: 32, 32
  offset: 0, 0
  index: -1
<<<<<<< HEAD
block-launch-pad-large-small
  rotate: false
  xy: 1409, 122
=======
block-item-void-small
  rotate: false
  xy: 1663, 363
>>>>>>> 49bd9168
  size: 24, 24
  orig: 24, 24
  offset: 0, 0
  index: -1
<<<<<<< HEAD
block-launch-pad-large-tiny
  rotate: false
  xy: 1865, 306
=======
block-item-void-tiny
  rotate: false
  xy: 1684, 87
>>>>>>> 49bd9168
  size: 16, 16
  orig: 16, 16
  offset: 0, 0
  index: -1
<<<<<<< HEAD
block-launch-pad-large-xlarge
  rotate: false
  xy: 151, 458
=======
block-item-void-xlarge
  rotate: false
  xy: 101, 78
>>>>>>> 49bd9168
  size: 48, 48
  orig: 48, 48
  offset: 0, 0
  index: -1
<<<<<<< HEAD
block-launch-pad-medium
  rotate: false
  xy: 1279, 618
=======
block-javelin-ship-pad-large
  rotate: false
  xy: 985, 807
  size: 40, 40
  orig: 40, 40
  offset: 0, 0
  index: -1
block-javelin-ship-pad-medium
  rotate: false
  xy: 969, 461
>>>>>>> 49bd9168
  size: 32, 32
  orig: 32, 32
  offset: 0, 0
  index: -1
<<<<<<< HEAD
block-launch-pad-small
  rotate: false
  xy: 1409, 96
=======
block-javelin-ship-pad-small
  rotate: false
  xy: 1657, 337
>>>>>>> 49bd9168
  size: 24, 24
  orig: 24, 24
  offset: 0, 0
  index: -1
<<<<<<< HEAD
block-launch-pad-tiny
  rotate: false
  xy: 1883, 324
=======
block-javelin-ship-pad-tiny
  rotate: false
  xy: 1684, 69
>>>>>>> 49bd9168
  size: 16, 16
  orig: 16, 16
  offset: 0, 0
  index: -1
<<<<<<< HEAD
block-launch-pad-xlarge
  rotate: false
  xy: 201, 508
=======
block-javelin-ship-pad-xlarge
  rotate: false
  xy: 101, 28
>>>>>>> 49bd9168
  size: 48, 48
  orig: 48, 48
  offset: 0, 0
  index: -1
<<<<<<< HEAD
block-liquid-junction-large
  rotate: false
  xy: 1069, 849
=======
block-junction-large
  rotate: false
  xy: 1027, 849
>>>>>>> 49bd9168
  size: 40, 40
  orig: 40, 40
  offset: 0, 0
  index: -1
<<<<<<< HEAD
block-liquid-junction-medium
  rotate: false
  xy: 1313, 618
=======
block-junction-medium
  rotate: false
  xy: 901, 359
>>>>>>> 49bd9168
  size: 32, 32
  orig: 32, 32
  offset: 0, 0
  index: -1
<<<<<<< HEAD
block-liquid-junction-small
  rotate: false
  xy: 1435, 102
=======
block-junction-small
  rotate: false
  xy: 1695, 395
>>>>>>> 49bd9168
  size: 24, 24
  orig: 24, 24
  offset: 0, 0
  index: -1
<<<<<<< HEAD
block-liquid-junction-tiny
  rotate: false
  xy: 1865, 288
=======
block-junction-tiny
  rotate: false
  xy: 1684, 51
>>>>>>> 49bd9168
  size: 16, 16
  orig: 16, 16
  offset: 0, 0
  index: -1
<<<<<<< HEAD
block-liquid-junction-xlarge
  rotate: false
  xy: 151, 408
=======
block-junction-xlarge
  rotate: false
  xy: 231, 608
>>>>>>> 49bd9168
  size: 48, 48
  orig: 48, 48
  offset: 0, 0
  index: -1
<<<<<<< HEAD
block-liquid-router-large
  rotate: false
  xy: 943, 681
=======
block-kiln-large
  rotate: false
  xy: 859, 681
>>>>>>> 49bd9168
  size: 40, 40
  orig: 40, 40
  offset: 0, 0
  index: -1
<<<<<<< HEAD
block-liquid-router-medium
  rotate: false
  xy: 1347, 618
=======
block-kiln-medium
  rotate: false
  xy: 935, 393
>>>>>>> 49bd9168
  size: 32, 32
  orig: 32, 32
  offset: 0, 0
  index: -1
<<<<<<< HEAD
block-liquid-router-small
  rotate: false
  xy: 1409, 70
=======
block-kiln-small
  rotate: false
  xy: 1689, 369
>>>>>>> 49bd9168
  size: 24, 24
  orig: 24, 24
  offset: 0, 0
  index: -1
<<<<<<< HEAD
block-liquid-router-tiny
  rotate: false
  xy: 1883, 306
=======
block-kiln-tiny
  rotate: false
  xy: 1779, 255
>>>>>>> 49bd9168
  size: 16, 16
  orig: 16, 16
  offset: 0, 0
  index: -1
<<<<<<< HEAD
block-liquid-router-xlarge
  rotate: false
  xy: 201, 458
=======
block-kiln-xlarge
  rotate: false
  xy: 231, 558
>>>>>>> 49bd9168
  size: 48, 48
  orig: 48, 48
  offset: 0, 0
  index: -1
<<<<<<< HEAD
block-liquid-source-large
  rotate: false
  xy: 985, 723
=======
block-lancer-large
  rotate: false
  xy: 901, 681
>>>>>>> 49bd9168
  size: 40, 40
  orig: 40, 40
  offset: 0, 0
  index: -1
<<<<<<< HEAD
block-liquid-source-medium
  rotate: false
  xy: 1381, 618
=======
block-lancer-medium
  rotate: false
  xy: 969, 427
>>>>>>> 49bd9168
  size: 32, 32
  orig: 32, 32
  offset: 0, 0
  index: -1
<<<<<<< HEAD
block-liquid-source-small
  rotate: false
  xy: 1435, 76
=======
block-lancer-small
  rotate: false
  xy: 1727, 427
>>>>>>> 49bd9168
  size: 24, 24
  orig: 24, 24
  offset: 0, 0
  index: -1
<<<<<<< HEAD
block-liquid-source-tiny
  rotate: false
  xy: 1865, 270
=======
block-lancer-tiny
  rotate: false
  xy: 1773, 237
>>>>>>> 49bd9168
  size: 16, 16
  orig: 16, 16
  offset: 0, 0
  index: -1
<<<<<<< HEAD
block-liquid-source-xlarge
  rotate: false
  xy: 151, 358
=======
block-lancer-xlarge
  rotate: false
  xy: 745, 866
>>>>>>> 49bd9168
  size: 48, 48
  orig: 48, 48
  offset: 0, 0
  index: -1
<<<<<<< HEAD
block-liquid-tank-large
  rotate: false
  xy: 1027, 765
=======
block-laser-drill-large
  rotate: false
  xy: 943, 723
>>>>>>> 49bd9168
  size: 40, 40
  orig: 40, 40
  offset: 0, 0
  index: -1
<<<<<<< HEAD
block-liquid-tank-medium
  rotate: false
  xy: 1415, 618
=======
block-laser-drill-medium
  rotate: false
  xy: 901, 325
>>>>>>> 49bd9168
  size: 32, 32
  orig: 32, 32
  offset: 0, 0
  index: -1
<<<<<<< HEAD
block-liquid-tank-small
  rotate: false
  xy: 1461, 156
=======
block-laser-drill-small
  rotate: false
  xy: 1721, 401
>>>>>>> 49bd9168
  size: 24, 24
  orig: 24, 24
  offset: 0, 0
  index: -1
<<<<<<< HEAD
block-liquid-tank-tiny
  rotate: false
  xy: 1883, 288
=======
block-laser-drill-tiny
  rotate: false
  xy: 1773, 219
>>>>>>> 49bd9168
  size: 16, 16
  orig: 16, 16
  offset: 0, 0
  index: -1
<<<<<<< HEAD
block-liquid-tank-xlarge
  rotate: false
  xy: 201, 408
=======
block-laser-drill-xlarge
  rotate: false
  xy: 151, 508
>>>>>>> 49bd9168
  size: 48, 48
  orig: 48, 48
  offset: 0, 0
  index: -1
<<<<<<< HEAD
block-magmarock-large
  rotate: false
  xy: 1069, 807
=======
block-launch-pad-large
  rotate: false
  xy: 985, 765
>>>>>>> 49bd9168
  size: 40, 40
  orig: 40, 40
  offset: 0, 0
  index: -1
<<<<<<< HEAD
block-magmarock-medium
  rotate: false
  xy: 1449, 618
=======
block-launch-pad-large-large
  rotate: false
  xy: 1027, 807
  size: 40, 40
  orig: 40, 40
  offset: 0, 0
  index: -1
block-launch-pad-large-medium
  rotate: false
  xy: 935, 359
>>>>>>> 49bd9168
  size: 32, 32
  orig: 32, 32
  offset: 0, 0
  index: -1
<<<<<<< HEAD
block-magmarock-small
  rotate: false
  xy: 1461, 130
=======
block-launch-pad-large-small
  rotate: false
  xy: 1759, 459
>>>>>>> 49bd9168
  size: 24, 24
  orig: 24, 24
  offset: 0, 0
  index: -1
<<<<<<< HEAD
block-magmarock-tiny
  rotate: false
  xy: 1865, 252
=======
block-launch-pad-large-tiny
  rotate: false
  xy: 1773, 201
>>>>>>> 49bd9168
  size: 16, 16
  orig: 16, 16
  offset: 0, 0
  index: -1
<<<<<<< HEAD
block-magmarock-xlarge
  rotate: false
  xy: 151, 308
=======
block-launch-pad-large-xlarge
  rotate: false
  xy: 151, 458
>>>>>>> 49bd9168
  size: 48, 48
  orig: 48, 48
  offset: 0, 0
  index: -1
<<<<<<< HEAD
block-mass-driver-large
  rotate: false
  xy: 1111, 849
  size: 40, 40
  orig: 40, 40
  offset: 0, 0
  index: -1
block-mass-driver-medium
  rotate: false
  xy: 1483, 618
=======
block-launch-pad-medium
  rotate: false
  xy: 969, 393
>>>>>>> 49bd9168
  size: 32, 32
  orig: 32, 32
  offset: 0, 0
  index: -1
<<<<<<< HEAD
block-mass-driver-small
  rotate: false
  xy: 1461, 104
=======
block-launch-pad-small
  rotate: false
  xy: 1753, 433
>>>>>>> 49bd9168
  size: 24, 24
  orig: 24, 24
  offset: 0, 0
  index: -1
<<<<<<< HEAD
block-mass-driver-tiny
  rotate: false
  xy: 1883, 270
=======
block-launch-pad-tiny
  rotate: false
  xy: 1773, 183
>>>>>>> 49bd9168
  size: 16, 16
  orig: 16, 16
  offset: 0, 0
  index: -1
<<<<<<< HEAD
block-mass-driver-xlarge
  rotate: false
  xy: 201, 358
=======
block-launch-pad-xlarge
  rotate: false
  xy: 201, 508
>>>>>>> 49bd9168
  size: 48, 48
  orig: 48, 48
  offset: 0, 0
  index: -1
<<<<<<< HEAD
block-mechanical-drill-large
  rotate: false
  xy: 985, 681
=======
block-liquid-junction-large
  rotate: false
  xy: 1069, 849
>>>>>>> 49bd9168
  size: 40, 40
  orig: 40, 40
  offset: 0, 0
  index: -1
<<<<<<< HEAD
block-mechanical-drill-medium
  rotate: false
  xy: 1517, 618
=======
block-liquid-junction-medium
  rotate: false
  xy: 901, 291
>>>>>>> 49bd9168
  size: 32, 32
  orig: 32, 32
  offset: 0, 0
  index: -1
<<<<<<< HEAD
block-mechanical-drill-small
  rotate: false
  xy: 1461, 78
=======
block-liquid-junction-small
  rotate: false
  xy: 1791, 491
>>>>>>> 49bd9168
  size: 24, 24
  orig: 24, 24
  offset: 0, 0
  index: -1
<<<<<<< HEAD
block-mechanical-drill-tiny
  rotate: false
  xy: 1883, 252
=======
block-liquid-junction-tiny
  rotate: false
  xy: 1773, 165
>>>>>>> 49bd9168
  size: 16, 16
  orig: 16, 16
  offset: 0, 0
  index: -1
<<<<<<< HEAD
block-mechanical-drill-xlarge
  rotate: false
  xy: 151, 258
=======
block-liquid-junction-xlarge
  rotate: false
  xy: 151, 408
>>>>>>> 49bd9168
  size: 48, 48
  orig: 48, 48
  offset: 0, 0
  index: -1
<<<<<<< HEAD
block-mechanical-pump-large
  rotate: false
  xy: 1027, 723
=======
block-liquid-router-large
  rotate: false
  xy: 943, 681
>>>>>>> 49bd9168
  size: 40, 40
  orig: 40, 40
  offset: 0, 0
  index: -1
<<<<<<< HEAD
block-mechanical-pump-medium
  rotate: false
  xy: 1551, 618
=======
block-liquid-router-medium
  rotate: false
  xy: 935, 325
>>>>>>> 49bd9168
  size: 32, 32
  orig: 32, 32
  offset: 0, 0
  index: -1
<<<<<<< HEAD
block-mechanical-pump-small
  rotate: false
  xy: 1435, 50
=======
block-liquid-router-small
  rotate: false
  xy: 1785, 465
>>>>>>> 49bd9168
  size: 24, 24
  orig: 24, 24
  offset: 0, 0
  index: -1
<<<<<<< HEAD
block-mechanical-pump-tiny
  rotate: false
  xy: 1865, 234
=======
block-liquid-router-tiny
  rotate: false
  xy: 1773, 147
>>>>>>> 49bd9168
  size: 16, 16
  orig: 16, 16
  offset: 0, 0
  index: -1
<<<<<<< HEAD
block-mechanical-pump-xlarge
  rotate: false
  xy: 201, 308
=======
block-liquid-router-xlarge
  rotate: false
  xy: 201, 458
>>>>>>> 49bd9168
  size: 48, 48
  orig: 48, 48
  offset: 0, 0
  index: -1
<<<<<<< HEAD
block-meltdown-large
  rotate: false
  xy: 1069, 765
=======
block-liquid-source-large
  rotate: false
  xy: 985, 723
>>>>>>> 49bd9168
  size: 40, 40
  orig: 40, 40
  offset: 0, 0
  index: -1
<<<<<<< HEAD
block-meltdown-medium
  rotate: false
  xy: 1585, 618
=======
block-liquid-source-medium
  rotate: false
  xy: 969, 359
>>>>>>> 49bd9168
  size: 32, 32
  orig: 32, 32
  offset: 0, 0
  index: -1
<<<<<<< HEAD
block-meltdown-small
  rotate: false
  xy: 1461, 52
=======
block-liquid-source-small
  rotate: false
  xy: 1823, 523
>>>>>>> 49bd9168
  size: 24, 24
  orig: 24, 24
  offset: 0, 0
  index: -1
<<<<<<< HEAD
block-meltdown-tiny
  rotate: false
  xy: 1883, 234
=======
block-liquid-source-tiny
  rotate: false
  xy: 1775, 299
>>>>>>> 49bd9168
  size: 16, 16
  orig: 16, 16
  offset: 0, 0
  index: -1
<<<<<<< HEAD
block-meltdown-xlarge
  rotate: false
  xy: 151, 208
=======
block-liquid-source-xlarge
  rotate: false
  xy: 151, 358
>>>>>>> 49bd9168
  size: 48, 48
  orig: 48, 48
  offset: 0, 0
  index: -1
<<<<<<< HEAD
block-melter-large
  rotate: false
  xy: 1111, 807
=======
block-liquid-tank-large
  rotate: false
  xy: 1027, 765
>>>>>>> 49bd9168
  size: 40, 40
  orig: 40, 40
  offset: 0, 0
  index: -1
<<<<<<< HEAD
block-melter-medium
  rotate: false
  xy: 1619, 618
=======
block-liquid-tank-medium
  rotate: false
  xy: 901, 257
>>>>>>> 49bd9168
  size: 32, 32
  orig: 32, 32
  offset: 0, 0
  index: -1
<<<<<<< HEAD
block-melter-small
  rotate: false
  xy: 1427, 24
=======
block-liquid-tank-small
  rotate: false
  xy: 1817, 497
>>>>>>> 49bd9168
  size: 24, 24
  orig: 24, 24
  offset: 0, 0
  index: -1
<<<<<<< HEAD
block-melter-tiny
  rotate: false
  xy: 1901, 421
=======
block-liquid-tank-tiny
  rotate: false
  xy: 1825, 301
>>>>>>> 49bd9168
  size: 16, 16
  orig: 16, 16
  offset: 0, 0
  index: -1
<<<<<<< HEAD
block-melter-xlarge
  rotate: false
  xy: 201, 258
=======
block-liquid-tank-xlarge
  rotate: false
  xy: 201, 408
>>>>>>> 49bd9168
  size: 48, 48
  orig: 48, 48
  offset: 0, 0
  index: -1
<<<<<<< HEAD
block-mend-projector-large
  rotate: false
  xy: 1153, 849
=======
block-liquid-void-large
  rotate: false
  xy: 1069, 807
>>>>>>> 49bd9168
  size: 40, 40
  orig: 40, 40
  offset: 0, 0
  index: -1
<<<<<<< HEAD
block-mend-projector-medium
  rotate: false
  xy: 1653, 618
=======
block-liquid-void-medium
  rotate: false
  xy: 935, 291
>>>>>>> 49bd9168
  size: 32, 32
  orig: 32, 32
  offset: 0, 0
  index: -1
<<<<<<< HEAD
block-mend-projector-small
  rotate: false
  xy: 1453, 24
=======
block-liquid-void-small
  rotate: false
  xy: 1849, 529
>>>>>>> 49bd9168
  size: 24, 24
  orig: 24, 24
  offset: 0, 0
  index: -1
<<<<<<< HEAD
block-mend-projector-tiny
  rotate: false
  xy: 1901, 403
=======
block-liquid-void-tiny
  rotate: false
  xy: 1871, 395
>>>>>>> 49bd9168
  size: 16, 16
  orig: 16, 16
  offset: 0, 0
  index: -1
<<<<<<< HEAD
block-mend-projector-xlarge
  rotate: false
  xy: 151, 158
=======
block-liquid-void-xlarge
  rotate: false
  xy: 151, 308
>>>>>>> 49bd9168
  size: 48, 48
  orig: 48, 48
  offset: 0, 0
  index: -1
<<<<<<< HEAD
block-mender-large
  rotate: false
  xy: 1027, 681
=======
block-magmarock-large
  rotate: false
  xy: 1111, 849
>>>>>>> 49bd9168
  size: 40, 40
  orig: 40, 40
  offset: 0, 0
  index: -1
<<<<<<< HEAD
block-mender-medium
  rotate: false
  xy: 1687, 618
=======
block-magmarock-medium
  rotate: false
  xy: 969, 325
>>>>>>> 49bd9168
  size: 32, 32
  orig: 32, 32
  offset: 0, 0
  index: -1
<<<<<<< HEAD
block-mender-small
  rotate: false
  xy: 1479, 26
=======
block-magmarock-small
  rotate: false
  xy: 1875, 529
>>>>>>> 49bd9168
  size: 24, 24
  orig: 24, 24
  offset: 0, 0
  index: -1
<<<<<<< HEAD
block-mender-tiny
  rotate: false
  xy: 1919, 421
=======
block-magmarock-tiny
  rotate: false
  xy: 1957, 413
>>>>>>> 49bd9168
  size: 16, 16
  orig: 16, 16
  offset: 0, 0
  index: -1
<<<<<<< HEAD
block-mender-xlarge
  rotate: false
  xy: 201, 208
=======
block-magmarock-xlarge
  rotate: false
  xy: 201, 358
>>>>>>> 49bd9168
  size: 48, 48
  orig: 48, 48
  offset: 0, 0
  index: -1
<<<<<<< HEAD
block-message-large
  rotate: false
  xy: 1069, 723
=======
block-mass-driver-large
  rotate: false
  xy: 985, 681
>>>>>>> 49bd9168
  size: 40, 40
  orig: 40, 40
  offset: 0, 0
  index: -1
<<<<<<< HEAD
block-message-medium
  rotate: false
  xy: 1721, 618
=======
block-mass-driver-medium
  rotate: false
  xy: 901, 223
>>>>>>> 49bd9168
  size: 32, 32
  orig: 32, 32
  offset: 0, 0
  index: -1
<<<<<<< HEAD
block-message-small
  rotate: false
  xy: 1575, 356
=======
block-mass-driver-small
  rotate: false
  xy: 1901, 529
>>>>>>> 49bd9168
  size: 24, 24
  orig: 24, 24
  offset: 0, 0
  index: -1
<<<<<<< HEAD
block-message-tiny
  rotate: false
  xy: 1901, 385
=======
block-mass-driver-tiny
  rotate: false
  xy: 1791, 237
>>>>>>> 49bd9168
  size: 16, 16
  orig: 16, 16
  offset: 0, 0
  index: -1
<<<<<<< HEAD
block-message-xlarge
  rotate: false
  xy: 151, 108
=======
block-mass-driver-xlarge
  rotate: false
  xy: 151, 258
>>>>>>> 49bd9168
  size: 48, 48
  orig: 48, 48
  offset: 0, 0
  index: -1
<<<<<<< HEAD
block-metal-floor-2-large
  rotate: false
  xy: 1111, 765
=======
block-mechanical-drill-large
  rotate: false
  xy: 1027, 723
>>>>>>> 49bd9168
  size: 40, 40
  orig: 40, 40
  offset: 0, 0
  index: -1
<<<<<<< HEAD
block-metal-floor-2-medium
  rotate: false
  xy: 1755, 618
=======
block-mechanical-drill-medium
  rotate: false
  xy: 935, 257
>>>>>>> 49bd9168
  size: 32, 32
  orig: 32, 32
  offset: 0, 0
  index: -1
<<<<<<< HEAD
block-metal-floor-2-small
  rotate: false
  xy: 1601, 358
=======
block-mechanical-drill-small
  rotate: false
  xy: 1933, 535
>>>>>>> 49bd9168
  size: 24, 24
  orig: 24, 24
  offset: 0, 0
  index: -1
<<<<<<< HEAD
block-metal-floor-2-tiny
  rotate: false
  xy: 1919, 403
=======
block-mechanical-drill-tiny
  rotate: false
  xy: 1791, 219
>>>>>>> 49bd9168
  size: 16, 16
  orig: 16, 16
  offset: 0, 0
  index: -1
<<<<<<< HEAD
block-metal-floor-2-xlarge
  rotate: false
  xy: 201, 158
=======
block-mechanical-drill-xlarge
  rotate: false
  xy: 201, 308
>>>>>>> 49bd9168
  size: 48, 48
  orig: 48, 48
  offset: 0, 0
  index: -1
<<<<<<< HEAD
block-metal-floor-3-large
  rotate: false
  xy: 1153, 807
=======
block-mechanical-pump-large
  rotate: false
  xy: 1069, 765
>>>>>>> 49bd9168
  size: 40, 40
  orig: 40, 40
  offset: 0, 0
  index: -1
<<<<<<< HEAD
block-metal-floor-3-medium
  rotate: false
  xy: 1789, 618
=======
block-mechanical-pump-medium
  rotate: false
  xy: 969, 291
>>>>>>> 49bd9168
  size: 32, 32
  orig: 32, 32
  offset: 0, 0
  index: -1
<<<<<<< HEAD
block-metal-floor-3-small
  rotate: false
  xy: 1575, 330
=======
block-mechanical-pump-small
  rotate: false
  xy: 1959, 539
>>>>>>> 49bd9168
  size: 24, 24
  orig: 24, 24
  offset: 0, 0
  index: -1
<<<<<<< HEAD
block-metal-floor-3-tiny
  rotate: false
  xy: 1937, 421
=======
block-mechanical-pump-tiny
  rotate: false
  xy: 1791, 201
>>>>>>> 49bd9168
  size: 16, 16
  orig: 16, 16
  offset: 0, 0
  index: -1
<<<<<<< HEAD
block-metal-floor-3-xlarge
  rotate: false
  xy: 151, 58
=======
block-mechanical-pump-xlarge
  rotate: false
  xy: 151, 208
>>>>>>> 49bd9168
  size: 48, 48
  orig: 48, 48
  offset: 0, 0
  index: -1
<<<<<<< HEAD
block-metal-floor-5-large
  rotate: false
  xy: 1195, 849
=======
block-meltdown-large
  rotate: false
  xy: 1111, 807
>>>>>>> 49bd9168
  size: 40, 40
  orig: 40, 40
  offset: 0, 0
  index: -1
<<<<<<< HEAD
block-metal-floor-5-medium
  rotate: false
  xy: 1823, 618
=======
block-meltdown-medium
  rotate: false
  xy: 901, 189
>>>>>>> 49bd9168
  size: 32, 32
  orig: 32, 32
  offset: 0, 0
  index: -1
<<<<<<< HEAD
block-metal-floor-5-small
  rotate: false
  xy: 1601, 332
=======
block-meltdown-small
  rotate: false
  xy: 1985, 539
>>>>>>> 49bd9168
  size: 24, 24
  orig: 24, 24
  offset: 0, 0
  index: -1
<<<<<<< HEAD
block-metal-floor-5-tiny
  rotate: false
  xy: 1901, 367
=======
block-meltdown-tiny
  rotate: false
  xy: 1791, 183
>>>>>>> 49bd9168
  size: 16, 16
  orig: 16, 16
  offset: 0, 0
  index: -1
<<<<<<< HEAD
block-metal-floor-5-xlarge
  rotate: false
  xy: 201, 108
=======
block-meltdown-xlarge
  rotate: false
  xy: 201, 258
>>>>>>> 49bd9168
  size: 48, 48
  orig: 48, 48
  offset: 0, 0
  index: -1
<<<<<<< HEAD
block-metal-floor-damaged-large
  rotate: false
  xy: 1069, 681
=======
block-melter-large
  rotate: false
  xy: 1153, 849
>>>>>>> 49bd9168
  size: 40, 40
  orig: 40, 40
  offset: 0, 0
  index: -1
<<<<<<< HEAD
block-metal-floor-damaged-medium
  rotate: false
  xy: 1003, 584
=======
block-melter-medium
  rotate: false
  xy: 935, 223
>>>>>>> 49bd9168
  size: 32, 32
  orig: 32, 32
  offset: 0, 0
  index: -1
<<<<<<< HEAD
block-metal-floor-damaged-small
  rotate: false
  xy: 1627, 334
=======
block-melter-small
  rotate: false
  xy: 1555, 209
>>>>>>> 49bd9168
  size: 24, 24
  orig: 24, 24
  offset: 0, 0
  index: -1
<<<<<<< HEAD
block-metal-floor-damaged-tiny
  rotate: false
  xy: 1919, 385
=======
block-melter-tiny
  rotate: false
  xy: 1791, 165
>>>>>>> 49bd9168
  size: 16, 16
  orig: 16, 16
  offset: 0, 0
  index: -1
<<<<<<< HEAD
block-metal-floor-damaged-xlarge
  rotate: false
  xy: 201, 58
=======
block-melter-xlarge
  rotate: false
  xy: 151, 158
>>>>>>> 49bd9168
  size: 48, 48
  orig: 48, 48
  offset: 0, 0
  index: -1
<<<<<<< HEAD
block-metal-floor-large
  rotate: false
  xy: 1111, 723
=======
block-mend-projector-large
  rotate: false
  xy: 1027, 681
>>>>>>> 49bd9168
  size: 40, 40
  orig: 40, 40
  offset: 0, 0
  index: -1
<<<<<<< HEAD
block-metal-floor-medium
  rotate: false
  xy: 1003, 550
=======
block-mend-projector-medium
  rotate: false
  xy: 969, 257
>>>>>>> 49bd9168
  size: 32, 32
  orig: 32, 32
  offset: 0, 0
  index: -1
<<<<<<< HEAD
block-metal-floor-small
  rotate: false
  xy: 1653, 334
=======
block-mend-projector-small
  rotate: false
  xy: 1555, 183
>>>>>>> 49bd9168
  size: 24, 24
  orig: 24, 24
  offset: 0, 0
  index: -1
<<<<<<< HEAD
block-metal-floor-tiny
  rotate: false
  xy: 1937, 403
=======
block-mend-projector-tiny
  rotate: false
  xy: 1791, 147
>>>>>>> 49bd9168
  size: 16, 16
  orig: 16, 16
  offset: 0, 0
  index: -1
<<<<<<< HEAD
block-metal-floor-xlarge
  rotate: false
  xy: 251, 508
=======
block-mend-projector-xlarge
  rotate: false
  xy: 201, 208
>>>>>>> 49bd9168
  size: 48, 48
  orig: 48, 48
  offset: 0, 0
  index: -1
<<<<<<< HEAD
block-moss-large
  rotate: false
  xy: 1153, 765
=======
block-mender-large
  rotate: false
  xy: 1069, 723
>>>>>>> 49bd9168
  size: 40, 40
  orig: 40, 40
  offset: 0, 0
  index: -1
<<<<<<< HEAD
block-moss-medium
  rotate: false
  xy: 1037, 584
=======
block-mender-medium
  rotate: false
  xy: 901, 155
>>>>>>> 49bd9168
  size: 32, 32
  orig: 32, 32
  offset: 0, 0
  index: -1
<<<<<<< HEAD
block-moss-small
  rotate: false
  xy: 1679, 334
=======
block-mender-small
  rotate: false
  xy: 1529, 157
>>>>>>> 49bd9168
  size: 24, 24
  orig: 24, 24
  offset: 0, 0
  index: -1
<<<<<<< HEAD
block-moss-tiny
  rotate: false
  xy: 1901, 349
=======
block-mender-tiny
  rotate: false
  xy: 1975, 423
>>>>>>> 49bd9168
  size: 16, 16
  orig: 16, 16
  offset: 0, 0
  index: -1
<<<<<<< HEAD
block-moss-xlarge
  rotate: false
  xy: 251, 458
=======
block-mender-xlarge
  rotate: false
  xy: 151, 108
>>>>>>> 49bd9168
  size: 48, 48
  orig: 48, 48
  offset: 0, 0
  index: -1
<<<<<<< HEAD
block-multi-press-large
  rotate: false
  xy: 1195, 807
=======
block-message-large
  rotate: false
  xy: 1111, 765
>>>>>>> 49bd9168
  size: 40, 40
  orig: 40, 40
  offset: 0, 0
  index: -1
<<<<<<< HEAD
block-multi-press-medium
  rotate: false
  xy: 1003, 516
=======
block-message-medium
  rotate: false
  xy: 935, 189
>>>>>>> 49bd9168
  size: 32, 32
  orig: 32, 32
  offset: 0, 0
  index: -1
<<<<<<< HEAD
block-multi-press-small
  rotate: false
  xy: 1705, 320
=======
block-message-small
  rotate: false
  xy: 1555, 157
>>>>>>> 49bd9168
  size: 24, 24
  orig: 24, 24
  offset: 0, 0
  index: -1
<<<<<<< HEAD
block-multi-press-tiny
  rotate: false
  xy: 1919, 367
=======
block-message-tiny
  rotate: false
  xy: 1975, 405
>>>>>>> 49bd9168
  size: 16, 16
  orig: 16, 16
  offset: 0, 0
  index: -1
<<<<<<< HEAD
block-multi-press-xlarge
  rotate: false
  xy: 251, 408
=======
block-message-xlarge
  rotate: false
  xy: 201, 158
>>>>>>> 49bd9168
  size: 48, 48
  orig: 48, 48
  offset: 0, 0
  index: -1
<<<<<<< HEAD
block-oil-extractor-large
  rotate: false
  xy: 1237, 849
=======
block-metal-floor-2-large
  rotate: false
  xy: 1153, 807
>>>>>>> 49bd9168
  size: 40, 40
  orig: 40, 40
  offset: 0, 0
  index: -1
<<<<<<< HEAD
block-oil-extractor-medium
  rotate: false
  xy: 1037, 550
=======
block-metal-floor-2-medium
  rotate: false
  xy: 969, 223
>>>>>>> 49bd9168
  size: 32, 32
  orig: 32, 32
  offset: 0, 0
  index: -1
<<<<<<< HEAD
block-oil-extractor-small
  rotate: false
  xy: 1534, 178
=======
block-metal-floor-2-small
  rotate: false
  xy: 1528, 131
>>>>>>> 49bd9168
  size: 24, 24
  orig: 24, 24
  offset: 0, 0
  index: -1
<<<<<<< HEAD
block-oil-extractor-tiny
  rotate: false
  xy: 1937, 385
=======
block-metal-floor-2-tiny
  rotate: false
  xy: 1993, 413
>>>>>>> 49bd9168
  size: 16, 16
  orig: 16, 16
  offset: 0, 0
  index: -1
<<<<<<< HEAD
block-oil-extractor-xlarge
  rotate: false
  xy: 251, 358
=======
block-metal-floor-2-xlarge
  rotate: false
  xy: 151, 58
>>>>>>> 49bd9168
  size: 48, 48
  orig: 48, 48
  offset: 0, 0
  index: -1
<<<<<<< HEAD
block-omega-mech-pad-large
  rotate: false
  xy: 1111, 681
=======
block-metal-floor-3-large
  rotate: false
  xy: 1195, 849
>>>>>>> 49bd9168
  size: 40, 40
  orig: 40, 40
  offset: 0, 0
  index: -1
<<<<<<< HEAD
block-omega-mech-pad-medium
  rotate: false
  xy: 1071, 584
=======
block-metal-floor-3-medium
  rotate: false
  xy: 901, 121
>>>>>>> 49bd9168
  size: 32, 32
  orig: 32, 32
  offset: 0, 0
  index: -1
<<<<<<< HEAD
block-omega-mech-pad-small
  rotate: false
  xy: 1560, 164
=======
block-metal-floor-3-small
  rotate: false
  xy: 1528, 105
>>>>>>> 49bd9168
  size: 24, 24
  orig: 24, 24
  offset: 0, 0
  index: -1
<<<<<<< HEAD
block-omega-mech-pad-tiny
  rotate: false
  xy: 1901, 331
=======
block-metal-floor-3-tiny
  rotate: false
  xy: 1993, 395
>>>>>>> 49bd9168
  size: 16, 16
  orig: 16, 16
  offset: 0, 0
  index: -1
<<<<<<< HEAD
block-omega-mech-pad-xlarge
  rotate: false
  xy: 251, 308
=======
block-metal-floor-3-xlarge
  rotate: false
  xy: 201, 108
>>>>>>> 49bd9168
  size: 48, 48
  orig: 48, 48
  offset: 0, 0
  index: -1
<<<<<<< HEAD
block-overdrive-projector-large
  rotate: false
  xy: 1153, 723
=======
block-metal-floor-5-large
  rotate: false
  xy: 1069, 681
>>>>>>> 49bd9168
  size: 40, 40
  orig: 40, 40
  offset: 0, 0
  index: -1
<<<<<<< HEAD
block-overdrive-projector-medium
  rotate: false
  xy: 1003, 482
=======
block-metal-floor-5-medium
  rotate: false
  xy: 935, 155
>>>>>>> 49bd9168
  size: 32, 32
  orig: 32, 32
  offset: 0, 0
  index: -1
<<<<<<< HEAD
block-overdrive-projector-small
  rotate: false
  xy: 1586, 164
=======
block-metal-floor-5-small
  rotate: false
  xy: 1554, 131
>>>>>>> 49bd9168
  size: 24, 24
  orig: 24, 24
  offset: 0, 0
  index: -1
<<<<<<< HEAD
block-overdrive-projector-tiny
  rotate: false
  xy: 1919, 349
=======
block-metal-floor-5-tiny
  rotate: false
  xy: 1471, 3
>>>>>>> 49bd9168
  size: 16, 16
  orig: 16, 16
  offset: 0, 0
  index: -1
<<<<<<< HEAD
block-overdrive-projector-xlarge
  rotate: false
  xy: 251, 258
=======
block-metal-floor-5-xlarge
  rotate: false
  xy: 201, 58
>>>>>>> 49bd9168
  size: 48, 48
  orig: 48, 48
  offset: 0, 0
  index: -1
<<<<<<< HEAD
block-overflow-gate-large
  rotate: false
  xy: 1195, 765
=======
block-metal-floor-damaged-large
  rotate: false
  xy: 1111, 723
>>>>>>> 49bd9168
  size: 40, 40
  orig: 40, 40
  offset: 0, 0
  index: -1
<<<<<<< HEAD
block-overflow-gate-medium
  rotate: false
  xy: 1037, 516
=======
block-metal-floor-damaged-medium
  rotate: false
  xy: 969, 189
>>>>>>> 49bd9168
  size: 32, 32
  orig: 32, 32
  offset: 0, 0
  index: -1
<<<<<<< HEAD
block-overflow-gate-small
  rotate: false
  xy: 1957, 415
=======
block-metal-floor-damaged-small
  rotate: false
  xy: 1528, 79
>>>>>>> 49bd9168
  size: 24, 24
  orig: 24, 24
  offset: 0, 0
  index: -1
<<<<<<< HEAD
block-overflow-gate-tiny
  rotate: false
  xy: 1937, 367
=======
block-metal-floor-damaged-tiny
  rotate: false
  xy: 1489, 3
>>>>>>> 49bd9168
  size: 16, 16
  orig: 16, 16
  offset: 0, 0
  index: -1
<<<<<<< HEAD
block-overflow-gate-xlarge
  rotate: false
  xy: 251, 208
=======
block-metal-floor-damaged-xlarge
  rotate: false
  xy: 251, 508
>>>>>>> 49bd9168
  size: 48, 48
  orig: 48, 48
  offset: 0, 0
  index: -1
<<<<<<< HEAD
block-pebbles-large
  rotate: false
  xy: 1237, 807
=======
block-metal-floor-large
  rotate: false
  xy: 1153, 765
>>>>>>> 49bd9168
  size: 40, 40
  orig: 40, 40
  offset: 0, 0
  index: -1
<<<<<<< HEAD
block-pebbles-medium
  rotate: false
  xy: 1071, 550
=======
block-metal-floor-medium
  rotate: false
  xy: 901, 87
>>>>>>> 49bd9168
  size: 32, 32
  orig: 32, 32
  offset: 0, 0
  index: -1
<<<<<<< HEAD
block-pebbles-small
  rotate: false
  xy: 1983, 417
=======
block-metal-floor-small
  rotate: false
  xy: 1554, 105
>>>>>>> 49bd9168
  size: 24, 24
  orig: 24, 24
  offset: 0, 0
  index: -1
<<<<<<< HEAD
block-pebbles-tiny
  rotate: false
  xy: 1901, 313
=======
block-metal-floor-tiny
  rotate: false
  xy: 1507, 3
>>>>>>> 49bd9168
  size: 16, 16
  orig: 16, 16
  offset: 0, 0
  index: -1
<<<<<<< HEAD
block-pebbles-xlarge
  rotate: false
  xy: 251, 158
=======
block-metal-floor-xlarge
  rotate: false
  xy: 251, 458
>>>>>>> 49bd9168
  size: 48, 48
  orig: 48, 48
  offset: 0, 0
  index: -1
<<<<<<< HEAD
block-phantom-factory-large
  rotate: false
  xy: 1279, 849
=======
block-moss-large
  rotate: false
  xy: 1195, 807
>>>>>>> 49bd9168
  size: 40, 40
  orig: 40, 40
  offset: 0, 0
  index: -1
<<<<<<< HEAD
block-phantom-factory-medium
  rotate: false
  xy: 1105, 584
=======
block-moss-medium
  rotate: false
  xy: 935, 121
>>>>>>> 49bd9168
  size: 32, 32
  orig: 32, 32
  offset: 0, 0
  index: -1
<<<<<<< HEAD
block-phantom-factory-small
  rotate: false
  xy: 2009, 417
=======
block-moss-small
  rotate: false
  xy: 1554, 79
>>>>>>> 49bd9168
  size: 24, 24
  orig: 24, 24
  offset: 0, 0
  index: -1
<<<<<<< HEAD
block-phantom-factory-tiny
  rotate: false
  xy: 1919, 331
=======
block-moss-tiny
  rotate: false
  xy: 2013, 485
>>>>>>> 49bd9168
  size: 16, 16
  orig: 16, 16
  offset: 0, 0
  index: -1
<<<<<<< HEAD
block-phantom-factory-xlarge
  rotate: false
  xy: 251, 108
=======
block-moss-xlarge
  rotate: false
  xy: 251, 408
>>>>>>> 49bd9168
  size: 48, 48
  orig: 48, 48
  offset: 0, 0
  index: -1
<<<<<<< HEAD
block-phase-conduit-large
  rotate: false
  xy: 1153, 681
=======
block-multi-press-large
  rotate: false
  xy: 1237, 849
>>>>>>> 49bd9168
  size: 40, 40
  orig: 40, 40
  offset: 0, 0
  index: -1
<<<<<<< HEAD
block-phase-conduit-medium
  rotate: false
  xy: 1003, 448
=======
block-multi-press-medium
  rotate: false
  xy: 969, 155
>>>>>>> 49bd9168
  size: 32, 32
  orig: 32, 32
  offset: 0, 0
  index: -1
<<<<<<< HEAD
block-phase-conduit-small
  rotate: false
  xy: 1709, 430
=======
block-multi-press-small
  rotate: false
  xy: 1587, 241
>>>>>>> 49bd9168
  size: 24, 24
  orig: 24, 24
  offset: 0, 0
  index: -1
<<<<<<< HEAD
block-phase-conduit-tiny
  rotate: false
  xy: 1937, 349
=======
block-multi-press-tiny
  rotate: false
  xy: 2031, 592
>>>>>>> 49bd9168
  size: 16, 16
  orig: 16, 16
  offset: 0, 0
  index: -1
<<<<<<< HEAD
block-phase-conduit-xlarge
  rotate: false
  xy: 251, 58
=======
block-multi-press-xlarge
  rotate: false
  xy: 251, 358
>>>>>>> 49bd9168
  size: 48, 48
  orig: 48, 48
  offset: 0, 0
  index: -1
<<<<<<< HEAD
block-phase-conveyor-large
  rotate: false
  xy: 1195, 723
=======
block-oil-extractor-large
  rotate: false
  xy: 1111, 681
>>>>>>> 49bd9168
  size: 40, 40
  orig: 40, 40
  offset: 0, 0
  index: -1
<<<<<<< HEAD
block-phase-conveyor-medium
  rotate: false
  xy: 1037, 482
=======
block-oil-extractor-medium
  rotate: false
  xy: 901, 53
>>>>>>> 49bd9168
  size: 32, 32
  orig: 32, 32
  offset: 0, 0
  index: -1
<<<<<<< HEAD
block-phase-conveyor-small
  rotate: false
  xy: 1735, 432
=======
block-oil-extractor-small
  rotate: false
  xy: 1581, 215
>>>>>>> 49bd9168
  size: 24, 24
  orig: 24, 24
  offset: 0, 0
  index: -1
<<<<<<< HEAD
block-phase-conveyor-tiny
  rotate: false
  xy: 1901, 295
=======
block-oil-extractor-tiny
  rotate: false
  xy: 2013, 467
>>>>>>> 49bd9168
  size: 16, 16
  orig: 16, 16
  offset: 0, 0
  index: -1
<<<<<<< HEAD
block-phase-conveyor-xlarge
  rotate: false
  xy: 151, 8
=======
block-oil-extractor-xlarge
  rotate: false
  xy: 251, 308
>>>>>>> 49bd9168
  size: 48, 48
  orig: 48, 48
  offset: 0, 0
  index: -1
<<<<<<< HEAD
block-phase-wall-large
  rotate: false
  xy: 1237, 765
  size: 40, 40
  orig: 40, 40
  offset: 0, 0
  index: -1
block-phase-wall-large-large
  rotate: false
  xy: 1279, 807
=======
block-omega-mech-pad-large
  rotate: false
  xy: 1153, 723
>>>>>>> 49bd9168
  size: 40, 40
  orig: 40, 40
  offset: 0, 0
  index: -1
<<<<<<< HEAD
block-phase-wall-large-medium
  rotate: false
  xy: 1071, 516
=======
block-omega-mech-pad-medium
  rotate: false
  xy: 935, 87
>>>>>>> 49bd9168
  size: 32, 32
  orig: 32, 32
  offset: 0, 0
  index: -1
<<<<<<< HEAD
block-phase-wall-large-small
  rotate: false
  xy: 1761, 432
=======
block-omega-mech-pad-small
  rotate: false
  xy: 1581, 189
>>>>>>> 49bd9168
  size: 24, 24
  orig: 24, 24
  offset: 0, 0
  index: -1
<<<<<<< HEAD
block-phase-wall-large-tiny
  rotate: false
  xy: 1919, 313
=======
block-omega-mech-pad-tiny
  rotate: false
  xy: 2031, 574
>>>>>>> 49bd9168
  size: 16, 16
  orig: 16, 16
  offset: 0, 0
  index: -1
<<<<<<< HEAD
block-phase-wall-large-xlarge
  rotate: false
  xy: 201, 8
=======
block-omega-mech-pad-xlarge
  rotate: false
  xy: 251, 258
>>>>>>> 49bd9168
  size: 48, 48
  orig: 48, 48
  offset: 0, 0
  index: -1
<<<<<<< HEAD
block-phase-wall-medium
  rotate: false
  xy: 1105, 550
=======
block-overdrive-projector-large
  rotate: false
  xy: 1195, 765
  size: 40, 40
  orig: 40, 40
  offset: 0, 0
  index: -1
block-overdrive-projector-medium
  rotate: false
  xy: 969, 121
>>>>>>> 49bd9168
  size: 32, 32
  orig: 32, 32
  offset: 0, 0
  index: -1
<<<<<<< HEAD
block-phase-wall-small
  rotate: false
  xy: 1787, 432
=======
block-overdrive-projector-small
  rotate: false
  xy: 1581, 163
>>>>>>> 49bd9168
  size: 24, 24
  orig: 24, 24
  offset: 0, 0
  index: -1
<<<<<<< HEAD
block-phase-wall-tiny
  rotate: false
  xy: 1937, 331
=======
block-overdrive-projector-tiny
  rotate: false
  xy: 2013, 449
>>>>>>> 49bd9168
  size: 16, 16
  orig: 16, 16
  offset: 0, 0
  index: -1
<<<<<<< HEAD
block-phase-wall-xlarge
  rotate: false
  xy: 251, 8
=======
block-overdrive-projector-xlarge
  rotate: false
  xy: 251, 208
>>>>>>> 49bd9168
  size: 48, 48
  orig: 48, 48
  offset: 0, 0
  index: -1
<<<<<<< HEAD
block-phase-weaver-large
  rotate: false
  xy: 1321, 849
=======
block-overflow-gate-large
  rotate: false
  xy: 1237, 807
>>>>>>> 49bd9168
  size: 40, 40
  orig: 40, 40
  offset: 0, 0
  index: -1
<<<<<<< HEAD
block-phase-weaver-medium
  rotate: false
  xy: 1139, 584
=======
block-overflow-gate-medium
  rotate: false
  xy: 935, 53
>>>>>>> 49bd9168
  size: 32, 32
  orig: 32, 32
  offset: 0, 0
  index: -1
<<<<<<< HEAD
block-phase-weaver-small
  rotate: false
  xy: 1813, 432
=======
block-overflow-gate-small
  rotate: false
  xy: 1619, 273
>>>>>>> 49bd9168
  size: 24, 24
  orig: 24, 24
  offset: 0, 0
  index: -1
<<<<<<< HEAD
block-phase-weaver-tiny
  rotate: false
  xy: 1901, 277
=======
block-overflow-gate-tiny
  rotate: false
  xy: 2031, 556
>>>>>>> 49bd9168
  size: 16, 16
  orig: 16, 16
  offset: 0, 0
  index: -1
<<<<<<< HEAD
block-phase-weaver-xlarge
  rotate: false
  xy: 281, 619
=======
block-overflow-gate-xlarge
  rotate: false
  xy: 251, 158
>>>>>>> 49bd9168
  size: 48, 48
  orig: 48, 48
  offset: 0, 0
  index: -1
<<<<<<< HEAD
block-pine-large
  rotate: false
  xy: 1195, 681
=======
block-pebbles-large
  rotate: false
  xy: 1279, 849
>>>>>>> 49bd9168
  size: 40, 40
  orig: 40, 40
  offset: 0, 0
  index: -1
<<<<<<< HEAD
block-pine-medium
  rotate: false
  xy: 1003, 414
=======
block-pebbles-medium
  rotate: false
  xy: 969, 87
>>>>>>> 49bd9168
  size: 32, 32
  orig: 32, 32
  offset: 0, 0
  index: -1
<<<<<<< HEAD
block-pine-small
  rotate: false
  xy: 1839, 432
=======
block-pebbles-small
  rotate: false
  xy: 1613, 247
>>>>>>> 49bd9168
  size: 24, 24
  orig: 24, 24
  offset: 0, 0
  index: -1
<<<<<<< HEAD
block-pine-tiny
  rotate: false
  xy: 1919, 295
=======
block-pebbles-tiny
  rotate: false
  xy: 2013, 431
>>>>>>> 49bd9168
  size: 16, 16
  orig: 16, 16
  offset: 0, 0
  index: -1
<<<<<<< HEAD
block-pine-xlarge
  rotate: false
  xy: 281, 569
=======
block-pebbles-xlarge
  rotate: false
  xy: 251, 108
>>>>>>> 49bd9168
  size: 48, 48
  orig: 48, 48
  offset: 0, 0
  index: -1
<<<<<<< HEAD
block-plastanium-compressor-large
  rotate: false
  xy: 1237, 723
=======
block-phantom-factory-large
  rotate: false
  xy: 1153, 681
>>>>>>> 49bd9168
  size: 40, 40
  orig: 40, 40
  offset: 0, 0
  index: -1
<<<<<<< HEAD
block-plastanium-compressor-medium
  rotate: false
  xy: 1037, 448
=======
block-phantom-factory-medium
  rotate: false
  xy: 969, 53
>>>>>>> 49bd9168
  size: 32, 32
  orig: 32, 32
  offset: 0, 0
  index: -1
<<<<<<< HEAD
block-plastanium-compressor-small
  rotate: false
  xy: 1865, 432
=======
block-phantom-factory-small
  rotate: false
  xy: 1651, 305
>>>>>>> 49bd9168
  size: 24, 24
  orig: 24, 24
  offset: 0, 0
  index: -1
<<<<<<< HEAD
block-plastanium-compressor-tiny
  rotate: false
  xy: 1937, 313
=======
block-phantom-factory-tiny
  rotate: false
  xy: 2011, 413
>>>>>>> 49bd9168
  size: 16, 16
  orig: 16, 16
  offset: 0, 0
  index: -1
<<<<<<< HEAD
block-plastanium-compressor-xlarge
  rotate: false
  xy: 301, 519
=======
block-phantom-factory-xlarge
  rotate: false
  xy: 251, 58
>>>>>>> 49bd9168
  size: 48, 48
  orig: 48, 48
  offset: 0, 0
  index: -1
<<<<<<< HEAD
block-plastanium-wall-large
  rotate: false
  xy: 1279, 765
=======
block-phase-conduit-large
  rotate: false
  xy: 1195, 723
>>>>>>> 49bd9168
  size: 40, 40
  orig: 40, 40
  offset: 0, 0
  index: -1
<<<<<<< HEAD
block-plastanium-wall-large-large
  rotate: false
  xy: 1321, 807
  size: 40, 40
  orig: 40, 40
  offset: 0, 0
  index: -1
block-plastanium-wall-large-medium
  rotate: false
  xy: 1071, 482
=======
block-phase-conduit-medium
  rotate: false
  xy: 1003, 555
>>>>>>> 49bd9168
  size: 32, 32
  orig: 32, 32
  offset: 0, 0
  index: -1
<<<<<<< HEAD
block-plastanium-wall-large-small
  rotate: false
  xy: 1469, 188
=======
block-phase-conduit-small
  rotate: false
  xy: 1645, 279
>>>>>>> 49bd9168
  size: 24, 24
  orig: 24, 24
  offset: 0, 0
  index: -1
<<<<<<< HEAD
block-plastanium-wall-large-tiny
  rotate: false
  xy: 1901, 259
=======
block-phase-conduit-tiny
  rotate: false
  xy: 2031, 538
>>>>>>> 49bd9168
  size: 16, 16
  orig: 16, 16
  offset: 0, 0
  index: -1
<<<<<<< HEAD
block-plastanium-wall-large-xlarge
  rotate: false
  xy: 301, 469
=======
block-phase-conduit-xlarge
  rotate: false
  xy: 151, 8
>>>>>>> 49bd9168
  size: 48, 48
  orig: 48, 48
  offset: 0, 0
  index: -1
<<<<<<< HEAD
block-plastanium-wall-medium
  rotate: false
  xy: 1105, 516
=======
block-phase-conveyor-large
  rotate: false
  xy: 1237, 765
  size: 40, 40
  orig: 40, 40
  offset: 0, 0
  index: -1
block-phase-conveyor-medium
  rotate: false
  xy: 1003, 521
>>>>>>> 49bd9168
  size: 32, 32
  orig: 32, 32
  offset: 0, 0
  index: -1
<<<<<<< HEAD
block-plastanium-wall-small
  rotate: false
  xy: 1495, 176
=======
block-phase-conveyor-small
  rotate: false
  xy: 1683, 337
>>>>>>> 49bd9168
  size: 24, 24
  orig: 24, 24
  offset: 0, 0
  index: -1
<<<<<<< HEAD
block-plastanium-wall-tiny
  rotate: false
  xy: 1919, 277
=======
block-phase-conveyor-tiny
  rotate: false
  xy: 2011, 395
>>>>>>> 49bd9168
  size: 16, 16
  orig: 16, 16
  offset: 0, 0
  index: -1
<<<<<<< HEAD
block-plastanium-wall-xlarge
  rotate: false
  xy: 301, 419
=======
block-phase-conveyor-xlarge
  rotate: false
  xy: 201, 8
>>>>>>> 49bd9168
  size: 48, 48
  orig: 48, 48
  offset: 0, 0
  index: -1
<<<<<<< HEAD
block-plated-conduit-large
  rotate: false
  xy: 1363, 849
=======
block-phase-wall-large
  rotate: false
  xy: 1279, 807
  size: 40, 40
  orig: 40, 40
  offset: 0, 0
  index: -1
block-phase-wall-large-large
  rotate: false
  xy: 1321, 849
>>>>>>> 49bd9168
  size: 40, 40
  orig: 40, 40
  offset: 0, 0
  index: -1
<<<<<<< HEAD
block-plated-conduit-medium
  rotate: false
  xy: 1139, 550
=======
block-phase-wall-large-medium
  rotate: false
  xy: 1037, 555
>>>>>>> 49bd9168
  size: 32, 32
  orig: 32, 32
  offset: 0, 0
  index: -1
<<<<<<< HEAD
block-plated-conduit-small
  rotate: false
  xy: 1487, 150
=======
block-phase-wall-large-small
  rotate: false
  xy: 1677, 311
>>>>>>> 49bd9168
  size: 24, 24
  orig: 24, 24
  offset: 0, 0
  index: -1
<<<<<<< HEAD
block-plated-conduit-tiny
  rotate: false
  xy: 1937, 295
=======
block-phase-wall-large-tiny
  rotate: false
  xy: 2031, 520
>>>>>>> 49bd9168
  size: 16, 16
  orig: 16, 16
  offset: 0, 0
  index: -1
<<<<<<< HEAD
block-plated-conduit-xlarge
  rotate: false
  xy: 301, 369
=======
block-phase-wall-large-xlarge
  rotate: false
  xy: 251, 8
>>>>>>> 49bd9168
  size: 48, 48
  orig: 48, 48
  offset: 0, 0
  index: -1
<<<<<<< HEAD
block-pneumatic-drill-large
  rotate: false
  xy: 1237, 681
  size: 40, 40
  orig: 40, 40
  offset: 0, 0
  index: -1
block-pneumatic-drill-medium
  rotate: false
  xy: 1173, 584
=======
block-phase-wall-medium
  rotate: false
  xy: 1003, 487
>>>>>>> 49bd9168
  size: 32, 32
  orig: 32, 32
  offset: 0, 0
  index: -1
<<<<<<< HEAD
block-pneumatic-drill-small
  rotate: false
  xy: 1487, 124
=======
block-phase-wall-small
  rotate: false
  xy: 1715, 369
>>>>>>> 49bd9168
  size: 24, 24
  orig: 24, 24
  offset: 0, 0
  index: -1
<<<<<<< HEAD
block-pneumatic-drill-tiny
  rotate: false
  xy: 1901, 241
=======
block-phase-wall-tiny
  rotate: false
  xy: 2031, 502
>>>>>>> 49bd9168
  size: 16, 16
  orig: 16, 16
  offset: 0, 0
  index: -1
<<<<<<< HEAD
block-pneumatic-drill-xlarge
  rotate: false
  xy: 301, 319
=======
block-phase-wall-xlarge
  rotate: false
  xy: 281, 619
>>>>>>> 49bd9168
  size: 48, 48
  orig: 48, 48
  offset: 0, 0
  index: -1
<<<<<<< HEAD
block-power-node-large
  rotate: false
  xy: 1279, 723
=======
block-phase-weaver-large
  rotate: false
  xy: 1195, 681
>>>>>>> 49bd9168
  size: 40, 40
  orig: 40, 40
  offset: 0, 0
  index: -1
<<<<<<< HEAD
block-power-node-large-large
  rotate: false
  xy: 1321, 765
  size: 40, 40
  orig: 40, 40
  offset: 0, 0
  index: -1
block-power-node-large-medium
  rotate: false
  xy: 1003, 380
=======
block-phase-weaver-medium
  rotate: false
  xy: 1037, 521
>>>>>>> 49bd9168
  size: 32, 32
  orig: 32, 32
  offset: 0, 0
  index: -1
<<<<<<< HEAD
block-power-node-large-small
  rotate: false
  xy: 1487, 98
=======
block-phase-weaver-small
  rotate: false
  xy: 1709, 343
>>>>>>> 49bd9168
  size: 24, 24
  orig: 24, 24
  offset: 0, 0
  index: -1
<<<<<<< HEAD
block-power-node-large-tiny
  rotate: false
  xy: 1919, 259
=======
block-phase-weaver-tiny
  rotate: false
  xy: 2031, 484
>>>>>>> 49bd9168
  size: 16, 16
  orig: 16, 16
  offset: 0, 0
  index: -1
<<<<<<< HEAD
block-power-node-large-xlarge
  rotate: false
  xy: 301, 269
=======
block-phase-weaver-xlarge
  rotate: false
  xy: 281, 569
>>>>>>> 49bd9168
  size: 48, 48
  orig: 48, 48
  offset: 0, 0
  index: -1
<<<<<<< HEAD
block-power-node-medium
  rotate: false
  xy: 1037, 414
=======
block-pine-large
  rotate: false
  xy: 1237, 723
  size: 40, 40
  orig: 40, 40
  offset: 0, 0
  index: -1
block-pine-medium
  rotate: false
  xy: 1071, 555
>>>>>>> 49bd9168
  size: 32, 32
  orig: 32, 32
  offset: 0, 0
  index: -1
<<<<<<< HEAD
block-power-node-small
  rotate: false
  xy: 1487, 72
=======
block-pine-small
  rotate: false
  xy: 1747, 401
>>>>>>> 49bd9168
  size: 24, 24
  orig: 24, 24
  offset: 0, 0
  index: -1
<<<<<<< HEAD
block-power-node-tiny
  rotate: false
  xy: 1937, 277
=======
block-pine-tiny
  rotate: false
  xy: 2031, 466
>>>>>>> 49bd9168
  size: 16, 16
  orig: 16, 16
  offset: 0, 0
  index: -1
<<<<<<< HEAD
block-power-node-xlarge
  rotate: false
  xy: 301, 219
=======
block-pine-xlarge
  rotate: false
  xy: 301, 519
>>>>>>> 49bd9168
  size: 48, 48
  orig: 48, 48
  offset: 0, 0
  index: -1
<<<<<<< HEAD
block-power-source-large
  rotate: false
  xy: 1363, 807
=======
block-plastanium-compressor-large
  rotate: false
  xy: 1279, 765
>>>>>>> 49bd9168
  size: 40, 40
  orig: 40, 40
  offset: 0, 0
  index: -1
<<<<<<< HEAD
block-power-source-medium
  rotate: false
  xy: 1071, 448
=======
block-plastanium-compressor-medium
  rotate: false
  xy: 1003, 453
>>>>>>> 49bd9168
  size: 32, 32
  orig: 32, 32
  offset: 0, 0
  index: -1
<<<<<<< HEAD
block-power-source-small
  rotate: false
  xy: 1513, 150
=======
block-plastanium-compressor-small
  rotate: false
  xy: 1741, 375
>>>>>>> 49bd9168
  size: 24, 24
  orig: 24, 24
  offset: 0, 0
  index: -1
<<<<<<< HEAD
block-power-source-tiny
  rotate: false
  xy: 1919, 241
=======
block-plastanium-compressor-tiny
  rotate: false
  xy: 2031, 448
>>>>>>> 49bd9168
  size: 16, 16
  orig: 16, 16
  offset: 0, 0
  index: -1
<<<<<<< HEAD
block-power-source-xlarge
  rotate: false
  xy: 301, 169
=======
block-plastanium-compressor-xlarge
  rotate: false
  xy: 301, 469
>>>>>>> 49bd9168
  size: 48, 48
  orig: 48, 48
  offset: 0, 0
  index: -1
<<<<<<< HEAD
block-power-void-large
  rotate: false
  xy: 1405, 849
=======
block-plastanium-wall-large
  rotate: false
  xy: 1321, 807
>>>>>>> 49bd9168
  size: 40, 40
  orig: 40, 40
  offset: 0, 0
  index: -1
<<<<<<< HEAD
block-power-void-medium
  rotate: false
  xy: 1105, 482
=======
block-plastanium-wall-large-large
  rotate: false
  xy: 1363, 849
  size: 40, 40
  orig: 40, 40
  offset: 0, 0
  index: -1
block-plastanium-wall-large-medium
  rotate: false
  xy: 1037, 487
>>>>>>> 49bd9168
  size: 32, 32
  orig: 32, 32
  offset: 0, 0
  index: -1
<<<<<<< HEAD
block-power-void-small
  rotate: false
  xy: 1513, 124
=======
block-plastanium-wall-large-small
  rotate: false
  xy: 1779, 433
>>>>>>> 49bd9168
  size: 24, 24
  orig: 24, 24
  offset: 0, 0
  index: -1
<<<<<<< HEAD
block-power-void-tiny
  rotate: false
  xy: 1937, 259
=======
block-plastanium-wall-large-tiny
  rotate: false
  xy: 2031, 430
>>>>>>> 49bd9168
  size: 16, 16
  orig: 16, 16
  offset: 0, 0
  index: -1
<<<<<<< HEAD
block-power-void-xlarge
  rotate: false
  xy: 301, 119
=======
block-plastanium-wall-large-xlarge
  rotate: false
  xy: 301, 419
>>>>>>> 49bd9168
  size: 48, 48
  orig: 48, 48
  offset: 0, 0
  index: -1
<<<<<<< HEAD
block-pulse-conduit-large
  rotate: false
  xy: 1279, 681
  size: 40, 40
  orig: 40, 40
  offset: 0, 0
  index: -1
block-pulse-conduit-medium
  rotate: false
  xy: 1139, 516
=======
block-plastanium-wall-medium
  rotate: false
  xy: 1071, 521
>>>>>>> 49bd9168
  size: 32, 32
  orig: 32, 32
  offset: 0, 0
  index: -1
<<<<<<< HEAD
block-pulse-conduit-small
  rotate: false
  xy: 1513, 98
=======
block-plastanium-wall-small
  rotate: false
  xy: 1773, 407
>>>>>>> 49bd9168
  size: 24, 24
  orig: 24, 24
  offset: 0, 0
  index: -1
<<<<<<< HEAD
block-pulse-conduit-tiny
  rotate: false
  xy: 1937, 241
=======
block-plastanium-wall-tiny
  rotate: false
  xy: 2029, 412
>>>>>>> 49bd9168
  size: 16, 16
  orig: 16, 16
  offset: 0, 0
  index: -1
<<<<<<< HEAD
block-pulse-conduit-xlarge
  rotate: false
  xy: 301, 69
=======
block-plastanium-wall-xlarge
  rotate: false
  xy: 301, 369
>>>>>>> 49bd9168
  size: 48, 48
  orig: 48, 48
  offset: 0, 0
  index: -1
<<<<<<< HEAD
block-pulverizer-large
  rotate: false
  xy: 1321, 723
=======
block-plated-conduit-large
  rotate: false
  xy: 1237, 681
>>>>>>> 49bd9168
  size: 40, 40
  orig: 40, 40
  offset: 0, 0
  index: -1
<<<<<<< HEAD
block-pulverizer-medium
  rotate: false
  xy: 1173, 550
=======
block-plated-conduit-medium
  rotate: false
  xy: 1105, 555
>>>>>>> 49bd9168
  size: 32, 32
  orig: 32, 32
  offset: 0, 0
  index: -1
<<<<<<< HEAD
block-pulverizer-small
  rotate: false
  xy: 1513, 72
=======
block-plated-conduit-small
  rotate: false
  xy: 1811, 465
>>>>>>> 49bd9168
  size: 24, 24
  orig: 24, 24
  offset: 0, 0
  index: -1
<<<<<<< HEAD
block-pulverizer-tiny
  rotate: false
  xy: 1955, 397
=======
block-plated-conduit-tiny
  rotate: false
  xy: 2029, 394
>>>>>>> 49bd9168
  size: 16, 16
  orig: 16, 16
  offset: 0, 0
  index: -1
<<<<<<< HEAD
block-pulverizer-xlarge
  rotate: false
  xy: 301, 19
=======
block-plated-conduit-xlarge
  rotate: false
  xy: 301, 319
>>>>>>> 49bd9168
  size: 48, 48
  orig: 48, 48
  offset: 0, 0
  index: -1
<<<<<<< HEAD
block-pyratite-mixer-large
  rotate: false
  xy: 1363, 765
=======
block-pneumatic-drill-large
  rotate: false
  xy: 1279, 723
>>>>>>> 49bd9168
  size: 40, 40
  orig: 40, 40
  offset: 0, 0
  index: -1
<<<<<<< HEAD
block-pyratite-mixer-medium
  rotate: false
  xy: 1207, 584
=======
block-pneumatic-drill-medium
  rotate: false
  xy: 1003, 419
>>>>>>> 49bd9168
  size: 32, 32
  orig: 32, 32
  offset: 0, 0
  index: -1
<<<<<<< HEAD
block-pyratite-mixer-small
  rotate: false
  xy: 1505, 46
=======
block-pneumatic-drill-small
  rotate: false
  xy: 1805, 439
>>>>>>> 49bd9168
  size: 24, 24
  orig: 24, 24
  offset: 0, 0
  index: -1
<<<<<<< HEAD
block-pyratite-mixer-tiny
  rotate: false
  xy: 1955, 379
=======
block-pneumatic-drill-tiny
  rotate: false
  xy: 1686, 33
>>>>>>> 49bd9168
  size: 16, 16
  orig: 16, 16
  offset: 0, 0
  index: -1
<<<<<<< HEAD
block-pyratite-mixer-xlarge
  rotate: false
  xy: 795, 878
=======
block-pneumatic-drill-xlarge
  rotate: false
  xy: 301, 269
>>>>>>> 49bd9168
  size: 48, 48
  orig: 48, 48
  offset: 0, 0
  index: -1
<<<<<<< HEAD
block-repair-point-large
  rotate: false
  xy: 1405, 807
=======
block-power-node-large
  rotate: false
  xy: 1321, 765
>>>>>>> 49bd9168
  size: 40, 40
  orig: 40, 40
  offset: 0, 0
  index: -1
<<<<<<< HEAD
block-repair-point-medium
  rotate: false
  xy: 1003, 346
=======
block-power-node-large-large
  rotate: false
  xy: 1363, 807
  size: 40, 40
  orig: 40, 40
  offset: 0, 0
  index: -1
block-power-node-large-medium
  rotate: false
  xy: 1037, 453
>>>>>>> 49bd9168
  size: 32, 32
  orig: 32, 32
  offset: 0, 0
  index: -1
<<<<<<< HEAD
block-repair-point-small
  rotate: false
  xy: 1505, 20
=======
block-power-node-large-small
  rotate: false
  xy: 1843, 497
>>>>>>> 49bd9168
  size: 24, 24
  orig: 24, 24
  offset: 0, 0
  index: -1
<<<<<<< HEAD
block-repair-point-tiny
  rotate: false
  xy: 1955, 361
=======
block-power-node-large-tiny
  rotate: false
  xy: 1686, 15
>>>>>>> 49bd9168
  size: 16, 16
  orig: 16, 16
  offset: 0, 0
  index: -1
<<<<<<< HEAD
block-repair-point-xlarge
  rotate: false
  xy: 309, 816
=======
block-power-node-large-xlarge
  rotate: false
  xy: 301, 219
>>>>>>> 49bd9168
  size: 48, 48
  orig: 48, 48
  offset: 0, 0
  index: -1
<<<<<<< HEAD
block-revenant-factory-large
  rotate: false
  xy: 1447, 849
  size: 40, 40
  orig: 40, 40
  offset: 0, 0
  index: -1
block-revenant-factory-medium
  rotate: false
  xy: 1037, 380
=======
block-power-node-medium
  rotate: false
  xy: 1071, 487
>>>>>>> 49bd9168
  size: 32, 32
  orig: 32, 32
  offset: 0, 0
  index: -1
<<<<<<< HEAD
block-revenant-factory-small
  rotate: false
  xy: 1531, 46
=======
block-power-node-small
  rotate: false
  xy: 1837, 471
>>>>>>> 49bd9168
  size: 24, 24
  orig: 24, 24
  offset: 0, 0
  index: -1
<<<<<<< HEAD
block-revenant-factory-tiny
  rotate: false
  xy: 1955, 343
=======
block-power-node-tiny
  rotate: false
  xy: 1747, 129
>>>>>>> 49bd9168
  size: 16, 16
  orig: 16, 16
  offset: 0, 0
  index: -1
<<<<<<< HEAD
block-revenant-factory-xlarge
  rotate: false
  xy: 309, 766
=======
block-power-node-xlarge
  rotate: false
  xy: 301, 169
>>>>>>> 49bd9168
  size: 48, 48
  orig: 48, 48
  offset: 0, 0
  index: -1
<<<<<<< HEAD
block-ripple-large
  rotate: false
  xy: 1321, 681
=======
block-power-source-large
  rotate: false
  xy: 1405, 849
>>>>>>> 49bd9168
  size: 40, 40
  orig: 40, 40
  offset: 0, 0
  index: -1
<<<<<<< HEAD
block-ripple-medium
  rotate: false
  xy: 1071, 414
=======
block-power-source-medium
  rotate: false
  xy: 1105, 521
>>>>>>> 49bd9168
  size: 32, 32
  orig: 32, 32
  offset: 0, 0
  index: -1
<<<<<<< HEAD
block-ripple-small
  rotate: false
  xy: 1531, 20
=======
block-power-source-small
  rotate: false
  xy: 1869, 503
>>>>>>> 49bd9168
  size: 24, 24
  orig: 24, 24
  offset: 0, 0
  index: -1
<<<<<<< HEAD
block-ripple-tiny
  rotate: false
  xy: 1955, 325
=======
block-power-source-tiny
  rotate: false
  xy: 1765, 129
>>>>>>> 49bd9168
  size: 16, 16
  orig: 16, 16
  offset: 0, 0
  index: -1
<<<<<<< HEAD
block-ripple-xlarge
  rotate: false
  xy: 359, 816
=======
block-power-source-xlarge
  rotate: false
  xy: 301, 119
>>>>>>> 49bd9168
  size: 48, 48
  orig: 48, 48
  offset: 0, 0
  index: -1
<<<<<<< HEAD
block-rock-large
  rotate: false
  xy: 1363, 723
=======
block-power-void-large
  rotate: false
  xy: 1279, 681
>>>>>>> 49bd9168
  size: 40, 40
  orig: 40, 40
  offset: 0, 0
  index: -1
<<<<<<< HEAD
block-rock-medium
  rotate: false
  xy: 1105, 448
=======
block-power-void-medium
  rotate: false
  xy: 1139, 555
>>>>>>> 49bd9168
  size: 32, 32
  orig: 32, 32
  offset: 0, 0
  index: -1
<<<<<<< HEAD
block-rock-small
  rotate: false
  xy: 1539, 138
=======
block-power-void-small
  rotate: false
  xy: 1895, 503
>>>>>>> 49bd9168
  size: 24, 24
  orig: 24, 24
  offset: 0, 0
  index: -1
<<<<<<< HEAD
block-rock-tiny
  rotate: false
  xy: 1955, 307
=======
block-power-void-tiny
  rotate: false
  xy: 1783, 129
>>>>>>> 49bd9168
  size: 16, 16
  orig: 16, 16
  offset: 0, 0
  index: -1
<<<<<<< HEAD
block-rock-xlarge
  rotate: false
  xy: 309, 716
=======
block-power-void-xlarge
  rotate: false
  xy: 301, 69
>>>>>>> 49bd9168
  size: 48, 48
  orig: 48, 48
  offset: 0, 0
  index: -1
<<<<<<< HEAD
block-rocks-large
  rotate: false
  xy: 1405, 765
=======
block-pulse-conduit-large
  rotate: false
  xy: 1321, 723
>>>>>>> 49bd9168
  size: 40, 40
  orig: 40, 40
  offset: 0, 0
  index: -1
<<<<<<< HEAD
block-rocks-medium
  rotate: false
  xy: 1139, 482
=======
block-pulse-conduit-medium
  rotate: false
  xy: 1003, 385
>>>>>>> 49bd9168
  size: 32, 32
  orig: 32, 32
  offset: 0, 0
  index: -1
<<<<<<< HEAD
block-rocks-small
  rotate: false
  xy: 1539, 112
=======
block-pulse-conduit-small
  rotate: false
  xy: 1528, 53
>>>>>>> 49bd9168
  size: 24, 24
  orig: 24, 24
  offset: 0, 0
  index: -1
<<<<<<< HEAD
block-rocks-tiny
  rotate: false
  xy: 1955, 289
=======
block-pulse-conduit-tiny
  rotate: false
  xy: 1747, 111
>>>>>>> 49bd9168
  size: 16, 16
  orig: 16, 16
  offset: 0, 0
  index: -1
<<<<<<< HEAD
block-rocks-xlarge
  rotate: false
  xy: 359, 766
=======
block-pulse-conduit-xlarge
  rotate: false
  xy: 301, 19
>>>>>>> 49bd9168
  size: 48, 48
  orig: 48, 48
  offset: 0, 0
  index: -1
<<<<<<< HEAD
block-rotary-pump-large
  rotate: false
  xy: 1447, 807
=======
block-pulverizer-large
  rotate: false
  xy: 1363, 765
>>>>>>> 49bd9168
  size: 40, 40
  orig: 40, 40
  offset: 0, 0
  index: -1
<<<<<<< HEAD
block-rotary-pump-medium
  rotate: false
  xy: 1173, 516
=======
block-pulverizer-medium
  rotate: false
  xy: 1037, 419
>>>>>>> 49bd9168
  size: 32, 32
  orig: 32, 32
  offset: 0, 0
  index: -1
<<<<<<< HEAD
block-rotary-pump-small
  rotate: false
  xy: 1565, 138
=======
block-pulverizer-small
  rotate: false
  xy: 1554, 53
>>>>>>> 49bd9168
  size: 24, 24
  orig: 24, 24
  offset: 0, 0
  index: -1
<<<<<<< HEAD
block-rotary-pump-tiny
  rotate: false
  xy: 1955, 271
=======
block-pulverizer-tiny
  rotate: false
  xy: 1765, 111
>>>>>>> 49bd9168
  size: 16, 16
  orig: 16, 16
  offset: 0, 0
  index: -1
<<<<<<< HEAD
block-rotary-pump-xlarge
  rotate: false
  xy: 409, 816
=======
block-pulverizer-xlarge
  rotate: false
  xy: 795, 878
>>>>>>> 49bd9168
  size: 48, 48
  orig: 48, 48
  offset: 0, 0
  index: -1
<<<<<<< HEAD
block-router-large
  rotate: false
  xy: 1489, 849
=======
block-pyratite-mixer-large
  rotate: false
  xy: 1405, 807
>>>>>>> 49bd9168
  size: 40, 40
  orig: 40, 40
  offset: 0, 0
  index: -1
<<<<<<< HEAD
block-router-medium
  rotate: false
  xy: 1207, 550
=======
block-pyratite-mixer-medium
  rotate: false
  xy: 1071, 453
>>>>>>> 49bd9168
  size: 32, 32
  orig: 32, 32
  offset: 0, 0
  index: -1
<<<<<<< HEAD
block-router-small
  rotate: false
  xy: 1539, 86
=======
block-pyratite-mixer-small
  rotate: false
  xy: 1526, 27
>>>>>>> 49bd9168
  size: 24, 24
  orig: 24, 24
  offset: 0, 0
  index: -1
<<<<<<< HEAD
block-router-tiny
  rotate: false
  xy: 1955, 253
=======
block-pyratite-mixer-tiny
  rotate: false
  xy: 1783, 111
>>>>>>> 49bd9168
  size: 16, 16
  orig: 16, 16
  offset: 0, 0
  index: -1
<<<<<<< HEAD
block-router-xlarge
  rotate: false
  xy: 359, 716
=======
block-pyratite-mixer-xlarge
  rotate: false
  xy: 309, 816
>>>>>>> 49bd9168
  size: 48, 48
  orig: 48, 48
  offset: 0, 0
  index: -1
<<<<<<< HEAD
block-rtg-generator-large
  rotate: false
  xy: 1363, 681
=======
block-repair-point-large
  rotate: false
  xy: 1447, 849
>>>>>>> 49bd9168
  size: 40, 40
  orig: 40, 40
  offset: 0, 0
  index: -1
<<<<<<< HEAD
block-rtg-generator-medium
  rotate: false
  xy: 1241, 584
=======
block-repair-point-medium
  rotate: false
  xy: 1105, 487
>>>>>>> 49bd9168
  size: 32, 32
  orig: 32, 32
  offset: 0, 0
  index: -1
<<<<<<< HEAD
block-rtg-generator-small
  rotate: false
  xy: 1565, 112
=======
block-repair-point-small
  rotate: false
  xy: 1526, 1
>>>>>>> 49bd9168
  size: 24, 24
  orig: 24, 24
  offset: 0, 0
  index: -1
<<<<<<< HEAD
block-rtg-generator-tiny
  rotate: false
  xy: 1955, 235
=======
block-repair-point-tiny
  rotate: false
  xy: 1801, 129
>>>>>>> 49bd9168
  size: 16, 16
  orig: 16, 16
  offset: 0, 0
  index: -1
<<<<<<< HEAD
block-rtg-generator-xlarge
  rotate: false
  xy: 409, 766
=======
block-repair-point-xlarge
  rotate: false
  xy: 309, 766
>>>>>>> 49bd9168
  size: 48, 48
  orig: 48, 48
  offset: 0, 0
  index: -1
<<<<<<< HEAD
block-salt-large
  rotate: false
  xy: 1405, 723
=======
block-revenant-factory-large
  rotate: false
  xy: 1321, 681
>>>>>>> 49bd9168
  size: 40, 40
  orig: 40, 40
  offset: 0, 0
  index: -1
<<<<<<< HEAD
block-salt-medium
  rotate: false
  xy: 1003, 312
=======
block-revenant-factory-medium
  rotate: false
  xy: 1139, 521
>>>>>>> 49bd9168
  size: 32, 32
  orig: 32, 32
  offset: 0, 0
  index: -1
<<<<<<< HEAD
block-salt-small
  rotate: false
  xy: 1565, 86
=======
block-revenant-factory-small
  rotate: false
  xy: 1552, 27
>>>>>>> 49bd9168
  size: 24, 24
  orig: 24, 24
  offset: 0, 0
  index: -1
<<<<<<< HEAD
block-salt-tiny
  rotate: false
  xy: 1973, 373
=======
block-revenant-factory-tiny
  rotate: false
  xy: 1801, 111
>>>>>>> 49bd9168
  size: 16, 16
  orig: 16, 16
  offset: 0, 0
  index: -1
<<<<<<< HEAD
block-salt-xlarge
  rotate: false
  xy: 459, 816
=======
block-revenant-factory-xlarge
  rotate: false
  xy: 359, 816
>>>>>>> 49bd9168
  size: 48, 48
  orig: 48, 48
  offset: 0, 0
  index: -1
<<<<<<< HEAD
block-saltrocks-large
  rotate: false
  xy: 1447, 765
=======
block-ripple-large
  rotate: false
  xy: 1363, 723
>>>>>>> 49bd9168
  size: 40, 40
  orig: 40, 40
  offset: 0, 0
  index: -1
<<<<<<< HEAD
block-saltrocks-medium
  rotate: false
  xy: 1037, 346
=======
block-ripple-medium
  rotate: false
  xy: 1173, 555
>>>>>>> 49bd9168
  size: 32, 32
  orig: 32, 32
  offset: 0, 0
  index: -1
<<<<<<< HEAD
block-saltrocks-small
  rotate: false
  xy: 1591, 138
=======
block-ripple-small
  rotate: false
  xy: 1552, 1
>>>>>>> 49bd9168
  size: 24, 24
  orig: 24, 24
  offset: 0, 0
  index: -1
<<<<<<< HEAD
block-saltrocks-tiny
  rotate: false
  xy: 1973, 355
=======
block-ripple-tiny
  rotate: false
  xy: 1843, 351
>>>>>>> 49bd9168
  size: 16, 16
  orig: 16, 16
  offset: 0, 0
  index: -1
<<<<<<< HEAD
block-saltrocks-xlarge
  rotate: false
  xy: 409, 716
=======
block-ripple-xlarge
  rotate: false
  xy: 309, 716
>>>>>>> 49bd9168
  size: 48, 48
  orig: 48, 48
  offset: 0, 0
  index: -1
<<<<<<< HEAD
block-salvo-large
  rotate: false
  xy: 1489, 807
=======
block-rock-large
  rotate: false
  xy: 1405, 765
>>>>>>> 49bd9168
  size: 40, 40
  orig: 40, 40
  offset: 0, 0
  index: -1
<<<<<<< HEAD
block-salvo-medium
  rotate: false
  xy: 1071, 380
=======
block-rock-medium
  rotate: false
  xy: 1003, 351
>>>>>>> 49bd9168
  size: 32, 32
  orig: 32, 32
  offset: 0, 0
  index: -1
<<<<<<< HEAD
block-salvo-small
  rotate: false
  xy: 1591, 112
=======
block-rock-small
  rotate: false
  xy: 1607, 215
>>>>>>> 49bd9168
  size: 24, 24
  orig: 24, 24
  offset: 0, 0
  index: -1
<<<<<<< HEAD
block-salvo-tiny
  rotate: false
  xy: 1991, 373
=======
block-rock-tiny
  rotate: false
  xy: 1843, 333
>>>>>>> 49bd9168
  size: 16, 16
  orig: 16, 16
  offset: 0, 0
  index: -1
<<<<<<< HEAD
block-salvo-xlarge
  rotate: false
  xy: 459, 766
=======
block-rock-xlarge
  rotate: false
  xy: 359, 766
>>>>>>> 49bd9168
  size: 48, 48
  orig: 48, 48
  offset: 0, 0
  index: -1
<<<<<<< HEAD
block-sand-boulder-large
  rotate: false
  xy: 1531, 849
=======
block-rocks-large
  rotate: false
  xy: 1447, 807
>>>>>>> 49bd9168
  size: 40, 40
  orig: 40, 40
  offset: 0, 0
  index: -1
<<<<<<< HEAD
block-sand-boulder-medium
  rotate: false
  xy: 1105, 414
=======
block-rocks-medium
  rotate: false
  xy: 1037, 385
>>>>>>> 49bd9168
  size: 32, 32
  orig: 32, 32
  offset: 0, 0
  index: -1
<<<<<<< HEAD
block-sand-boulder-small
  rotate: false
  xy: 1591, 86
=======
block-rocks-small
  rotate: false
  xy: 1607, 189
>>>>>>> 49bd9168
  size: 24, 24
  orig: 24, 24
  offset: 0, 0
  index: -1
<<<<<<< HEAD
block-sand-boulder-tiny
  rotate: false
  xy: 1973, 337
=======
block-rocks-tiny
  rotate: false
  xy: 1861, 351
>>>>>>> 49bd9168
  size: 16, 16
  orig: 16, 16
  offset: 0, 0
  index: -1
<<<<<<< HEAD
block-sand-boulder-xlarge
  rotate: false
  xy: 509, 816
=======
block-rocks-xlarge
  rotate: false
  xy: 409, 816
>>>>>>> 49bd9168
  size: 48, 48
  orig: 48, 48
  offset: 0, 0
  index: -1
<<<<<<< HEAD
block-sand-large
  rotate: false
  xy: 1405, 681
=======
block-rotary-pump-large
  rotate: false
  xy: 1489, 849
>>>>>>> 49bd9168
  size: 40, 40
  orig: 40, 40
  offset: 0, 0
  index: -1
<<<<<<< HEAD
block-sand-medium
  rotate: false
  xy: 1139, 448
=======
block-rotary-pump-medium
  rotate: false
  xy: 1071, 419
>>>>>>> 49bd9168
  size: 32, 32
  orig: 32, 32
  offset: 0, 0
  index: -1
<<<<<<< HEAD
block-sand-small
  rotate: false
  xy: 1557, 60
=======
block-rotary-pump-small
  rotate: false
  xy: 1607, 163
>>>>>>> 49bd9168
  size: 24, 24
  orig: 24, 24
  offset: 0, 0
  index: -1
<<<<<<< HEAD
block-sand-tiny
  rotate: false
  xy: 1991, 355
=======
block-rotary-pump-tiny
  rotate: false
  xy: 1843, 315
>>>>>>> 49bd9168
  size: 16, 16
  orig: 16, 16
  offset: 0, 0
  index: -1
<<<<<<< HEAD
block-sand-water-large
  rotate: false
  xy: 1447, 723
=======
block-rotary-pump-xlarge
  rotate: false
  xy: 359, 716
  size: 48, 48
  orig: 48, 48
  offset: 0, 0
  index: -1
block-router-large
  rotate: false
  xy: 1363, 681
>>>>>>> 49bd9168
  size: 40, 40
  orig: 40, 40
  offset: 0, 0
  index: -1
<<<<<<< HEAD
block-sand-water-medium
  rotate: false
  xy: 1173, 482
=======
block-router-medium
  rotate: false
  xy: 1105, 453
>>>>>>> 49bd9168
  size: 32, 32
  orig: 32, 32
  offset: 0, 0
  index: -1
<<<<<<< HEAD
block-sand-water-small
  rotate: false
  xy: 1557, 34
=======
block-router-small
  rotate: false
  xy: 1581, 137
>>>>>>> 49bd9168
  size: 24, 24
  orig: 24, 24
  offset: 0, 0
  index: -1
<<<<<<< HEAD
block-sand-water-tiny
  rotate: false
  xy: 2009, 373
=======
block-router-tiny
  rotate: false
  xy: 1861, 333
>>>>>>> 49bd9168
  size: 16, 16
  orig: 16, 16
  offset: 0, 0
  index: -1
<<<<<<< HEAD
block-sand-water-xlarge
  rotate: false
  xy: 459, 716
=======
block-router-xlarge
  rotate: false
  xy: 409, 766
>>>>>>> 49bd9168
  size: 48, 48
  orig: 48, 48
  offset: 0, 0
  index: -1
<<<<<<< HEAD
block-sand-xlarge
  rotate: false
  xy: 509, 766
  size: 48, 48
  orig: 48, 48
  offset: 0, 0
  index: -1
block-sandrocks-large
  rotate: false
  xy: 1489, 765
=======
block-rtg-generator-large
  rotate: false
  xy: 1405, 723
>>>>>>> 49bd9168
  size: 40, 40
  orig: 40, 40
  offset: 0, 0
  index: -1
<<<<<<< HEAD
block-sandrocks-medium
  rotate: false
  xy: 1207, 516
=======
block-rtg-generator-medium
  rotate: false
  xy: 1139, 487
>>>>>>> 49bd9168
  size: 32, 32
  orig: 32, 32
  offset: 0, 0
  index: -1
<<<<<<< HEAD
block-sandrocks-small
  rotate: false
  xy: 1583, 60
=======
block-rtg-generator-small
  rotate: false
  xy: 1607, 137
>>>>>>> 49bd9168
  size: 24, 24
  orig: 24, 24
  offset: 0, 0
  index: -1
<<<<<<< HEAD
block-sandrocks-tiny
  rotate: false
  xy: 1973, 319
=======
block-rtg-generator-tiny
  rotate: false
  xy: 1861, 315
>>>>>>> 49bd9168
  size: 16, 16
  orig: 16, 16
  offset: 0, 0
  index: -1
<<<<<<< HEAD
block-sandrocks-xlarge
  rotate: false
  xy: 559, 816
=======
block-rtg-generator-xlarge
  rotate: false
  xy: 459, 816
>>>>>>> 49bd9168
  size: 48, 48
  orig: 48, 48
  offset: 0, 0
  index: -1
<<<<<<< HEAD
block-scatter-large
  rotate: false
  xy: 1531, 807
=======
block-salt-large
  rotate: false
  xy: 1447, 765
>>>>>>> 49bd9168
  size: 40, 40
  orig: 40, 40
  offset: 0, 0
  index: -1
<<<<<<< HEAD
block-scatter-medium
  rotate: false
  xy: 1241, 550
=======
block-salt-medium
  rotate: false
  xy: 1173, 521
>>>>>>> 49bd9168
  size: 32, 32
  orig: 32, 32
  offset: 0, 0
  index: -1
<<<<<<< HEAD
block-scatter-small
  rotate: false
  xy: 1583, 34
=======
block-salt-small
  rotate: false
  xy: 1580, 111
>>>>>>> 49bd9168
  size: 24, 24
  orig: 24, 24
  offset: 0, 0
  index: -1
<<<<<<< HEAD
block-scatter-tiny
  rotate: false
  xy: 1991, 337
=======
block-salt-tiny
  rotate: false
  xy: 1843, 297
>>>>>>> 49bd9168
  size: 16, 16
  orig: 16, 16
  offset: 0, 0
  index: -1
<<<<<<< HEAD
block-scatter-xlarge
  rotate: false
  xy: 509, 716
=======
block-salt-xlarge
  rotate: false
  xy: 409, 716
>>>>>>> 49bd9168
  size: 48, 48
  orig: 48, 48
  offset: 0, 0
  index: -1
<<<<<<< HEAD
block-scorch-large
  rotate: false
  xy: 1573, 849
=======
block-saltrocks-large
  rotate: false
  xy: 1489, 807
>>>>>>> 49bd9168
  size: 40, 40
  orig: 40, 40
  offset: 0, 0
  index: -1
<<<<<<< HEAD
block-scorch-medium
  rotate: false
  xy: 1275, 584
=======
block-saltrocks-medium
  rotate: false
  xy: 1207, 555
>>>>>>> 49bd9168
  size: 32, 32
  orig: 32, 32
  offset: 0, 0
  index: -1
<<<<<<< HEAD
block-scorch-small
  rotate: false
  xy: 1557, 8
=======
block-saltrocks-small
  rotate: false
  xy: 1580, 85
>>>>>>> 49bd9168
  size: 24, 24
  orig: 24, 24
  offset: 0, 0
  index: -1
<<<<<<< HEAD
block-scorch-tiny
  rotate: false
  xy: 2009, 355
=======
block-saltrocks-tiny
  rotate: false
  xy: 1861, 297
>>>>>>> 49bd9168
  size: 16, 16
  orig: 16, 16
  offset: 0, 0
  index: -1
<<<<<<< HEAD
block-scorch-xlarge
  rotate: false
  xy: 559, 766
=======
block-saltrocks-xlarge
  rotate: false
  xy: 459, 766
>>>>>>> 49bd9168
  size: 48, 48
  orig: 48, 48
  offset: 0, 0
  index: -1
<<<<<<< HEAD
block-scrap-wall-gigantic-large
  rotate: false
  xy: 1447, 681
=======
block-salvo-large
  rotate: false
  xy: 1531, 849
>>>>>>> 49bd9168
  size: 40, 40
  orig: 40, 40
  offset: 0, 0
  index: -1
<<<<<<< HEAD
block-scrap-wall-gigantic-medium
  rotate: false
  xy: 1003, 278
=======
block-salvo-medium
  rotate: false
  xy: 1003, 317
>>>>>>> 49bd9168
  size: 32, 32
  orig: 32, 32
  offset: 0, 0
  index: -1
<<<<<<< HEAD
block-scrap-wall-gigantic-small
  rotate: false
  xy: 1583, 8
=======
block-salvo-small
  rotate: false
  xy: 1606, 111
>>>>>>> 49bd9168
  size: 24, 24
  orig: 24, 24
  offset: 0, 0
  index: -1
<<<<<<< HEAD
block-scrap-wall-gigantic-tiny
  rotate: false
  xy: 1973, 301
=======
block-salvo-tiny
  rotate: false
  xy: 1889, 397
>>>>>>> 49bd9168
  size: 16, 16
  orig: 16, 16
  offset: 0, 0
  index: -1
<<<<<<< HEAD
block-scrap-wall-gigantic-xlarge
  rotate: false
  xy: 609, 816
=======
block-salvo-xlarge
  rotate: false
  xy: 509, 816
>>>>>>> 49bd9168
  size: 48, 48
  orig: 48, 48
  offset: 0, 0
  index: -1
<<<<<<< HEAD
block-scrap-wall-huge-large
  rotate: false
  xy: 1489, 723
=======
block-sand-boulder-large
  rotate: false
  xy: 1405, 681
>>>>>>> 49bd9168
  size: 40, 40
  orig: 40, 40
  offset: 0, 0
  index: -1
<<<<<<< HEAD
block-scrap-wall-huge-medium
  rotate: false
  xy: 1037, 312
=======
block-sand-boulder-medium
  rotate: false
  xy: 1037, 351
>>>>>>> 49bd9168
  size: 32, 32
  orig: 32, 32
  offset: 0, 0
  index: -1
<<<<<<< HEAD
block-scrap-wall-huge-small
  rotate: false
  xy: 1609, 60
=======
block-sand-boulder-small
  rotate: false
  xy: 1580, 59
>>>>>>> 49bd9168
  size: 24, 24
  orig: 24, 24
  offset: 0, 0
  index: -1
<<<<<<< HEAD
block-scrap-wall-huge-tiny
  rotate: false
  xy: 1991, 319
=======
block-sand-boulder-tiny
  rotate: false
  xy: 2007, 592
>>>>>>> 49bd9168
  size: 16, 16
  orig: 16, 16
  offset: 0, 0
  index: -1
<<<<<<< HEAD
block-scrap-wall-huge-xlarge
  rotate: false
  xy: 559, 716
=======
block-sand-boulder-xlarge
  rotate: false
  xy: 459, 716
>>>>>>> 49bd9168
  size: 48, 48
  orig: 48, 48
  offset: 0, 0
  index: -1
<<<<<<< HEAD
block-scrap-wall-large
  rotate: false
  xy: 1531, 765
=======
block-sand-large
  rotate: false
  xy: 1447, 723
>>>>>>> 49bd9168
  size: 40, 40
  orig: 40, 40
  offset: 0, 0
  index: -1
<<<<<<< HEAD
block-scrap-wall-large-large
  rotate: false
  xy: 1573, 807
  size: 40, 40
  orig: 40, 40
  offset: 0, 0
  index: -1
block-scrap-wall-large-medium
  rotate: false
  xy: 1071, 346
=======
block-sand-medium
  rotate: false
  xy: 1071, 385
>>>>>>> 49bd9168
  size: 32, 32
  orig: 32, 32
  offset: 0, 0
  index: -1
<<<<<<< HEAD
block-scrap-wall-large-small
  rotate: false
  xy: 1609, 34
=======
block-sand-small
  rotate: false
  xy: 1606, 85
>>>>>>> 49bd9168
  size: 24, 24
  orig: 24, 24
  offset: 0, 0
  index: -1
<<<<<<< HEAD
block-scrap-wall-large-tiny
  rotate: false
  xy: 2009, 337
=======
block-sand-tiny
  rotate: false
  xy: 2011, 574
>>>>>>> 49bd9168
  size: 16, 16
  orig: 16, 16
  offset: 0, 0
  index: -1
<<<<<<< HEAD
block-scrap-wall-large-xlarge
  rotate: false
  xy: 609, 766
  size: 48, 48
  orig: 48, 48
  offset: 0, 0
  index: -1
block-scrap-wall-medium
  rotate: false
  xy: 1105, 380
=======
block-sand-water-large
  rotate: false
  xy: 1489, 765
  size: 40, 40
  orig: 40, 40
  offset: 0, 0
  index: -1
block-sand-water-medium
  rotate: false
  xy: 1105, 419
>>>>>>> 49bd9168
  size: 32, 32
  orig: 32, 32
  offset: 0, 0
  index: -1
<<<<<<< HEAD
block-scrap-wall-small
  rotate: false
  xy: 1609, 8
=======
block-sand-water-small
  rotate: false
  xy: 1606, 59
>>>>>>> 49bd9168
  size: 24, 24
  orig: 24, 24
  offset: 0, 0
  index: -1
<<<<<<< HEAD
block-scrap-wall-tiny
  rotate: false
  xy: 1973, 283
=======
block-sand-water-tiny
  rotate: false
  xy: 2011, 556
>>>>>>> 49bd9168
  size: 16, 16
  orig: 16, 16
  offset: 0, 0
  index: -1
<<<<<<< HEAD
block-scrap-wall-xlarge
  rotate: false
  xy: 659, 816
=======
block-sand-water-xlarge
  rotate: false
  xy: 509, 766
>>>>>>> 49bd9168
  size: 48, 48
  orig: 48, 48
  offset: 0, 0
  index: -1
<<<<<<< HEAD
block-separator-large
  rotate: false
  xy: 1615, 849
=======
block-sand-xlarge
  rotate: false
  xy: 559, 816
  size: 48, 48
  orig: 48, 48
  offset: 0, 0
  index: -1
block-sandrocks-large
  rotate: false
  xy: 1531, 807
>>>>>>> 49bd9168
  size: 40, 40
  orig: 40, 40
  offset: 0, 0
  index: -1
<<<<<<< HEAD
block-separator-medium
  rotate: false
  xy: 1139, 414
=======
block-sandrocks-medium
  rotate: false
  xy: 1139, 453
>>>>>>> 49bd9168
  size: 32, 32
  orig: 32, 32
  offset: 0, 0
  index: -1
<<<<<<< HEAD
block-separator-small
  rotate: false
  xy: 1541, 322
=======
block-sandrocks-small
  rotate: false
  xy: 1639, 247
>>>>>>> 49bd9168
  size: 24, 24
  orig: 24, 24
  offset: 0, 0
  index: -1
<<<<<<< HEAD
block-separator-tiny
  rotate: false
  xy: 1991, 301
=======
block-sandrocks-tiny
  rotate: false
  xy: 1879, 351
>>>>>>> 49bd9168
  size: 16, 16
  orig: 16, 16
  offset: 0, 0
  index: -1
<<<<<<< HEAD
block-separator-xlarge
  rotate: false
  xy: 609, 716
=======
block-sandrocks-xlarge
  rotate: false
  xy: 509, 716
>>>>>>> 49bd9168
  size: 48, 48
  orig: 48, 48
  offset: 0, 0
  index: -1
<<<<<<< HEAD
block-shale-boulder-large
  rotate: false
  xy: 1489, 681
  size: 40, 40
  orig: 40, 40
  offset: 0, 0
  index: -1
block-shale-boulder-medium
  rotate: false
  xy: 1173, 448
=======
block-scatter-large
  rotate: false
  xy: 1573, 849
  size: 40, 40
  orig: 40, 40
  offset: 0, 0
  index: -1
block-scatter-medium
  rotate: false
  xy: 1173, 487
>>>>>>> 49bd9168
  size: 32, 32
  orig: 32, 32
  offset: 0, 0
  index: -1
<<<<<<< HEAD
block-shale-boulder-small
  rotate: false
  xy: 1541, 296
=======
block-scatter-small
  rotate: false
  xy: 1633, 221
>>>>>>> 49bd9168
  size: 24, 24
  orig: 24, 24
  offset: 0, 0
  index: -1
<<<<<<< HEAD
block-shale-boulder-tiny
  rotate: false
  xy: 2009, 319
=======
block-scatter-tiny
  rotate: false
  xy: 1879, 333
>>>>>>> 49bd9168
  size: 16, 16
  orig: 16, 16
  offset: 0, 0
  index: -1
<<<<<<< HEAD
block-shale-boulder-xlarge
  rotate: false
  xy: 659, 766
=======
block-scatter-xlarge
  rotate: false
  xy: 559, 766
>>>>>>> 49bd9168
  size: 48, 48
  orig: 48, 48
  offset: 0, 0
  index: -1
<<<<<<< HEAD
block-shale-large
  rotate: false
  xy: 1531, 723
=======
block-scorch-large
  rotate: false
  xy: 1447, 681
>>>>>>> 49bd9168
  size: 40, 40
  orig: 40, 40
  offset: 0, 0
  index: -1
<<<<<<< HEAD
block-shale-medium
  rotate: false
  xy: 1207, 482
=======
block-scorch-medium
  rotate: false
  xy: 1207, 521
>>>>>>> 49bd9168
  size: 32, 32
  orig: 32, 32
  offset: 0, 0
  index: -1
<<<<<<< HEAD
block-shale-small
  rotate: false
  xy: 1567, 304
=======
block-scorch-small
  rotate: false
  xy: 1633, 195
>>>>>>> 49bd9168
  size: 24, 24
  orig: 24, 24
  offset: 0, 0
  index: -1
<<<<<<< HEAD
block-shale-tiny
  rotate: false
  xy: 1973, 265
=======
block-scorch-tiny
  rotate: false
  xy: 1879, 315
>>>>>>> 49bd9168
  size: 16, 16
  orig: 16, 16
  offset: 0, 0
  index: -1
<<<<<<< HEAD
block-shale-xlarge
  rotate: false
  xy: 709, 816
=======
block-scorch-xlarge
  rotate: false
  xy: 609, 816
>>>>>>> 49bd9168
  size: 48, 48
  orig: 48, 48
  offset: 0, 0
  index: -1
<<<<<<< HEAD
block-shalerocks-large
  rotate: false
  xy: 1573, 765
=======
block-scrap-wall-gigantic-large
  rotate: false
  xy: 1489, 723
>>>>>>> 49bd9168
  size: 40, 40
  orig: 40, 40
  offset: 0, 0
  index: -1
<<<<<<< HEAD
block-shalerocks-medium
  rotate: false
  xy: 1241, 516
=======
block-scrap-wall-gigantic-medium
  rotate: false
  xy: 1241, 555
>>>>>>> 49bd9168
  size: 32, 32
  orig: 32, 32
  offset: 0, 0
  index: -1
<<<<<<< HEAD
block-shalerocks-small
  rotate: false
  xy: 1567, 278
=======
block-scrap-wall-gigantic-small
  rotate: false
  xy: 1633, 169
>>>>>>> 49bd9168
  size: 24, 24
  orig: 24, 24
  offset: 0, 0
  index: -1
<<<<<<< HEAD
block-shalerocks-tiny
  rotate: false
  xy: 1991, 283
=======
block-scrap-wall-gigantic-tiny
  rotate: false
  xy: 1879, 297
>>>>>>> 49bd9168
  size: 16, 16
  orig: 16, 16
  offset: 0, 0
  index: -1
<<<<<<< HEAD
block-shalerocks-xlarge
  rotate: false
  xy: 659, 716
=======
block-scrap-wall-gigantic-xlarge
  rotate: false
  xy: 559, 716
>>>>>>> 49bd9168
  size: 48, 48
  orig: 48, 48
  offset: 0, 0
  index: -1
<<<<<<< HEAD
block-shock-mine-large
  rotate: false
  xy: 1615, 807
=======
block-scrap-wall-huge-large
  rotate: false
  xy: 1531, 765
>>>>>>> 49bd9168
  size: 40, 40
  orig: 40, 40
  offset: 0, 0
  index: -1
<<<<<<< HEAD
block-shock-mine-medium
  rotate: false
  xy: 1275, 550
=======
block-scrap-wall-huge-medium
  rotate: false
  xy: 1003, 283
>>>>>>> 49bd9168
  size: 32, 32
  orig: 32, 32
  offset: 0, 0
  index: -1
<<<<<<< HEAD
block-shock-mine-small
  rotate: false
  xy: 1567, 252
=======
block-scrap-wall-huge-small
  rotate: false
  xy: 1633, 143
>>>>>>> 49bd9168
  size: 24, 24
  orig: 24, 24
  offset: 0, 0
  index: -1
<<<<<<< HEAD
block-shock-mine-tiny
  rotate: false
  xy: 2009, 301
=======
block-scrap-wall-huge-tiny
  rotate: false
  xy: 1907, 395
>>>>>>> 49bd9168
  size: 16, 16
  orig: 16, 16
  offset: 0, 0
  index: -1
<<<<<<< HEAD
block-shock-mine-xlarge
  rotate: false
  xy: 709, 766
=======
block-scrap-wall-huge-xlarge
  rotate: false
  xy: 609, 766
>>>>>>> 49bd9168
  size: 48, 48
  orig: 48, 48
  offset: 0, 0
  index: -1
<<<<<<< HEAD
block-shrubs-large
  rotate: false
  xy: 1657, 849
=======
block-scrap-wall-large
  rotate: false
  xy: 1573, 807
>>>>>>> 49bd9168
  size: 40, 40
  orig: 40, 40
  offset: 0, 0
  index: -1
<<<<<<< HEAD
block-shrubs-medium
  rotate: false
  xy: 1309, 584
=======
block-scrap-wall-large-large
  rotate: false
  xy: 1615, 849
  size: 40, 40
  orig: 40, 40
  offset: 0, 0
  index: -1
block-scrap-wall-large-medium
  rotate: false
  xy: 1037, 317
>>>>>>> 49bd9168
  size: 32, 32
  orig: 32, 32
  offset: 0, 0
  index: -1
<<<<<<< HEAD
block-shrubs-small
  rotate: false
  xy: 1593, 304
=======
block-scrap-wall-large-small
  rotate: false
  xy: 1671, 279
>>>>>>> 49bd9168
  size: 24, 24
  orig: 24, 24
  offset: 0, 0
  index: -1
<<<<<<< HEAD
block-shrubs-tiny
  rotate: false
  xy: 1973, 247
=======
block-scrap-wall-large-tiny
  rotate: false
  xy: 1925, 395
>>>>>>> 49bd9168
  size: 16, 16
  orig: 16, 16
  offset: 0, 0
  index: -1
<<<<<<< HEAD
block-shrubs-xlarge
  rotate: false
  xy: 709, 716
=======
block-scrap-wall-large-xlarge
  rotate: false
  xy: 659, 816
>>>>>>> 49bd9168
  size: 48, 48
  orig: 48, 48
  offset: 0, 0
  index: -1
<<<<<<< HEAD
block-silicon-smelter-large
  rotate: false
  xy: 1531, 681
  size: 40, 40
  orig: 40, 40
  offset: 0, 0
  index: -1
block-silicon-smelter-medium
  rotate: false
  xy: 1003, 244
=======
block-scrap-wall-medium
  rotate: false
  xy: 1071, 351
>>>>>>> 49bd9168
  size: 32, 32
  orig: 32, 32
  offset: 0, 0
  index: -1
<<<<<<< HEAD
block-silicon-smelter-small
  rotate: false
  xy: 1593, 278
=======
block-scrap-wall-small
  rotate: false
  xy: 1665, 253
>>>>>>> 49bd9168
  size: 24, 24
  orig: 24, 24
  offset: 0, 0
  index: -1
<<<<<<< HEAD
block-silicon-smelter-tiny
  rotate: false
  xy: 1991, 265
=======
block-scrap-wall-tiny
  rotate: false
  xy: 1943, 395
>>>>>>> 49bd9168
  size: 16, 16
  orig: 16, 16
  offset: 0, 0
  index: -1
<<<<<<< HEAD
block-silicon-smelter-xlarge
  rotate: false
  xy: 759, 816
=======
block-scrap-wall-xlarge
  rotate: false
  xy: 609, 716
>>>>>>> 49bd9168
  size: 48, 48
  orig: 48, 48
  offset: 0, 0
  index: -1
<<<<<<< HEAD
block-snow-large
  rotate: false
  xy: 1573, 723
=======
block-separator-large
  rotate: false
  xy: 1489, 681
>>>>>>> 49bd9168
  size: 40, 40
  orig: 40, 40
  offset: 0, 0
  index: -1
<<<<<<< HEAD
block-snow-medium
  rotate: false
  xy: 1037, 278
=======
block-separator-medium
  rotate: false
  xy: 1105, 385
>>>>>>> 49bd9168
  size: 32, 32
  orig: 32, 32
  offset: 0, 0
  index: -1
<<<<<<< HEAD
block-snow-pine-large
  rotate: false
  xy: 1615, 765
  size: 40, 40
  orig: 40, 40
  offset: 0, 0
  index: -1
block-snow-pine-medium
  rotate: false
  xy: 1071, 312
  size: 32, 32
  orig: 32, 32
  offset: 0, 0
  index: -1
block-snow-pine-small
  rotate: false
  xy: 1593, 252
  size: 24, 24
  orig: 24, 24
  offset: 0, 0
  index: -1
block-snow-pine-tiny
  rotate: false
  xy: 2009, 283
  size: 16, 16
  orig: 16, 16
  offset: 0, 0
  index: -1
block-snow-pine-xlarge
  rotate: false
  xy: 759, 766
  size: 48, 48
  orig: 48, 48
  offset: 0, 0
  index: -1
block-snow-small
  rotate: false
  xy: 1589, 226
=======
block-separator-small
  rotate: false
  xy: 1703, 311
  size: 24, 24
  orig: 24, 24
  offset: 0, 0
  index: -1
block-separator-tiny
  rotate: false
  xy: 1889, 379
  size: 16, 16
  orig: 16, 16
  offset: 0, 0
  index: -1
block-separator-xlarge
  rotate: false
  xy: 659, 766
  size: 48, 48
  orig: 48, 48
  offset: 0, 0
  index: -1
block-shale-boulder-large
  rotate: false
  xy: 1531, 723
  size: 40, 40
  orig: 40, 40
  offset: 0, 0
  index: -1
block-shale-boulder-medium
  rotate: false
  xy: 1139, 419
  size: 32, 32
  orig: 32, 32
  offset: 0, 0
  index: -1
block-shale-boulder-small
  rotate: false
  xy: 1697, 285
>>>>>>> 49bd9168
  size: 24, 24
  orig: 24, 24
  offset: 0, 0
  index: -1
<<<<<<< HEAD
block-snow-tiny
  rotate: false
  xy: 1991, 247
=======
block-shale-boulder-tiny
  rotate: false
  xy: 1907, 377
>>>>>>> 49bd9168
  size: 16, 16
  orig: 16, 16
  offset: 0, 0
  index: -1
<<<<<<< HEAD
block-snow-xlarge
  rotate: false
  xy: 759, 716
=======
block-shale-boulder-xlarge
  rotate: false
  xy: 709, 816
>>>>>>> 49bd9168
  size: 48, 48
  orig: 48, 48
  offset: 0, 0
  index: -1
<<<<<<< HEAD
block-snowrock-large
  rotate: false
  xy: 1657, 807
=======
block-shale-large
  rotate: false
  xy: 1573, 765
>>>>>>> 49bd9168
  size: 40, 40
  orig: 40, 40
  offset: 0, 0
  index: -1
<<<<<<< HEAD
block-snowrock-medium
  rotate: false
  xy: 1105, 346
=======
block-shale-medium
  rotate: false
  xy: 1173, 453
>>>>>>> 49bd9168
  size: 32, 32
  orig: 32, 32
  offset: 0, 0
  index: -1
<<<<<<< HEAD
block-snowrock-small
  rotate: false
  xy: 1589, 200
=======
block-shale-small
  rotate: false
  xy: 1735, 343
>>>>>>> 49bd9168
  size: 24, 24
  orig: 24, 24
  offset: 0, 0
  index: -1
<<<<<<< HEAD
block-snowrock-tiny
  rotate: false
  xy: 2009, 265
=======
block-shale-tiny
  rotate: false
  xy: 1925, 377
>>>>>>> 49bd9168
  size: 16, 16
  orig: 16, 16
  offset: 0, 0
  index: -1
<<<<<<< HEAD
block-snowrock-xlarge
  rotate: false
  xy: 809, 828
=======
block-shale-xlarge
  rotate: false
  xy: 659, 716
>>>>>>> 49bd9168
  size: 48, 48
  orig: 48, 48
  offset: 0, 0
  index: -1
<<<<<<< HEAD
block-snowrocks-large
  rotate: false
  xy: 1699, 849
=======
block-shalerocks-large
  rotate: false
  xy: 1615, 807
>>>>>>> 49bd9168
  size: 40, 40
  orig: 40, 40
  offset: 0, 0
  index: -1
<<<<<<< HEAD
block-snowrocks-medium
  rotate: false
  xy: 1139, 380
=======
block-shalerocks-medium
  rotate: false
  xy: 1207, 487
>>>>>>> 49bd9168
  size: 32, 32
  orig: 32, 32
  offset: 0, 0
  index: -1
<<<<<<< HEAD
block-snowrocks-small
  rotate: false
  xy: 1619, 306
=======
block-shalerocks-small
  rotate: false
  xy: 1729, 317
>>>>>>> 49bd9168
  size: 24, 24
  orig: 24, 24
  offset: 0, 0
  index: -1
<<<<<<< HEAD
block-snowrocks-tiny
  rotate: false
  xy: 2009, 247
=======
block-shalerocks-tiny
  rotate: false
  xy: 1943, 377
>>>>>>> 49bd9168
  size: 16, 16
  orig: 16, 16
  offset: 0, 0
  index: -1
<<<<<<< HEAD
block-snowrocks-xlarge
  rotate: false
  xy: 809, 778
=======
block-shalerocks-xlarge
  rotate: false
  xy: 709, 766
>>>>>>> 49bd9168
  size: 48, 48
  orig: 48, 48
  offset: 0, 0
  index: -1
<<<<<<< HEAD
block-solar-panel-large
  rotate: false
  xy: 1573, 681
=======
block-shock-mine-large
  rotate: false
  xy: 1657, 849
>>>>>>> 49bd9168
  size: 40, 40
  orig: 40, 40
  offset: 0, 0
  index: -1
<<<<<<< HEAD
block-solar-panel-large-large
  rotate: false
  xy: 1615, 723
  size: 40, 40
  orig: 40, 40
  offset: 0, 0
  index: -1
block-solar-panel-large-medium
  rotate: false
  xy: 1173, 414
=======
block-shock-mine-medium
  rotate: false
  xy: 1241, 521
>>>>>>> 49bd9168
  size: 32, 32
  orig: 32, 32
  offset: 0, 0
  index: -1
<<<<<<< HEAD
block-solar-panel-large-small
  rotate: false
  xy: 1619, 280
=======
block-shock-mine-small
  rotate: false
  xy: 1767, 375
>>>>>>> 49bd9168
  size: 24, 24
  orig: 24, 24
  offset: 0, 0
  index: -1
<<<<<<< HEAD
block-solar-panel-large-tiny
  rotate: false
  xy: 1973, 229
=======
block-shock-mine-tiny
  rotate: false
  xy: 1961, 387
>>>>>>> 49bd9168
  size: 16, 16
  orig: 16, 16
  offset: 0, 0
  index: -1
<<<<<<< HEAD
block-solar-panel-large-xlarge
  rotate: false
  xy: 809, 728
=======
block-shock-mine-xlarge
  rotate: false
  xy: 709, 716
>>>>>>> 49bd9168
  size: 48, 48
  orig: 48, 48
  offset: 0, 0
  index: -1
<<<<<<< HEAD
block-solar-panel-medium
  rotate: false
  xy: 1207, 448
=======
block-shrubs-large
  rotate: false
  xy: 1531, 681
  size: 40, 40
  orig: 40, 40
  offset: 0, 0
  index: -1
block-shrubs-medium
  rotate: false
  xy: 1275, 555
>>>>>>> 49bd9168
  size: 32, 32
  orig: 32, 32
  offset: 0, 0
  index: -1
<<<<<<< HEAD
block-solar-panel-small
  rotate: false
  xy: 1619, 254
=======
block-shrubs-small
  rotate: false
  xy: 1761, 349
>>>>>>> 49bd9168
  size: 24, 24
  orig: 24, 24
  offset: 0, 0
  index: -1
<<<<<<< HEAD
block-solar-panel-tiny
  rotate: false
  xy: 1991, 229
=======
block-shrubs-tiny
  rotate: false
  xy: 1961, 369
>>>>>>> 49bd9168
  size: 16, 16
  orig: 16, 16
  offset: 0, 0
  index: -1
<<<<<<< HEAD
block-solar-panel-xlarge
  rotate: false
  xy: 809, 678
=======
block-shrubs-xlarge
  rotate: false
  xy: 759, 816
>>>>>>> 49bd9168
  size: 48, 48
  orig: 48, 48
  offset: 0, 0
  index: -1
<<<<<<< HEAD
block-sorter-large
  rotate: false
  xy: 1657, 765
=======
block-silicon-smelter-large
  rotate: false
  xy: 1573, 723
>>>>>>> 49bd9168
  size: 40, 40
  orig: 40, 40
  offset: 0, 0
  index: -1
<<<<<<< HEAD
block-sorter-medium
  rotate: false
  xy: 1241, 482
=======
block-silicon-smelter-medium
  rotate: false
  xy: 1003, 249
>>>>>>> 49bd9168
  size: 32, 32
  orig: 32, 32
  offset: 0, 0
  index: -1
<<<<<<< HEAD
block-sorter-small
  rotate: false
  xy: 1645, 308
=======
block-silicon-smelter-small
  rotate: false
  xy: 1799, 407
>>>>>>> 49bd9168
  size: 24, 24
  orig: 24, 24
  offset: 0, 0
  index: -1
<<<<<<< HEAD
block-sorter-tiny
  rotate: false
  xy: 2009, 229
=======
block-silicon-smelter-tiny
  rotate: false
  xy: 1979, 377
>>>>>>> 49bd9168
  size: 16, 16
  orig: 16, 16
  offset: 0, 0
  index: -1
<<<<<<< HEAD
block-sorter-xlarge
  rotate: false
  xy: 331, 666
=======
block-silicon-smelter-xlarge
  rotate: false
  xy: 759, 766
>>>>>>> 49bd9168
  size: 48, 48
  orig: 48, 48
  offset: 0, 0
  index: -1
<<<<<<< HEAD
block-spawn-large
  rotate: false
  xy: 1699, 807
=======
block-snow-large
  rotate: false
  xy: 1615, 765
>>>>>>> 49bd9168
  size: 40, 40
  orig: 40, 40
  offset: 0, 0
  index: -1
<<<<<<< HEAD
block-spawn-medium
  rotate: false
  xy: 1275, 516
=======
block-snow-medium
  rotate: false
  xy: 1037, 283
>>>>>>> 49bd9168
  size: 32, 32
  orig: 32, 32
  offset: 0, 0
  index: -1
<<<<<<< HEAD
block-spawn-small
  rotate: false
  xy: 1671, 308
  size: 24, 24
  orig: 24, 24
  offset: 0, 0
  index: -1
block-spawn-tiny
  rotate: false
  xy: 2027, 373
  size: 16, 16
  orig: 16, 16
  offset: 0, 0
  index: -1
block-spawn-xlarge
  rotate: false
  xy: 331, 616
  size: 48, 48
  orig: 48, 48
  offset: 0, 0
  index: -1
block-spectre-large
  rotate: false
  xy: 1741, 849
  size: 40, 40
  orig: 40, 40
  offset: 0, 0
  index: -1
block-spectre-medium
  rotate: false
  xy: 1309, 550
  size: 32, 32
  orig: 32, 32
  offset: 0, 0
  index: -1
block-spectre-small
  rotate: false
  xy: 1645, 282
=======
block-snow-pine-large
  rotate: false
  xy: 1657, 807
  size: 40, 40
  orig: 40, 40
  offset: 0, 0
  index: -1
block-snow-pine-medium
  rotate: false
  xy: 1071, 317
  size: 32, 32
  orig: 32, 32
  offset: 0, 0
  index: -1
block-snow-pine-small
  rotate: false
  xy: 1793, 381
  size: 24, 24
  orig: 24, 24
  offset: 0, 0
  index: -1
block-snow-pine-tiny
  rotate: false
  xy: 1997, 377
  size: 16, 16
  orig: 16, 16
  offset: 0, 0
  index: -1
block-snow-pine-xlarge
  rotate: false
  xy: 759, 716
  size: 48, 48
  orig: 48, 48
  offset: 0, 0
  index: -1
block-snow-small
  rotate: false
  xy: 1831, 439
>>>>>>> 49bd9168
  size: 24, 24
  orig: 24, 24
  offset: 0, 0
  index: -1
<<<<<<< HEAD
block-spectre-tiny
  rotate: false
  xy: 2027, 355
=======
block-snow-tiny
  rotate: false
  xy: 1979, 359
>>>>>>> 49bd9168
  size: 16, 16
  orig: 16, 16
  offset: 0, 0
  index: -1
<<<<<<< HEAD
block-spectre-xlarge
  rotate: false
  xy: 381, 666
=======
block-snow-xlarge
  rotate: false
  xy: 809, 828
>>>>>>> 49bd9168
  size: 48, 48
  orig: 48, 48
  offset: 0, 0
  index: -1
<<<<<<< HEAD
block-spirit-factory-large
  rotate: false
  xy: 1615, 681
=======
block-snowrock-large
  rotate: false
  xy: 1699, 849
>>>>>>> 49bd9168
  size: 40, 40
  orig: 40, 40
  offset: 0, 0
  index: -1
<<<<<<< HEAD
block-spirit-factory-medium
  rotate: false
  xy: 1343, 584
=======
block-snowrock-medium
  rotate: false
  xy: 1105, 351
>>>>>>> 49bd9168
  size: 32, 32
  orig: 32, 32
  offset: 0, 0
  index: -1
<<<<<<< HEAD
block-spirit-factory-small
  rotate: false
  xy: 1645, 256
=======
block-snowrock-small
  rotate: false
  xy: 1825, 413
>>>>>>> 49bd9168
  size: 24, 24
  orig: 24, 24
  offset: 0, 0
  index: -1
<<<<<<< HEAD
block-spirit-factory-tiny
  rotate: false
  xy: 2027, 337
=======
block-snowrock-tiny
  rotate: false
  xy: 1997, 359
>>>>>>> 49bd9168
  size: 16, 16
  orig: 16, 16
  offset: 0, 0
  index: -1
<<<<<<< HEAD
block-spirit-factory-xlarge
  rotate: false
  xy: 381, 616
=======
block-snowrock-xlarge
  rotate: false
  xy: 809, 778
>>>>>>> 49bd9168
  size: 48, 48
  orig: 48, 48
  offset: 0, 0
  index: -1
<<<<<<< HEAD
block-spore-cluster-large
  rotate: false
  xy: 1657, 723
=======
block-snowrocks-large
  rotate: false
  xy: 1573, 681
>>>>>>> 49bd9168
  size: 40, 40
  orig: 40, 40
  offset: 0, 0
  index: -1
<<<<<<< HEAD
block-spore-cluster-medium
  rotate: false
  xy: 1003, 210
=======
block-snowrocks-medium
  rotate: false
  xy: 1139, 385
>>>>>>> 49bd9168
  size: 32, 32
  orig: 32, 32
  offset: 0, 0
  index: -1
<<<<<<< HEAD
block-spore-cluster-small
  rotate: false
  xy: 1671, 282
=======
block-snowrocks-small
  rotate: false
  xy: 1863, 471
>>>>>>> 49bd9168
  size: 24, 24
  orig: 24, 24
  offset: 0, 0
  index: -1
<<<<<<< HEAD
block-spore-cluster-tiny
  rotate: false
  xy: 2027, 319
=======
block-snowrocks-tiny
  rotate: false
  xy: 2015, 376
>>>>>>> 49bd9168
  size: 16, 16
  orig: 16, 16
  offset: 0, 0
  index: -1
<<<<<<< HEAD
block-spore-cluster-xlarge
  rotate: false
  xy: 431, 666
=======
block-snowrocks-xlarge
  rotate: false
  xy: 809, 728
>>>>>>> 49bd9168
  size: 48, 48
  orig: 48, 48
  offset: 0, 0
  index: -1
<<<<<<< HEAD
block-spore-moss-large
  rotate: false
  xy: 1699, 765
=======
block-solar-panel-large
  rotate: false
  xy: 1615, 723
>>>>>>> 49bd9168
  size: 40, 40
  orig: 40, 40
  offset: 0, 0
  index: -1
<<<<<<< HEAD
block-spore-moss-medium
  rotate: false
  xy: 1037, 244
=======
block-solar-panel-large-large
  rotate: false
  xy: 1657, 765
  size: 40, 40
  orig: 40, 40
  offset: 0, 0
  index: -1
block-solar-panel-large-medium
  rotate: false
  xy: 1173, 419
>>>>>>> 49bd9168
  size: 32, 32
  orig: 32, 32
  offset: 0, 0
  index: -1
<<<<<<< HEAD
block-spore-moss-small
  rotate: false
  xy: 1671, 256
=======
block-solar-panel-large-small
  rotate: false
  xy: 1857, 445
>>>>>>> 49bd9168
  size: 24, 24
  orig: 24, 24
  offset: 0, 0
  index: -1
<<<<<<< HEAD
block-spore-moss-tiny
  rotate: false
  xy: 2027, 301
=======
block-solar-panel-large-tiny
  rotate: false
  xy: 2015, 358
>>>>>>> 49bd9168
  size: 16, 16
  orig: 16, 16
  offset: 0, 0
  index: -1
<<<<<<< HEAD
block-spore-moss-xlarge
  rotate: false
  xy: 431, 616
=======
block-solar-panel-large-xlarge
  rotate: false
  xy: 809, 678
>>>>>>> 49bd9168
  size: 48, 48
  orig: 48, 48
  offset: 0, 0
  index: -1
<<<<<<< HEAD
block-spore-pine-large
  rotate: false
  xy: 1741, 807
=======
block-solar-panel-medium
  rotate: false
  xy: 1207, 453
  size: 32, 32
  orig: 32, 32
  offset: 0, 0
  index: -1
block-solar-panel-small
  rotate: false
  xy: 1889, 477
  size: 24, 24
  orig: 24, 24
  offset: 0, 0
  index: -1
block-solar-panel-tiny
  rotate: false
  xy: 1702, 87
  size: 16, 16
  orig: 16, 16
  offset: 0, 0
  index: -1
block-solar-panel-xlarge
  rotate: false
  xy: 331, 666
  size: 48, 48
  orig: 48, 48
  offset: 0, 0
  index: -1
block-sorter-large
  rotate: false
  xy: 1699, 807
>>>>>>> 49bd9168
  size: 40, 40
  orig: 40, 40
  offset: 0, 0
  index: -1
<<<<<<< HEAD
block-spore-pine-medium
  rotate: false
  xy: 1071, 278
=======
block-sorter-medium
  rotate: false
  xy: 1241, 487
>>>>>>> 49bd9168
  size: 32, 32
  orig: 32, 32
  offset: 0, 0
  index: -1
<<<<<<< HEAD
block-spore-pine-small
  rotate: false
  xy: 1697, 294
=======
block-sorter-small
  rotate: false
  xy: 1921, 503
>>>>>>> 49bd9168
  size: 24, 24
  orig: 24, 24
  offset: 0, 0
  index: -1
<<<<<<< HEAD
block-spore-pine-tiny
  rotate: false
  xy: 2027, 283
=======
block-sorter-tiny
  rotate: false
  xy: 1702, 69
>>>>>>> 49bd9168
  size: 16, 16
  orig: 16, 16
  offset: 0, 0
  index: -1
<<<<<<< HEAD
block-spore-pine-xlarge
  rotate: false
  xy: 481, 666
=======
block-sorter-xlarge
  rotate: false
  xy: 331, 616
>>>>>>> 49bd9168
  size: 48, 48
  orig: 48, 48
  offset: 0, 0
  index: -1
<<<<<<< HEAD
block-spore-press-large
  rotate: false
  xy: 1783, 849
=======
block-spawn-large
  rotate: false
  xy: 1741, 849
>>>>>>> 49bd9168
  size: 40, 40
  orig: 40, 40
  offset: 0, 0
  index: -1
<<<<<<< HEAD
block-spore-press-medium
  rotate: false
  xy: 1105, 312
=======
block-spawn-medium
  rotate: false
  xy: 1275, 521
>>>>>>> 49bd9168
  size: 32, 32
  orig: 32, 32
  offset: 0, 0
  index: -1
<<<<<<< HEAD
block-spore-press-small
  rotate: false
  xy: 1697, 268
=======
block-spawn-small
  rotate: false
  xy: 1915, 477
>>>>>>> 49bd9168
  size: 24, 24
  orig: 24, 24
  offset: 0, 0
  index: -1
<<<<<<< HEAD
block-spore-press-tiny
  rotate: false
  xy: 2027, 265
=======
block-spawn-tiny
  rotate: false
  xy: 1702, 51
>>>>>>> 49bd9168
  size: 16, 16
  orig: 16, 16
  offset: 0, 0
  index: -1
<<<<<<< HEAD
block-spore-press-xlarge
  rotate: false
  xy: 481, 616
=======
block-spawn-xlarge
  rotate: false
  xy: 381, 666
>>>>>>> 49bd9168
  size: 48, 48
  orig: 48, 48
  offset: 0, 0
  index: -1
<<<<<<< HEAD
block-sporerocks-large
  rotate: false
  xy: 1657, 681
=======
block-spectre-large
  rotate: false
  xy: 1615, 681
>>>>>>> 49bd9168
  size: 40, 40
  orig: 40, 40
  offset: 0, 0
  index: -1
<<<<<<< HEAD
block-sporerocks-medium
  rotate: false
  xy: 1139, 346
=======
block-spectre-medium
  rotate: false
  xy: 1309, 555
>>>>>>> 49bd9168
  size: 32, 32
  orig: 32, 32
  offset: 0, 0
  index: -1
<<<<<<< HEAD
block-sporerocks-small
  rotate: false
  xy: 1697, 242
=======
block-spectre-small
  rotate: false
  xy: 1580, 33
>>>>>>> 49bd9168
  size: 24, 24
  orig: 24, 24
  offset: 0, 0
  index: -1
<<<<<<< HEAD
block-sporerocks-tiny
  rotate: false
  xy: 2027, 247
=======
block-spectre-tiny
  rotate: false
  xy: 1704, 33
>>>>>>> 49bd9168
  size: 16, 16
  orig: 16, 16
  offset: 0, 0
  index: -1
<<<<<<< HEAD
block-sporerocks-xlarge
  rotate: false
  xy: 531, 666
=======
block-spectre-xlarge
  rotate: false
  xy: 381, 616
>>>>>>> 49bd9168
  size: 48, 48
  orig: 48, 48
  offset: 0, 0
  index: -1
<<<<<<< HEAD
block-stone-large
  rotate: false
  xy: 1699, 723
=======
block-spirit-factory-large
  rotate: false
  xy: 1657, 723
>>>>>>> 49bd9168
  size: 40, 40
  orig: 40, 40
  offset: 0, 0
  index: -1
<<<<<<< HEAD
block-stone-medium
  rotate: false
  xy: 1173, 380
=======
block-spirit-factory-medium
  rotate: false
  xy: 1003, 215
>>>>>>> 49bd9168
  size: 32, 32
  orig: 32, 32
  offset: 0, 0
  index: -1
<<<<<<< HEAD
block-stone-small
  rotate: false
  xy: 1723, 294
=======
block-spirit-factory-small
  rotate: false
  xy: 1606, 33
>>>>>>> 49bd9168
  size: 24, 24
  orig: 24, 24
  offset: 0, 0
  index: -1
<<<<<<< HEAD
block-stone-tiny
  rotate: false
  xy: 2027, 229
=======
block-spirit-factory-tiny
  rotate: false
  xy: 1704, 15
>>>>>>> 49bd9168
  size: 16, 16
  orig: 16, 16
  offset: 0, 0
  index: -1
<<<<<<< HEAD
block-stone-xlarge
  rotate: false
  xy: 531, 616
=======
block-spirit-factory-xlarge
  rotate: false
  xy: 431, 666
>>>>>>> 49bd9168
  size: 48, 48
  orig: 48, 48
  offset: 0, 0
  index: -1
<<<<<<< HEAD
block-surge-tower-large
  rotate: false
  xy: 1741, 765
=======
block-spore-cluster-large
  rotate: false
  xy: 1699, 765
>>>>>>> 49bd9168
  size: 40, 40
  orig: 40, 40
  offset: 0, 0
  index: -1
<<<<<<< HEAD
block-surge-tower-medium
  rotate: false
  xy: 1207, 414
=======
block-spore-cluster-medium
  rotate: false
  xy: 1037, 249
>>>>>>> 49bd9168
  size: 32, 32
  orig: 32, 32
  offset: 0, 0
  index: -1
<<<<<<< HEAD
block-surge-tower-small
  rotate: false
  xy: 1723, 268
=======
block-spore-cluster-small
  rotate: false
  xy: 1578, 7
>>>>>>> 49bd9168
  size: 24, 24
  orig: 24, 24
  offset: 0, 0
  index: -1
<<<<<<< HEAD
block-surge-tower-tiny
  rotate: false
  xy: 1901, 223
=======
block-spore-cluster-tiny
  rotate: false
  xy: 1720, 96
>>>>>>> 49bd9168
  size: 16, 16
  orig: 16, 16
  offset: 0, 0
  index: -1
<<<<<<< HEAD
block-surge-tower-xlarge
  rotate: false
  xy: 581, 666
=======
block-spore-cluster-xlarge
  rotate: false
  xy: 431, 616
>>>>>>> 49bd9168
  size: 48, 48
  orig: 48, 48
  offset: 0, 0
  index: -1
<<<<<<< HEAD
block-surge-wall-large
  rotate: false
  xy: 1783, 807
=======
block-spore-moss-large
  rotate: false
  xy: 1741, 807
>>>>>>> 49bd9168
  size: 40, 40
  orig: 40, 40
  offset: 0, 0
  index: -1
<<<<<<< HEAD
block-surge-wall-large-large
  rotate: false
  xy: 1825, 849
  size: 40, 40
  orig: 40, 40
  offset: 0, 0
  index: -1
block-surge-wall-large-medium
  rotate: false
  xy: 1241, 448
=======
block-spore-moss-medium
  rotate: false
  xy: 1071, 283
>>>>>>> 49bd9168
  size: 32, 32
  orig: 32, 32
  offset: 0, 0
  index: -1
<<<<<<< HEAD
block-surge-wall-large-small
  rotate: false
  xy: 1723, 242
=======
block-spore-moss-small
  rotate: false
  xy: 1604, 7
>>>>>>> 49bd9168
  size: 24, 24
  orig: 24, 24
  offset: 0, 0
  index: -1
<<<<<<< HEAD
block-surge-wall-large-tiny
  rotate: false
  xy: 1919, 223
=======
block-spore-moss-tiny
  rotate: false
  xy: 1720, 78
>>>>>>> 49bd9168
  size: 16, 16
  orig: 16, 16
  offset: 0, 0
  index: -1
<<<<<<< HEAD
block-surge-wall-large-xlarge
  rotate: false
  xy: 581, 616
=======
block-spore-moss-xlarge
  rotate: false
  xy: 481, 666
>>>>>>> 49bd9168
  size: 48, 48
  orig: 48, 48
  offset: 0, 0
  index: -1
<<<<<<< HEAD
block-surge-wall-medium
  rotate: false
  xy: 1275, 482
=======
block-spore-pine-large
  rotate: false
  xy: 1783, 849
  size: 40, 40
  orig: 40, 40
  offset: 0, 0
  index: -1
block-spore-pine-medium
  rotate: false
  xy: 1105, 317
>>>>>>> 49bd9168
  size: 32, 32
  orig: 32, 32
  offset: 0, 0
  index: -1
<<<<<<< HEAD
block-surge-wall-small
  rotate: false
  xy: 1731, 320
=======
block-spore-pine-small
  rotate: false
  xy: 1659, 221
>>>>>>> 49bd9168
  size: 24, 24
  orig: 24, 24
  offset: 0, 0
  index: -1
<<<<<<< HEAD
block-surge-wall-tiny
  rotate: false
  xy: 1937, 223
=======
block-spore-pine-tiny
  rotate: false
  xy: 1720, 60
>>>>>>> 49bd9168
  size: 16, 16
  orig: 16, 16
  offset: 0, 0
  index: -1
<<<<<<< HEAD
block-surge-wall-xlarge
  rotate: false
  xy: 631, 666
=======
block-spore-pine-xlarge
  rotate: false
  xy: 481, 616
>>>>>>> 49bd9168
  size: 48, 48
  orig: 48, 48
  offset: 0, 0
  index: -1
<<<<<<< HEAD
block-swarmer-large
  rotate: false
  xy: 1699, 681
=======
block-spore-press-large
  rotate: false
  xy: 1657, 681
>>>>>>> 49bd9168
  size: 40, 40
  orig: 40, 40
  offset: 0, 0
  index: -1
<<<<<<< HEAD
block-swarmer-medium
  rotate: false
  xy: 1309, 516
=======
block-spore-press-medium
  rotate: false
  xy: 1139, 351
>>>>>>> 49bd9168
  size: 32, 32
  orig: 32, 32
  offset: 0, 0
  index: -1
<<<<<<< HEAD
block-swarmer-small
  rotate: false
  xy: 1749, 294
=======
block-spore-press-small
  rotate: false
  xy: 1659, 195
>>>>>>> 49bd9168
  size: 24, 24
  orig: 24, 24
  offset: 0, 0
  index: -1
<<<<<<< HEAD
block-swarmer-tiny
  rotate: false
  xy: 1955, 217
=======
block-spore-press-tiny
  rotate: false
  xy: 1738, 93
>>>>>>> 49bd9168
  size: 16, 16
  orig: 16, 16
  offset: 0, 0
  index: -1
<<<<<<< HEAD
block-swarmer-xlarge
  rotate: false
  xy: 631, 616
=======
block-spore-press-xlarge
  rotate: false
  xy: 531, 666
>>>>>>> 49bd9168
  size: 48, 48
  orig: 48, 48
  offset: 0, 0
  index: -1
<<<<<<< HEAD
block-tainted-water-large
  rotate: false
  xy: 1741, 723
=======
block-sporerocks-large
  rotate: false
  xy: 1699, 723
>>>>>>> 49bd9168
  size: 40, 40
  orig: 40, 40
  offset: 0, 0
  index: -1
<<<<<<< HEAD
block-tainted-water-medium
  rotate: false
  xy: 1343, 550
=======
block-sporerocks-medium
  rotate: false
  xy: 1173, 385
>>>>>>> 49bd9168
  size: 32, 32
  orig: 32, 32
  offset: 0, 0
  index: -1
<<<<<<< HEAD
block-tainted-water-small
  rotate: false
  xy: 1749, 268
=======
block-sporerocks-small
  rotate: false
  xy: 1659, 169
>>>>>>> 49bd9168
  size: 24, 24
  orig: 24, 24
  offset: 0, 0
  index: -1
<<<<<<< HEAD
block-tainted-water-tiny
  rotate: false
  xy: 1973, 211
=======
block-sporerocks-tiny
  rotate: false
  xy: 1738, 75
>>>>>>> 49bd9168
  size: 16, 16
  orig: 16, 16
  offset: 0, 0
  index: -1
<<<<<<< HEAD
block-tainted-water-xlarge
  rotate: false
  xy: 681, 666
=======
block-sporerocks-xlarge
  rotate: false
  xy: 531, 616
>>>>>>> 49bd9168
  size: 48, 48
  orig: 48, 48
  offset: 0, 0
  index: -1
<<<<<<< HEAD
block-tar-large
  rotate: false
  xy: 1783, 765
=======
block-stone-large
  rotate: false
  xy: 1741, 765
>>>>>>> 49bd9168
  size: 40, 40
  orig: 40, 40
  offset: 0, 0
  index: -1
<<<<<<< HEAD
block-tar-medium
  rotate: false
  xy: 1377, 584
=======
block-stone-medium
  rotate: false
  xy: 1207, 419
>>>>>>> 49bd9168
  size: 32, 32
  orig: 32, 32
  offset: 0, 0
  index: -1
<<<<<<< HEAD
block-tar-small
  rotate: false
  xy: 1749, 242
=======
block-stone-small
  rotate: false
  xy: 1659, 143
>>>>>>> 49bd9168
  size: 24, 24
  orig: 24, 24
  offset: 0, 0
  index: -1
<<<<<<< HEAD
block-tar-tiny
  rotate: false
  xy: 1991, 211
=======
block-stone-tiny
  rotate: false
  xy: 1756, 93
>>>>>>> 49bd9168
  size: 16, 16
  orig: 16, 16
  offset: 0, 0
  index: -1
<<<<<<< HEAD
block-tar-xlarge
  rotate: false
  xy: 681, 616
=======
block-stone-xlarge
  rotate: false
  xy: 581, 666
>>>>>>> 49bd9168
  size: 48, 48
  orig: 48, 48
  offset: 0, 0
  index: -1
<<<<<<< HEAD
block-tau-mech-pad-large
  rotate: false
  xy: 1825, 807
=======
block-surge-tower-large
  rotate: false
  xy: 1783, 807
>>>>>>> 49bd9168
  size: 40, 40
  orig: 40, 40
  offset: 0, 0
  index: -1
<<<<<<< HEAD
block-tau-mech-pad-medium
  rotate: false
  xy: 1003, 176
=======
block-surge-tower-medium
  rotate: false
  xy: 1241, 453
>>>>>>> 49bd9168
  size: 32, 32
  orig: 32, 32
  offset: 0, 0
  index: -1
<<<<<<< HEAD
block-tau-mech-pad-small
  rotate: false
  xy: 1615, 226
=======
block-surge-tower-small
  rotate: false
  xy: 1633, 117
>>>>>>> 49bd9168
  size: 24, 24
  orig: 24, 24
  offset: 0, 0
  index: -1
<<<<<<< HEAD
block-tau-mech-pad-tiny
  rotate: false
  xy: 2009, 211
=======
block-surge-tower-tiny
  rotate: false
  xy: 1756, 75
>>>>>>> 49bd9168
  size: 16, 16
  orig: 16, 16
  offset: 0, 0
  index: -1
<<<<<<< HEAD
block-tau-mech-pad-xlarge
  rotate: false
  xy: 731, 666
=======
block-surge-tower-xlarge
  rotate: false
  xy: 581, 616
>>>>>>> 49bd9168
  size: 48, 48
  orig: 48, 48
  offset: 0, 0
  index: -1
<<<<<<< HEAD
block-tendrils-large
  rotate: false
  xy: 1867, 849
=======
block-surge-wall-large
  rotate: false
  xy: 1825, 849
  size: 40, 40
  orig: 40, 40
  offset: 0, 0
  index: -1
block-surge-wall-large-large
  rotate: false
  xy: 1699, 681
>>>>>>> 49bd9168
  size: 40, 40
  orig: 40, 40
  offset: 0, 0
  index: -1
<<<<<<< HEAD
block-tendrils-medium
  rotate: false
  xy: 1037, 210
=======
block-surge-wall-large-medium
  rotate: false
  xy: 1275, 487
>>>>>>> 49bd9168
  size: 32, 32
  orig: 32, 32
  offset: 0, 0
  index: -1
<<<<<<< HEAD
block-tendrils-small
  rotate: false
  xy: 1615, 200
=======
block-surge-wall-large-small
  rotate: false
  xy: 1659, 117
>>>>>>> 49bd9168
  size: 24, 24
  orig: 24, 24
  offset: 0, 0
  index: -1
<<<<<<< HEAD
block-tendrils-tiny
  rotate: false
  xy: 2027, 211
=======
block-surge-wall-large-tiny
  rotate: false
  xy: 1774, 93
>>>>>>> 49bd9168
  size: 16, 16
  orig: 16, 16
  offset: 0, 0
  index: -1
<<<<<<< HEAD
block-tendrils-xlarge
  rotate: false
  xy: 731, 616
=======
block-surge-wall-large-xlarge
  rotate: false
  xy: 631, 666
>>>>>>> 49bd9168
  size: 48, 48
  orig: 48, 48
  offset: 0, 0
  index: -1
<<<<<<< HEAD
block-thermal-generator-large
  rotate: false
  xy: 1741, 681
  size: 40, 40
  orig: 40, 40
  offset: 0, 0
  index: -1
block-thermal-generator-medium
  rotate: false
  xy: 1071, 244
=======
block-surge-wall-medium
  rotate: false
  xy: 1309, 521
>>>>>>> 49bd9168
  size: 32, 32
  orig: 32, 32
  offset: 0, 0
  index: -1
<<<<<<< HEAD
block-thermal-generator-small
  rotate: false
  xy: 1612, 174
=======
block-surge-wall-small
  rotate: false
  xy: 1632, 91
>>>>>>> 49bd9168
  size: 24, 24
  orig: 24, 24
  offset: 0, 0
  index: -1
<<<<<<< HEAD
block-thermal-generator-tiny
  rotate: false
  xy: 1499, 2
=======
block-surge-wall-tiny
  rotate: false
  xy: 1774, 75
>>>>>>> 49bd9168
  size: 16, 16
  orig: 16, 16
  offset: 0, 0
  index: -1
<<<<<<< HEAD
block-thermal-generator-xlarge
  rotate: false
  xy: 781, 628
=======
block-surge-wall-xlarge
  rotate: false
  xy: 631, 616
>>>>>>> 49bd9168
  size: 48, 48
  orig: 48, 48
  offset: 0, 0
  index: -1
<<<<<<< HEAD
block-thermal-pump-large
  rotate: false
  xy: 1783, 723
=======
block-swarmer-large
  rotate: false
  xy: 1741, 723
>>>>>>> 49bd9168
  size: 40, 40
  orig: 40, 40
  offset: 0, 0
  index: -1
<<<<<<< HEAD
block-thermal-pump-medium
  rotate: false
  xy: 1105, 278
=======
block-swarmer-medium
  rotate: false
  xy: 1343, 555
>>>>>>> 49bd9168
  size: 32, 32
  orig: 32, 32
  offset: 0, 0
  index: -1
<<<<<<< HEAD
block-thermal-pump-small
  rotate: false
  xy: 1617, 148
=======
block-swarmer-small
  rotate: false
  xy: 1632, 65
>>>>>>> 49bd9168
  size: 24, 24
  orig: 24, 24
  offset: 0, 0
  index: -1
<<<<<<< HEAD
block-thermal-pump-tiny
  rotate: false
  xy: 1517, 2
=======
block-swarmer-tiny
  rotate: false
  xy: 1792, 93
>>>>>>> 49bd9168
  size: 16, 16
  orig: 16, 16
  offset: 0, 0
  index: -1
<<<<<<< HEAD
block-thermal-pump-xlarge
  rotate: false
  xy: 831, 628
=======
block-swarmer-xlarge
  rotate: false
  xy: 681, 666
>>>>>>> 49bd9168
  size: 48, 48
  orig: 48, 48
  offset: 0, 0
  index: -1
<<<<<<< HEAD
block-thorium-reactor-large
  rotate: false
  xy: 1825, 765
=======
block-tainted-water-large
  rotate: false
  xy: 1783, 765
>>>>>>> 49bd9168
  size: 40, 40
  orig: 40, 40
  offset: 0, 0
  index: -1
<<<<<<< HEAD
block-thorium-reactor-medium
  rotate: false
  xy: 1139, 312
=======
block-tainted-water-medium
  rotate: false
  xy: 1003, 181
>>>>>>> 49bd9168
  size: 32, 32
  orig: 32, 32
  offset: 0, 0
  index: -1
<<<<<<< HEAD
block-thorium-reactor-small
  rotate: false
  xy: 1617, 122
=======
block-tainted-water-small
  rotate: false
  xy: 1658, 91
>>>>>>> 49bd9168
  size: 24, 24
  orig: 24, 24
  offset: 0, 0
  index: -1
<<<<<<< HEAD
block-thorium-reactor-tiny
  rotate: false
  xy: 1535, 2
=======
block-tainted-water-tiny
  rotate: false
  xy: 1792, 75
>>>>>>> 49bd9168
  size: 16, 16
  orig: 16, 16
  offset: 0, 0
  index: -1
<<<<<<< HEAD
block-thorium-reactor-xlarge
  rotate: false
  xy: 781, 578
=======
block-tainted-water-xlarge
  rotate: false
  xy: 681, 616
>>>>>>> 49bd9168
  size: 48, 48
  orig: 48, 48
  offset: 0, 0
  index: -1
<<<<<<< HEAD
block-thorium-wall-large
  rotate: false
  xy: 1867, 807
=======
block-tar-large
  rotate: false
  xy: 1825, 807
>>>>>>> 49bd9168
  size: 40, 40
  orig: 40, 40
  offset: 0, 0
  index: -1
<<<<<<< HEAD
block-thorium-wall-large-large
  rotate: false
  xy: 1909, 849
  size: 40, 40
  orig: 40, 40
  offset: 0, 0
  index: -1
block-thorium-wall-large-medium
  rotate: false
  xy: 1173, 346
=======
block-tar-medium
  rotate: false
  xy: 1037, 215
>>>>>>> 49bd9168
  size: 32, 32
  orig: 32, 32
  offset: 0, 0
  index: -1
<<<<<<< HEAD
block-thorium-wall-large-small
  rotate: false
  xy: 1617, 96
=======
block-tar-small
  rotate: false
  xy: 1632, 39
>>>>>>> 49bd9168
  size: 24, 24
  orig: 24, 24
  offset: 0, 0
  index: -1
<<<<<<< HEAD
block-thorium-wall-large-tiny
  rotate: false
  xy: 1793, 225
=======
block-tar-tiny
  rotate: false
  xy: 1738, 57
>>>>>>> 49bd9168
  size: 16, 16
  orig: 16, 16
  offset: 0, 0
  index: -1
<<<<<<< HEAD
block-thorium-wall-large-xlarge
  rotate: false
  xy: 831, 578
=======
block-tar-xlarge
  rotate: false
  xy: 731, 666
>>>>>>> 49bd9168
  size: 48, 48
  orig: 48, 48
  offset: 0, 0
  index: -1
<<<<<<< HEAD
block-thorium-wall-medium
  rotate: false
  xy: 1207, 380
=======
block-tau-mech-pad-large
  rotate: false
  xy: 1867, 849
  size: 40, 40
  orig: 40, 40
  offset: 0, 0
  index: -1
block-tau-mech-pad-medium
  rotate: false
  xy: 1071, 249
  size: 32, 32
  orig: 32, 32
  offset: 0, 0
  index: -1
block-tau-mech-pad-small
  rotate: false
  xy: 1658, 65
  size: 24, 24
  orig: 24, 24
  offset: 0, 0
  index: -1
block-tau-mech-pad-tiny
  rotate: false
  xy: 1756, 57
  size: 16, 16
  orig: 16, 16
  offset: 0, 0
  index: -1
block-tau-mech-pad-xlarge
  rotate: false
  xy: 731, 616
  size: 48, 48
  orig: 48, 48
  offset: 0, 0
  index: -1
block-tendrils-large
  rotate: false
  xy: 1741, 681
  size: 40, 40
  orig: 40, 40
  offset: 0, 0
  index: -1
block-tendrils-medium
  rotate: false
  xy: 1105, 283
>>>>>>> 49bd9168
  size: 32, 32
  orig: 32, 32
  offset: 0, 0
  index: -1
<<<<<<< HEAD
block-thorium-wall-small
  rotate: false
  xy: 1638, 174
=======
block-tendrils-small
  rotate: false
  xy: 1658, 39
>>>>>>> 49bd9168
  size: 24, 24
  orig: 24, 24
  offset: 0, 0
  index: -1
<<<<<<< HEAD
block-thorium-wall-tiny
  rotate: false
  xy: 1811, 225
=======
block-tendrils-tiny
  rotate: false
  xy: 1774, 57
>>>>>>> 49bd9168
  size: 16, 16
  orig: 16, 16
  offset: 0, 0
  index: -1
<<<<<<< HEAD
block-thorium-wall-xlarge
  rotate: false
  xy: 351, 566
=======
block-tendrils-xlarge
  rotate: false
  xy: 781, 628
>>>>>>> 49bd9168
  size: 48, 48
  orig: 48, 48
  offset: 0, 0
  index: -1
<<<<<<< HEAD
block-thruster-large
  rotate: false
  xy: 1783, 681
  size: 40, 40
  orig: 40, 40
  offset: 0, 0
  index: -1
block-thruster-medium
  rotate: false
  xy: 1241, 414
=======
block-thermal-generator-large
  rotate: false
  xy: 1783, 723
  size: 40, 40
  orig: 40, 40
  offset: 0, 0
  index: -1
block-thermal-generator-medium
  rotate: false
  xy: 1139, 317
>>>>>>> 49bd9168
  size: 32, 32
  orig: 32, 32
  offset: 0, 0
  index: -1
<<<<<<< HEAD
block-thruster-small
  rotate: false
  xy: 1643, 148
=======
block-thermal-generator-small
  rotate: false
  xy: 1691, 253
>>>>>>> 49bd9168
  size: 24, 24
  orig: 24, 24
  offset: 0, 0
  index: -1
<<<<<<< HEAD
block-thruster-tiny
  rotate: false
  xy: 1829, 226
=======
block-thermal-generator-tiny
  rotate: false
  xy: 1792, 57
>>>>>>> 49bd9168
  size: 16, 16
  orig: 16, 16
  offset: 0, 0
  index: -1
<<<<<<< HEAD
block-thruster-xlarge
  rotate: false
  xy: 351, 516
=======
block-thermal-generator-xlarge
  rotate: false
  xy: 831, 628
>>>>>>> 49bd9168
  size: 48, 48
  orig: 48, 48
  offset: 0, 0
  index: -1
<<<<<<< HEAD
block-titan-factory-large
  rotate: false
  xy: 1825, 723
=======
block-thermal-pump-large
  rotate: false
  xy: 1825, 765
>>>>>>> 49bd9168
  size: 40, 40
  orig: 40, 40
  offset: 0, 0
  index: -1
<<<<<<< HEAD
block-titan-factory-medium
  rotate: false
  xy: 1275, 448
=======
block-thermal-pump-medium
  rotate: false
  xy: 1173, 351
>>>>>>> 49bd9168
  size: 32, 32
  orig: 32, 32
  offset: 0, 0
  index: -1
<<<<<<< HEAD
block-titan-factory-small
  rotate: false
  xy: 1643, 122
=======
block-thermal-pump-small
  rotate: false
  xy: 1685, 227
>>>>>>> 49bd9168
  size: 24, 24
  orig: 24, 24
  offset: 0, 0
  index: -1
<<<<<<< HEAD
block-titan-factory-tiny
  rotate: false
  xy: 1847, 226
=======
block-thermal-pump-tiny
  rotate: false
  xy: 1810, 93
>>>>>>> 49bd9168
  size: 16, 16
  orig: 16, 16
  offset: 0, 0
  index: -1
<<<<<<< HEAD
block-titan-factory-xlarge
  rotate: false
  xy: 401, 566
=======
block-thermal-pump-xlarge
  rotate: false
  xy: 781, 578
>>>>>>> 49bd9168
  size: 48, 48
  orig: 48, 48
  offset: 0, 0
  index: -1
<<<<<<< HEAD
block-titanium-conveyor-large
  rotate: false
  xy: 1867, 765
=======
block-thorium-reactor-large
  rotate: false
  xy: 1867, 807
>>>>>>> 49bd9168
  size: 40, 40
  orig: 40, 40
  offset: 0, 0
  index: -1
<<<<<<< HEAD
block-titanium-conveyor-medium
  rotate: false
  xy: 1309, 482
=======
block-thorium-reactor-medium
  rotate: false
  xy: 1207, 385
>>>>>>> 49bd9168
  size: 32, 32
  orig: 32, 32
  offset: 0, 0
  index: -1
<<<<<<< HEAD
block-titanium-conveyor-small
  rotate: false
  xy: 1643, 96
=======
block-thorium-reactor-small
  rotate: false
  xy: 1685, 201
>>>>>>> 49bd9168
  size: 24, 24
  orig: 24, 24
  offset: 0, 0
  index: -1
<<<<<<< HEAD
block-titanium-conveyor-tiny
  rotate: false
  xy: 1865, 216
=======
block-thorium-reactor-tiny
  rotate: false
  xy: 1810, 75
>>>>>>> 49bd9168
  size: 16, 16
  orig: 16, 16
  offset: 0, 0
  index: -1
<<<<<<< HEAD
block-titanium-conveyor-xlarge
  rotate: false
  xy: 351, 466
=======
block-thorium-reactor-xlarge
  rotate: false
  xy: 831, 578
>>>>>>> 49bd9168
  size: 48, 48
  orig: 48, 48
  offset: 0, 0
  index: -1
<<<<<<< HEAD
block-titanium-wall-large
  rotate: false
  xy: 1909, 807
=======
block-thorium-wall-large
  rotate: false
  xy: 1909, 849
>>>>>>> 49bd9168
  size: 40, 40
  orig: 40, 40
  offset: 0, 0
  index: -1
<<<<<<< HEAD
block-titanium-wall-large-large
  rotate: false
  xy: 1825, 681
=======
block-thorium-wall-large-large
  rotate: false
  xy: 1783, 681
>>>>>>> 49bd9168
  size: 40, 40
  orig: 40, 40
  offset: 0, 0
  index: -1
<<<<<<< HEAD
block-titanium-wall-large-medium
  rotate: false
  xy: 1343, 516
=======
block-thorium-wall-large-medium
  rotate: false
  xy: 1241, 419
>>>>>>> 49bd9168
  size: 32, 32
  orig: 32, 32
  offset: 0, 0
  index: -1
<<<<<<< HEAD
block-titanium-wall-large-small
  rotate: false
  xy: 1635, 70
=======
block-thorium-wall-large-small
  rotate: false
  xy: 1685, 175
>>>>>>> 49bd9168
  size: 24, 24
  orig: 24, 24
  offset: 0, 0
  index: -1
<<<<<<< HEAD
block-titanium-wall-large-tiny
  rotate: false
  xy: 1883, 216
=======
block-thorium-wall-large-tiny
  rotate: false
  xy: 1810, 57
>>>>>>> 49bd9168
  size: 16, 16
  orig: 16, 16
  offset: 0, 0
  index: -1
<<<<<<< HEAD
block-titanium-wall-large-xlarge
  rotate: false
  xy: 401, 516
=======
block-thorium-wall-large-xlarge
  rotate: false
  xy: 351, 566
>>>>>>> 49bd9168
  size: 48, 48
  orig: 48, 48
  offset: 0, 0
  index: -1
<<<<<<< HEAD
block-titanium-wall-medium
  rotate: false
  xy: 1377, 550
=======
block-thorium-wall-medium
  rotate: false
  xy: 1275, 453
>>>>>>> 49bd9168
  size: 32, 32
  orig: 32, 32
  offset: 0, 0
  index: -1
<<<<<<< HEAD
block-titanium-wall-small
  rotate: false
  xy: 1635, 44
=======
block-thorium-wall-small
  rotate: false
  xy: 1685, 149
>>>>>>> 49bd9168
  size: 24, 24
  orig: 24, 24
  offset: 0, 0
  index: -1
<<<<<<< HEAD
block-titanium-wall-tiny
  rotate: false
  xy: 1901, 205
=======
block-thorium-wall-tiny
  rotate: false
  xy: 1793, 295
>>>>>>> 49bd9168
  size: 16, 16
  orig: 16, 16
  offset: 0, 0
  index: -1
<<<<<<< HEAD
block-titanium-wall-xlarge
  rotate: false
  xy: 451, 566
=======
block-thorium-wall-xlarge
  rotate: false
  xy: 351, 516
>>>>>>> 49bd9168
  size: 48, 48
  orig: 48, 48
  offset: 0, 0
  index: -1
<<<<<<< HEAD
block-trident-ship-pad-large
  rotate: false
  xy: 1867, 723
=======
block-thruster-large
  rotate: false
  xy: 1825, 723
>>>>>>> 49bd9168
  size: 40, 40
  orig: 40, 40
  offset: 0, 0
  index: -1
<<<<<<< HEAD
block-trident-ship-pad-medium
  rotate: false
  xy: 1411, 584
=======
block-thruster-medium
  rotate: false
  xy: 1309, 487
>>>>>>> 49bd9168
  size: 32, 32
  orig: 32, 32
  offset: 0, 0
  index: -1
<<<<<<< HEAD
block-trident-ship-pad-small
  rotate: false
  xy: 1635, 18
=======
block-thruster-small
  rotate: false
  xy: 1685, 123
>>>>>>> 49bd9168
  size: 24, 24
  orig: 24, 24
  offset: 0, 0
  index: -1
<<<<<<< HEAD
block-trident-ship-pad-tiny
  rotate: false
  xy: 1919, 205
=======
block-thruster-tiny
  rotate: false
  xy: 1785, 277
>>>>>>> 49bd9168
  size: 16, 16
  orig: 16, 16
  offset: 0, 0
  index: -1
<<<<<<< HEAD
block-trident-ship-pad-xlarge
  rotate: false
  xy: 351, 416
=======
block-thruster-xlarge
  rotate: false
  xy: 401, 566
>>>>>>> 49bd9168
  size: 48, 48
  orig: 48, 48
  offset: 0, 0
  index: -1
<<<<<<< HEAD
block-turbine-generator-large
  rotate: false
  xy: 1909, 765
=======
block-titan-factory-large
  rotate: false
  xy: 1867, 765
>>>>>>> 49bd9168
  size: 40, 40
  orig: 40, 40
  offset: 0, 0
  index: -1
<<<<<<< HEAD
block-turbine-generator-medium
  rotate: false
  xy: 1003, 142
=======
block-titan-factory-medium
  rotate: false
  xy: 1343, 521
>>>>>>> 49bd9168
  size: 32, 32
  orig: 32, 32
  offset: 0, 0
  index: -1
<<<<<<< HEAD
block-turbine-generator-small
  rotate: false
  xy: 1661, 70
=======
block-titan-factory-small
  rotate: false
  xy: 1723, 285
>>>>>>> 49bd9168
  size: 24, 24
  orig: 24, 24
  offset: 0, 0
  index: -1
<<<<<<< HEAD
block-turbine-generator-tiny
  rotate: false
  xy: 1937, 205
=======
block-titan-factory-tiny
  rotate: false
  xy: 1803, 277
>>>>>>> 49bd9168
  size: 16, 16
  orig: 16, 16
  offset: 0, 0
  index: -1
<<<<<<< HEAD
block-turbine-generator-xlarge
  rotate: false
  xy: 401, 466
=======
block-titan-factory-xlarge
  rotate: false
  xy: 351, 466
>>>>>>> 49bd9168
  size: 48, 48
  orig: 48, 48
  offset: 0, 0
  index: -1
<<<<<<< HEAD
block-unloader-large
  rotate: false
  xy: 1867, 681
=======
block-titanium-conveyor-large
  rotate: false
  xy: 1909, 807
>>>>>>> 49bd9168
  size: 40, 40
  orig: 40, 40
  offset: 0, 0
  index: -1
<<<<<<< HEAD
block-unloader-medium
  rotate: false
  xy: 1037, 176
=======
block-titanium-conveyor-medium
  rotate: false
  xy: 1377, 555
>>>>>>> 49bd9168
  size: 32, 32
  orig: 32, 32
  offset: 0, 0
  index: -1
<<<<<<< HEAD
block-unloader-small
  rotate: false
  xy: 1661, 44
=======
block-titanium-conveyor-small
  rotate: false
  xy: 1717, 259
>>>>>>> 49bd9168
  size: 24, 24
  orig: 24, 24
  offset: 0, 0
  index: -1
<<<<<<< HEAD
block-unloader-tiny
  rotate: false
  xy: 1955, 199
=======
block-titanium-conveyor-tiny
  rotate: false
  xy: 1797, 259
>>>>>>> 49bd9168
  size: 16, 16
  orig: 16, 16
  offset: 0, 0
  index: -1
<<<<<<< HEAD
block-unloader-xlarge
  rotate: false
  xy: 451, 516
=======
block-titanium-conveyor-xlarge
  rotate: false
  xy: 401, 516
>>>>>>> 49bd9168
  size: 48, 48
  orig: 48, 48
  offset: 0, 0
  index: -1
<<<<<<< HEAD
block-vault-large
  rotate: false
  xy: 1909, 723
=======
block-titanium-wall-large
  rotate: false
  xy: 1825, 681
>>>>>>> 49bd9168
  size: 40, 40
  orig: 40, 40
  offset: 0, 0
  index: -1
<<<<<<< HEAD
block-vault-medium
  rotate: false
  xy: 1071, 210
=======
block-titanium-wall-large-large
  rotate: false
  xy: 1867, 723
  size: 40, 40
  orig: 40, 40
  offset: 0, 0
  index: -1
block-titanium-wall-large-medium
  rotate: false
  xy: 1003, 147
>>>>>>> 49bd9168
  size: 32, 32
  orig: 32, 32
  offset: 0, 0
  index: -1
<<<<<<< HEAD
block-vault-small
  rotate: false
  xy: 1661, 18
=======
block-titanium-wall-large-small
  rotate: false
  xy: 1755, 317
>>>>>>> 49bd9168
  size: 24, 24
  orig: 24, 24
  offset: 0, 0
  index: -1
<<<<<<< HEAD
block-vault-tiny
  rotate: false
  xy: 1973, 193
=======
block-titanium-wall-large-tiny
  rotate: false
  xy: 1821, 283
>>>>>>> 49bd9168
  size: 16, 16
  orig: 16, 16
  offset: 0, 0
  index: -1
<<<<<<< HEAD
block-vault-xlarge
  rotate: false
  xy: 501, 566
=======
block-titanium-wall-large-xlarge
  rotate: false
  xy: 451, 566
>>>>>>> 49bd9168
  size: 48, 48
  orig: 48, 48
  offset: 0, 0
  index: -1
<<<<<<< HEAD
block-water-extractor-large
  rotate: false
  xy: 1909, 681
  size: 40, 40
  orig: 40, 40
  offset: 0, 0
  index: -1
block-water-extractor-medium
  rotate: false
  xy: 1105, 244
=======
block-titanium-wall-medium
  rotate: false
  xy: 1037, 181
>>>>>>> 49bd9168
  size: 32, 32
  orig: 32, 32
  offset: 0, 0
  index: -1
<<<<<<< HEAD
block-water-extractor-small
  rotate: false
  xy: 1983, 391
=======
block-titanium-wall-small
  rotate: false
  xy: 1749, 291
>>>>>>> 49bd9168
  size: 24, 24
  orig: 24, 24
  offset: 0, 0
  index: -1
<<<<<<< HEAD
block-water-extractor-tiny
  rotate: false
  xy: 1991, 193
=======
block-titanium-wall-tiny
  rotate: false
  xy: 1839, 279
>>>>>>> 49bd9168
  size: 16, 16
  orig: 16, 16
  offset: 0, 0
  index: -1
<<<<<<< HEAD
block-water-extractor-xlarge
  rotate: false
  xy: 351, 366
=======
block-titanium-wall-xlarge
  rotate: false
  xy: 351, 416
>>>>>>> 49bd9168
  size: 48, 48
  orig: 48, 48
  offset: 0, 0
  index: -1
<<<<<<< HEAD
block-water-large
  rotate: false
  xy: 881, 639
=======
block-trident-ship-pad-large
  rotate: false
  xy: 1909, 765
>>>>>>> 49bd9168
  size: 40, 40
  orig: 40, 40
  offset: 0, 0
  index: -1
<<<<<<< HEAD
block-water-medium
  rotate: false
  xy: 1139, 278
=======
block-trident-ship-pad-medium
  rotate: false
  xy: 1071, 215
>>>>>>> 49bd9168
  size: 32, 32
  orig: 32, 32
  offset: 0, 0
  index: -1
<<<<<<< HEAD
block-water-small
  rotate: false
  xy: 2009, 391
=======
block-trident-ship-pad-small
  rotate: false
  xy: 1787, 349
>>>>>>> 49bd9168
  size: 24, 24
  orig: 24, 24
  offset: 0, 0
  index: -1
<<<<<<< HEAD
block-water-tiny
  rotate: false
  xy: 2009, 193
=======
block-trident-ship-pad-tiny
  rotate: false
  xy: 1857, 279
>>>>>>> 49bd9168
  size: 16, 16
  orig: 16, 16
  offset: 0, 0
  index: -1
<<<<<<< HEAD
block-water-xlarge
  rotate: false
  xy: 401, 416
=======
block-trident-ship-pad-xlarge
  rotate: false
  xy: 401, 466
>>>>>>> 49bd9168
  size: 48, 48
  orig: 48, 48
  offset: 0, 0
  index: -1
<<<<<<< HEAD
block-wave-large
  rotate: false
  xy: 881, 597
=======
block-turbine-generator-large
  rotate: false
  xy: 1867, 681
>>>>>>> 49bd9168
  size: 40, 40
  orig: 40, 40
  offset: 0, 0
  index: -1
<<<<<<< HEAD
block-wave-medium
  rotate: false
  xy: 1173, 312
=======
block-turbine-generator-medium
  rotate: false
  xy: 1105, 249
>>>>>>> 49bd9168
  size: 32, 32
  orig: 32, 32
  offset: 0, 0
  index: -1
<<<<<<< HEAD
block-wave-small
  rotate: false
  xy: 1735, 406
=======
block-turbine-generator-small
  rotate: false
  xy: 1781, 323
>>>>>>> 49bd9168
  size: 24, 24
  orig: 24, 24
  offset: 0, 0
  index: -1
<<<<<<< HEAD
block-wave-tiny
  rotate: false
  xy: 2027, 193
=======
block-turbine-generator-tiny
  rotate: false
  xy: 1875, 279
>>>>>>> 49bd9168
  size: 16, 16
  orig: 16, 16
  offset: 0, 0
  index: -1
<<<<<<< HEAD
block-wave-xlarge
  rotate: false
  xy: 451, 466
=======
block-turbine-generator-xlarge
  rotate: false
  xy: 451, 516
>>>>>>> 49bd9168
  size: 48, 48
  orig: 48, 48
  offset: 0, 0
  index: -1
<<<<<<< HEAD
block-white-tree-dead-large
  rotate: false
  xy: 923, 639
=======
block-unloader-large
  rotate: false
  xy: 1909, 723
>>>>>>> 49bd9168
  size: 40, 40
  orig: 40, 40
  offset: 0, 0
  index: -1
<<<<<<< HEAD
block-white-tree-dead-medium
  rotate: false
  xy: 1207, 346
=======
block-unloader-medium
  rotate: false
  xy: 1139, 283
>>>>>>> 49bd9168
  size: 32, 32
  orig: 32, 32
  offset: 0, 0
  index: -1
<<<<<<< HEAD
block-white-tree-dead-small
  rotate: false
  xy: 1761, 406
=======
block-unloader-small
  rotate: false
  xy: 1819, 381
>>>>>>> 49bd9168
  size: 24, 24
  orig: 24, 24
  offset: 0, 0
  index: -1
<<<<<<< HEAD
block-white-tree-dead-tiny
  rotate: false
  xy: 1645, 238
=======
block-unloader-tiny
  rotate: false
  xy: 1821, 265
>>>>>>> 49bd9168
  size: 16, 16
  orig: 16, 16
  offset: 0, 0
  index: -1
<<<<<<< HEAD
block-white-tree-dead-xlarge
  rotate: false
  xy: 501, 516
=======
block-unloader-xlarge
  rotate: false
  xy: 501, 566
>>>>>>> 49bd9168
  size: 48, 48
  orig: 48, 48
  offset: 0, 0
  index: -1
<<<<<<< HEAD
block-white-tree-large
  rotate: false
  xy: 923, 597
=======
block-vault-large
  rotate: false
  xy: 1909, 681
>>>>>>> 49bd9168
  size: 40, 40
  orig: 40, 40
  offset: 0, 0
  index: -1
<<<<<<< HEAD
block-white-tree-medium
  rotate: false
  xy: 1241, 380
=======
block-vault-medium
  rotate: false
  xy: 1173, 317
>>>>>>> 49bd9168
  size: 32, 32
  orig: 32, 32
  offset: 0, 0
  index: -1
<<<<<<< HEAD
block-white-tree-small
  rotate: false
  xy: 1787, 406
=======
block-vault-small
  rotate: false
  xy: 1813, 355
>>>>>>> 49bd9168
  size: 24, 24
  orig: 24, 24
  offset: 0, 0
  index: -1
<<<<<<< HEAD
block-white-tree-tiny
  rotate: false
  xy: 1663, 238
=======
block-vault-tiny
  rotate: false
  xy: 1839, 261
>>>>>>> 49bd9168
  size: 16, 16
  orig: 16, 16
  offset: 0, 0
  index: -1
<<<<<<< HEAD
block-white-tree-xlarge
  rotate: false
  xy: 551, 566
=======
block-vault-xlarge
  rotate: false
  xy: 351, 366
>>>>>>> 49bd9168
  size: 48, 48
  orig: 48, 48
  offset: 0, 0
  index: -1
<<<<<<< HEAD
block-wraith-factory-large
  rotate: false
  xy: 965, 639
=======
block-water-extractor-large
  rotate: false
  xy: 881, 639
>>>>>>> 49bd9168
  size: 40, 40
  orig: 40, 40
  offset: 0, 0
  index: -1
<<<<<<< HEAD
block-wraith-factory-medium
  rotate: false
  xy: 1275, 414
=======
block-water-extractor-medium
  rotate: false
  xy: 1207, 351
>>>>>>> 49bd9168
  size: 32, 32
  orig: 32, 32
  offset: 0, 0
  index: -1
<<<<<<< HEAD
block-wraith-factory-small
  rotate: false
  xy: 1813, 406
=======
block-water-extractor-small
  rotate: false
  xy: 1851, 413
>>>>>>> 49bd9168
  size: 24, 24
  orig: 24, 24
  offset: 0, 0
  index: -1
<<<<<<< HEAD
block-wraith-factory-tiny
  rotate: false
  xy: 1641, 220
=======
block-water-extractor-tiny
  rotate: false
  xy: 1857, 261
>>>>>>> 49bd9168
  size: 16, 16
  orig: 16, 16
  offset: 0, 0
  index: -1
<<<<<<< HEAD
block-wraith-factory-xlarge
  rotate: false
  xy: 351, 316
=======
block-water-extractor-xlarge
  rotate: false
  xy: 401, 416
>>>>>>> 49bd9168
  size: 48, 48
  orig: 48, 48
  offset: 0, 0
  index: -1
<<<<<<< HEAD
button
  rotate: false
  xy: 1577, 652
  size: 36, 27
  split: 12, 12, 12, 12
  orig: 36, 27
  offset: 0, 0
  index: -1
button-disabled
  rotate: false
  xy: 965, 610
  size: 36, 27
  split: 12, 12, 12, 12
  orig: 36, 27
  offset: 0, 0
  index: -1
button-down
  rotate: false
  xy: 1007, 652
  size: 36, 27
  split: 12, 12, 12, 12
  orig: 36, 27
  offset: 0, 0
  index: -1
button-edge-1
  rotate: false
  xy: 1045, 652
  size: 36, 27
  split: 12, 12, 12, 12
  orig: 36, 27
  offset: 0, 0
  index: -1
button-edge-2
  rotate: false
  xy: 1083, 652
  size: 36, 27
  split: 12, 12, 12, 12
  orig: 36, 27
  offset: 0, 0
  index: -1
button-edge-3
  rotate: false
  xy: 1121, 652
  size: 36, 27
  split: 12, 12, 12, 12
  orig: 36, 27
  offset: 0, 0
  index: -1
button-edge-4
  rotate: false
  xy: 1159, 652
  size: 36, 27
  split: 12, 12, 12, 12
  orig: 36, 27
  offset: 0, 0
  index: -1
button-edge-over-4
  rotate: false
  xy: 1197, 652
  size: 36, 27
  split: 12, 12, 12, 12
  orig: 36, 27
  offset: 0, 0
  index: -1
button-over
  rotate: false
  xy: 1235, 652
  size: 36, 27
  split: 12, 12, 12, 12
  orig: 36, 27
  offset: 0, 0
  index: -1
button-red
  rotate: false
  xy: 1273, 652
  size: 36, 27
  split: 12, 12, 12, 12
  orig: 36, 27
  offset: 0, 0
  index: -1
button-right
  rotate: false
  xy: 1387, 652
  size: 36, 27
  split: 12, 12, 12, 12
  orig: 36, 27
  offset: 0, 0
  index: -1
button-right-down
  rotate: false
  xy: 1311, 652
  size: 36, 27
  split: 12, 12, 12, 12
  orig: 36, 27
  offset: 0, 0
  index: -1
button-right-over
  rotate: false
  xy: 1349, 652
  size: 36, 27
  split: 12, 12, 12, 12
  orig: 36, 27
  offset: 0, 0
  index: -1
button-select
  rotate: false
  xy: 1839, 406
=======
block-water-large
  rotate: false
  xy: 881, 597
  size: 40, 40
  orig: 40, 40
  offset: 0, 0
  index: -1
block-water-medium
  rotate: false
  xy: 1241, 385
  size: 32, 32
  orig: 32, 32
  offset: 0, 0
  index: -1
block-water-small
  rotate: false
  xy: 1845, 387
>>>>>>> 49bd9168
  size: 24, 24
  split: 4, 4, 4, 4
  orig: 24, 24
  offset: 0, 0
  index: -1
<<<<<<< HEAD
button-square
  rotate: false
  xy: 1501, 652
  size: 36, 27
  split: 12, 12, 12, 12
  orig: 36, 27
  offset: 0, 0
  index: -1
button-square-down
  rotate: false
  xy: 1425, 652
  size: 36, 27
  split: 12, 12, 12, 12
  orig: 36, 27
  offset: 0, 0
  index: -1
button-square-over
  rotate: false
  xy: 1463, 652
  size: 36, 27
  split: 12, 12, 12, 12
  orig: 36, 27
  offset: 0, 0
  index: -1
button-trans
  rotate: false
  xy: 1539, 652
  size: 36, 27
  split: 12, 12, 12, 12
  orig: 36, 27
  offset: 0, 0
  index: -1
check-disabled
  rotate: false
  xy: 1309, 448
=======
block-water-tiny
  rotate: false
  xy: 1875, 261
  size: 16, 16
  orig: 16, 16
  offset: 0, 0
  index: -1
block-water-xlarge
  rotate: false
  xy: 451, 466
  size: 48, 48
  orig: 48, 48
  offset: 0, 0
  index: -1
block-wave-large
  rotate: false
  xy: 923, 639
  size: 40, 40
  orig: 40, 40
  offset: 0, 0
  index: -1
block-wave-medium
  rotate: false
  xy: 1275, 419
>>>>>>> 49bd9168
  size: 32, 32
  orig: 32, 32
  offset: 0, 0
  index: -1
<<<<<<< HEAD
check-off
  rotate: false
  xy: 1343, 482
  size: 32, 32
  orig: 32, 32
  offset: 0, 0
  index: -1
check-on
  rotate: false
  xy: 1377, 516
  size: 32, 32
  orig: 32, 32
  offset: 0, 0
  index: -1
check-on-disabled
  rotate: false
  xy: 1411, 550
  size: 32, 32
  orig: 32, 32
  offset: 0, 0
  index: -1
check-on-over
  rotate: false
  xy: 1445, 584
  size: 32, 32
  orig: 32, 32
  offset: 0, 0
  index: -1
check-over
  rotate: false
  xy: 1003, 108
=======
block-wave-small
  rotate: false
  xy: 1883, 445
  size: 24, 24
  orig: 24, 24
  offset: 0, 0
  index: -1
block-wave-tiny
  rotate: false
  xy: 1893, 279
  size: 16, 16
  orig: 16, 16
  offset: 0, 0
  index: -1
block-wave-xlarge
  rotate: false
  xy: 501, 516
  size: 48, 48
  orig: 48, 48
  offset: 0, 0
  index: -1
block-white-tree-dead-large
  rotate: false
  xy: 923, 597
  size: 40, 40
  orig: 40, 40
  offset: 0, 0
  index: -1
block-white-tree-dead-medium
  rotate: false
  xy: 1309, 453
>>>>>>> 49bd9168
  size: 32, 32
  orig: 32, 32
  offset: 0, 0
  index: -1
<<<<<<< HEAD
clear
  rotate: false
  xy: 771, 916
  size: 10, 10
  orig: 10, 10
  offset: 0, 0
  index: -1
cursor
  rotate: false
  xy: 1499, 20
  size: 4, 4
  orig: 4, 4
  offset: 0, 0
  index: -1
discord-banner
  rotate: false
  xy: 771, 978
  size: 84, 45
  orig: 84, 45
  offset: 0, 0
  index: -1
flat-down-base
  rotate: false
  xy: 1615, 652
  size: 36, 27
  split: 12, 12, 12, 12
  orig: 36, 27
  offset: 0, 0
  index: -1
icon-about
  rotate: false
  xy: 401, 366
  size: 48, 48
  orig: 48, 48
  offset: 0, 0
  index: -1
icon-about-small
  rotate: false
  xy: 1037, 142
=======
block-white-tree-dead-small
  rotate: false
  xy: 1877, 419
  size: 24, 24
  orig: 24, 24
  offset: 0, 0
  index: -1
block-white-tree-dead-tiny
  rotate: false
  xy: 1893, 261
  size: 16, 16
  orig: 16, 16
  offset: 0, 0
  index: -1
block-white-tree-dead-xlarge
  rotate: false
  xy: 551, 566
  size: 48, 48
  orig: 48, 48
  offset: 0, 0
  index: -1
block-white-tree-large
  rotate: false
  xy: 965, 639
  size: 40, 40
  orig: 40, 40
  offset: 0, 0
  index: -1
block-white-tree-medium
  rotate: false
  xy: 1343, 487
>>>>>>> 49bd9168
  size: 32, 32
  orig: 32, 32
  offset: 0, 0
  index: -1
<<<<<<< HEAD
icon-about-smaller
  rotate: false
  xy: 1649, 552
  size: 30, 30
  orig: 30, 30
  offset: 0, 0
  index: -1
icon-about-tiny
  rotate: false
  xy: 1659, 220
=======
block-white-tree-small
  rotate: false
  xy: 1909, 451
  size: 24, 24
  orig: 24, 24
  offset: 0, 0
  index: -1
block-white-tree-tiny
  rotate: false
  xy: 1809, 241
>>>>>>> 49bd9168
  size: 16, 16
  orig: 16, 16
  offset: 0, 0
  index: -1
<<<<<<< HEAD
icon-add
  rotate: false
  xy: 451, 416
=======
block-white-tree-xlarge
  rotate: false
  xy: 351, 316
>>>>>>> 49bd9168
  size: 48, 48
  orig: 48, 48
  offset: 0, 0
  index: -1
<<<<<<< HEAD
icon-add-small
  rotate: false
  xy: 1071, 176
=======
block-wraith-factory-large
  rotate: false
  xy: 965, 597
  size: 40, 40
  orig: 40, 40
  offset: 0, 0
  index: -1
block-wraith-factory-medium
  rotate: false
  xy: 1377, 521
>>>>>>> 49bd9168
  size: 32, 32
  orig: 32, 32
  offset: 0, 0
  index: -1
<<<<<<< HEAD
icon-add-smaller
  rotate: false
  xy: 1683, 586
  size: 30, 30
  orig: 30, 30
  offset: 0, 0
  index: -1
icon-add-tiny
  rotate: false
  xy: 1641, 202
=======
block-wraith-factory-small
  rotate: false
  xy: 1947, 509
  size: 24, 24
  orig: 24, 24
  offset: 0, 0
  index: -1
block-wraith-factory-tiny
  rotate: false
  xy: 1809, 223
>>>>>>> 49bd9168
  size: 16, 16
  orig: 16, 16
  offset: 0, 0
  index: -1
<<<<<<< HEAD
icon-admin
  rotate: false
  xy: 501, 466
=======
block-wraith-factory-xlarge
  rotate: false
  xy: 401, 366
>>>>>>> 49bd9168
  size: 48, 48
  orig: 48, 48
  offset: 0, 0
  index: -1
<<<<<<< HEAD
icon-admin-badge
  rotate: false
  xy: 551, 516
  size: 48, 48
  orig: 48, 48
  offset: 0, 0
  index: -1
icon-admin-badge-small
  rotate: false
  xy: 1105, 210
  size: 32, 32
  orig: 32, 32
  offset: 0, 0
  index: -1
icon-admin-badge-smaller
  rotate: false
  xy: 1173, 42
  size: 30, 30
  orig: 30, 30
  offset: 0, 0
  index: -1
icon-admin-badge-tiny
  rotate: false
  xy: 1659, 202
  size: 16, 16
  orig: 16, 16
  offset: 0, 0
  index: -1
icon-admin-small
  rotate: false
  xy: 1139, 244
  size: 32, 32
  orig: 32, 32
  offset: 0, 0
  index: -1
icon-admin-smaller
  rotate: false
  xy: 1207, 76
  size: 30, 30
  orig: 30, 30
  offset: 0, 0
  index: -1
icon-admin-tiny
  rotate: false
  xy: 1664, 184
  size: 16, 16
  orig: 16, 16
  offset: 0, 0
  index: -1
icon-arrow
  rotate: false
  xy: 601, 566
  size: 48, 48
  orig: 48, 48
  offset: 0, 0
  index: -1
icon-arrow-16
  rotate: false
  xy: 601, 566
  size: 48, 48
  orig: 48, 48
  offset: 0, 0
  index: -1
icon-arrow-16-small
  rotate: false
  xy: 1173, 278
  size: 32, 32
  orig: 32, 32
  offset: 0, 0
  index: -1
icon-arrow-small
  rotate: false
  xy: 1173, 278
  size: 32, 32
  orig: 32, 32
  offset: 0, 0
  index: -1
icon-arrow-16-smaller
  rotate: false
  xy: 1241, 110
  size: 30, 30
  orig: 30, 30
  offset: 0, 0
  index: -1
icon-arrow-smaller
  rotate: false
  xy: 1241, 110
  size: 30, 30
  orig: 30, 30
  offset: 0, 0
  index: -1
icon-arrow-16-tiny
  rotate: false
  xy: 1677, 220
  size: 16, 16
  orig: 16, 16
  offset: 0, 0
  index: -1
icon-arrow-tiny
  rotate: false
  xy: 1677, 220
  size: 16, 16
  orig: 16, 16
  offset: 0, 0
  index: -1
icon-arrow-down
  rotate: false
  xy: 351, 266
  size: 48, 48
  orig: 48, 48
  offset: 0, 0
  index: -1
icon-arrow-down-small
  rotate: false
  xy: 1207, 312
=======
button
  rotate: false
  xy: 1311, 652
  size: 36, 27
  split: 12, 12, 12, 12
  orig: 36, 27
  offset: 0, 0
  index: -1
button-disabled
  rotate: false
  xy: 1007, 652
  size: 36, 27
  split: 12, 12, 12, 12
  orig: 36, 27
  offset: 0, 0
  index: -1
button-down
  rotate: false
  xy: 1007, 623
  size: 36, 27
  split: 12, 12, 12, 12
  orig: 36, 27
  offset: 0, 0
  index: -1
button-edge-1
  rotate: false
  xy: 1045, 652
  size: 36, 27
  split: 12, 12, 12, 12
  orig: 36, 27
  offset: 0, 0
  index: -1
button-edge-2
  rotate: false
  xy: 1045, 623
  size: 36, 27
  split: 12, 12, 12, 12
  orig: 36, 27
  offset: 0, 0
  index: -1
button-edge-3
  rotate: false
  xy: 1083, 652
  size: 36, 27
  split: 12, 12, 12, 12
  orig: 36, 27
  offset: 0, 0
  index: -1
button-edge-4
  rotate: false
  xy: 1083, 623
  size: 36, 27
  split: 12, 12, 12, 12
  orig: 36, 27
  offset: 0, 0
  index: -1
button-edge-over-4
  rotate: false
  xy: 1121, 652
  size: 36, 27
  split: 12, 12, 12, 12
  orig: 36, 27
  offset: 0, 0
  index: -1
button-over
  rotate: false
  xy: 1121, 623
  size: 36, 27
  split: 12, 12, 12, 12
  orig: 36, 27
  offset: 0, 0
  index: -1
button-red
  rotate: false
  xy: 1159, 652
  size: 36, 27
  split: 12, 12, 12, 12
  orig: 36, 27
  offset: 0, 0
  index: -1
button-right
  rotate: false
  xy: 1197, 623
  size: 36, 27
  split: 12, 12, 12, 12
  orig: 36, 27
  offset: 0, 0
  index: -1
button-right-down
  rotate: false
  xy: 1159, 623
  size: 36, 27
  split: 12, 12, 12, 12
  orig: 36, 27
  offset: 0, 0
  index: -1
button-right-over
  rotate: false
  xy: 1197, 652
  size: 36, 27
  split: 12, 12, 12, 12
  orig: 36, 27
  offset: 0, 0
  index: -1
button-select
  rotate: false
  xy: 1973, 513
  size: 24, 24
  split: 4, 4, 4, 4
  orig: 24, 24
  offset: 0, 0
  index: -1
button-square
  rotate: false
  xy: 1273, 652
  size: 36, 27
  split: 12, 12, 12, 12
  orig: 36, 27
  offset: 0, 0
  index: -1
button-square-down
  rotate: false
  xy: 1235, 652
  size: 36, 27
  split: 12, 12, 12, 12
  orig: 36, 27
  offset: 0, 0
  index: -1
button-square-over
  rotate: false
  xy: 1235, 623
  size: 36, 27
  split: 12, 12, 12, 12
  orig: 36, 27
  offset: 0, 0
  index: -1
button-trans
  rotate: false
  xy: 1273, 623
  size: 36, 27
  split: 12, 12, 12, 12
  orig: 36, 27
  offset: 0, 0
  index: -1
check-disabled
  rotate: false
  xy: 1411, 555
  size: 32, 32
  orig: 32, 32
  offset: 0, 0
  index: -1
check-off
  rotate: false
  xy: 1003, 113
  size: 32, 32
  orig: 32, 32
  offset: 0, 0
  index: -1
check-on
  rotate: false
  xy: 1037, 147
  size: 32, 32
  orig: 32, 32
  offset: 0, 0
  index: -1
check-on-disabled
  rotate: false
  xy: 1071, 181
  size: 32, 32
  orig: 32, 32
  offset: 0, 0
  index: -1
check-on-over
  rotate: false
  xy: 1105, 215
>>>>>>> 49bd9168
  size: 32, 32
  orig: 32, 32
  offset: 0, 0
  index: -1
<<<<<<< HEAD
icon-arrow-down-smaller
  rotate: false
  xy: 1275, 144
  size: 30, 30
  orig: 30, 30
  offset: 0, 0
  index: -1
icon-arrow-down-tiny
  rotate: false
  xy: 1677, 202
  size: 16, 16
  orig: 16, 16
  offset: 0, 0
  index: -1
icon-arrow-left
  rotate: false
  xy: 401, 316
  size: 48, 48
  orig: 48, 48
  offset: 0, 0
  index: -1
icon-arrow-left-small
  rotate: false
  xy: 1241, 346
=======
check-over
  rotate: false
  xy: 1139, 249
  size: 32, 32
  orig: 32, 32
  offset: 0, 0
  index: -1
clear
  rotate: false
  xy: 771, 916
  size: 10, 10
  orig: 10, 10
  offset: 0, 0
  index: -1
cursor
  rotate: false
  xy: 1979, 893
  size: 4, 4
  orig: 4, 4
  offset: 0, 0
  index: -1
discord-banner
  rotate: false
  xy: 771, 978
  size: 84, 45
  orig: 84, 45
  offset: 0, 0
  index: -1
flat-down-base
  rotate: false
  xy: 1311, 623
  size: 36, 27
  split: 12, 12, 12, 12
  orig: 36, 27
  offset: 0, 0
  index: -1
icon-about
  rotate: false
  xy: 451, 416
  size: 48, 48
  orig: 48, 48
  offset: 0, 0
  index: -1
icon-about-small
  rotate: false
  xy: 1173, 283
>>>>>>> 49bd9168
  size: 32, 32
  orig: 32, 32
  offset: 0, 0
  index: -1
<<<<<<< HEAD
icon-arrow-left-smaller
  rotate: false
  xy: 1309, 178
=======
icon-about-smaller
  rotate: false
  xy: 901, 21
>>>>>>> 49bd9168
  size: 30, 30
  orig: 30, 30
  offset: 0, 0
  index: -1
<<<<<<< HEAD
icon-arrow-left-tiny
  rotate: false
  xy: 1682, 184
=======
icon-about-tiny
  rotate: false
  xy: 1809, 205
>>>>>>> 49bd9168
  size: 16, 16
  orig: 16, 16
  offset: 0, 0
  index: -1
<<<<<<< HEAD
icon-arrow-right
  rotate: false
  xy: 451, 366
=======
icon-add
  rotate: false
  xy: 501, 466
>>>>>>> 49bd9168
  size: 48, 48
  orig: 48, 48
  offset: 0, 0
  index: -1
<<<<<<< HEAD
icon-arrow-right-small
  rotate: false
  xy: 1275, 380
=======
icon-add-small
  rotate: false
  xy: 1207, 317
>>>>>>> 49bd9168
  size: 32, 32
  orig: 32, 32
  offset: 0, 0
  index: -1
<<<<<<< HEAD
icon-arrow-right-smaller
  rotate: false
  xy: 1343, 212
=======
icon-add-smaller
  rotate: false
  xy: 933, 21
>>>>>>> 49bd9168
  size: 30, 30
  orig: 30, 30
  offset: 0, 0
  index: -1
<<<<<<< HEAD
icon-arrow-right-tiny
  rotate: false
  xy: 1695, 224
=======
icon-add-tiny
  rotate: false
  xy: 1809, 187
>>>>>>> 49bd9168
  size: 16, 16
  orig: 16, 16
  offset: 0, 0
  index: -1
<<<<<<< HEAD
icon-arrow-up
  rotate: false
  xy: 501, 416
=======
icon-admin
  rotate: false
  xy: 551, 516
>>>>>>> 49bd9168
  size: 48, 48
  orig: 48, 48
  offset: 0, 0
  index: -1
<<<<<<< HEAD
icon-arrow-up-small
  rotate: false
  xy: 1309, 414
=======
icon-admin-badge
  rotate: false
  xy: 601, 566
  size: 48, 48
  orig: 48, 48
  offset: 0, 0
  index: -1
icon-admin-badge-small
  rotate: false
  xy: 1241, 351
>>>>>>> 49bd9168
  size: 32, 32
  orig: 32, 32
  offset: 0, 0
  index: -1
<<<<<<< HEAD
icon-arrow-up-smaller
  rotate: false
  xy: 1377, 246
=======
icon-admin-badge-smaller
  rotate: false
  xy: 965, 21
>>>>>>> 49bd9168
  size: 30, 30
  orig: 30, 30
  offset: 0, 0
  index: -1
<<<<<<< HEAD
icon-arrow-up-tiny
  rotate: false
  xy: 1713, 224
=======
icon-admin-badge-tiny
  rotate: false
  xy: 1809, 169
>>>>>>> 49bd9168
  size: 16, 16
  orig: 16, 16
  offset: 0, 0
  index: -1
<<<<<<< HEAD
icon-back
  rotate: false
  xy: 551, 466
  size: 48, 48
  orig: 48, 48
  offset: 0, 0
  index: -1
icon-back-small
  rotate: false
  xy: 1343, 448
=======
icon-admin-small
  rotate: false
  xy: 1275, 385
>>>>>>> 49bd9168
  size: 32, 32
  orig: 32, 32
  offset: 0, 0
  index: -1
<<<<<<< HEAD
icon-back-smaller
  rotate: false
  xy: 1411, 280
=======
icon-admin-smaller
  rotate: false
  xy: 997, 13
>>>>>>> 49bd9168
  size: 30, 30
  orig: 30, 30
  offset: 0, 0
  index: -1
<<<<<<< HEAD
icon-back-tiny
  rotate: false
  xy: 1695, 206
=======
icon-admin-tiny
  rotate: false
  xy: 1809, 151
>>>>>>> 49bd9168
  size: 16, 16
  orig: 16, 16
  offset: 0, 0
  index: -1
<<<<<<< HEAD
icon-ban
  rotate: false
  xy: 601, 516
=======
icon-arrow
  rotate: false
  xy: 351, 266
>>>>>>> 49bd9168
  size: 48, 48
  orig: 48, 48
  offset: 0, 0
  index: -1
<<<<<<< HEAD
icon-ban-small
  rotate: false
  xy: 1377, 482
=======
icon-arrow-16
  rotate: false
  xy: 351, 266
  size: 48, 48
  orig: 48, 48
  offset: 0, 0
  index: -1
icon-arrow-16-small
  rotate: false
  xy: 1309, 419
  size: 32, 32
  orig: 32, 32
  offset: 0, 0
  index: -1
icon-arrow-small
  rotate: false
  xy: 1309, 419
>>>>>>> 49bd9168
  size: 32, 32
  orig: 32, 32
  offset: 0, 0
  index: -1
<<<<<<< HEAD
icon-ban-smaller
  rotate: false
  xy: 1445, 314
=======
icon-arrow-16-smaller
  rotate: false
  xy: 1029, 13
>>>>>>> 49bd9168
  size: 30, 30
  orig: 30, 30
  offset: 0, 0
  index: -1
<<<<<<< HEAD
icon-ban-tiny
  rotate: false
  xy: 1731, 224
=======
icon-arrow-smaller
  rotate: false
  xy: 1029, 13
  size: 30, 30
  orig: 30, 30
  offset: 0, 0
  index: -1
icon-arrow-16-tiny
  rotate: false
  xy: 1827, 243
>>>>>>> 49bd9168
  size: 16, 16
  orig: 16, 16
  offset: 0, 0
  index: -1
<<<<<<< HEAD
icon-break
  rotate: false
  xy: 651, 566
=======
icon-arrow-tiny
  rotate: false
  xy: 1827, 243
  size: 16, 16
  orig: 16, 16
  offset: 0, 0
  index: -1
icon-arrow-down
  rotate: false
  xy: 401, 316
>>>>>>> 49bd9168
  size: 48, 48
  orig: 48, 48
  offset: 0, 0
  index: -1
<<<<<<< HEAD
icon-break-small
  rotate: false
  xy: 1411, 516
=======
icon-arrow-down-small
  rotate: false
  xy: 1343, 453
>>>>>>> 49bd9168
  size: 32, 32
  orig: 32, 32
  offset: 0, 0
  index: -1
<<<<<<< HEAD
icon-break-smaller
  rotate: false
  xy: 1479, 348
=======
icon-arrow-down-smaller
  rotate: false
  xy: 1061, 13
>>>>>>> 49bd9168
  size: 30, 30
  orig: 30, 30
  offset: 0, 0
  index: -1
<<<<<<< HEAD
icon-break-tiny
  rotate: false
  xy: 1713, 206
=======
icon-arrow-down-tiny
  rotate: false
  xy: 1845, 243
>>>>>>> 49bd9168
  size: 16, 16
  orig: 16, 16
  offset: 0, 0
  index: -1
<<<<<<< HEAD
icon-cancel
  rotate: false
  xy: 351, 216
=======
icon-arrow-left
  rotate: false
  xy: 451, 366
>>>>>>> 49bd9168
  size: 48, 48
  orig: 48, 48
  offset: 0, 0
  index: -1
<<<<<<< HEAD
icon-cancel-small
  rotate: false
  xy: 1445, 550
=======
icon-arrow-left-small
  rotate: false
  xy: 1377, 487
>>>>>>> 49bd9168
  size: 32, 32
  orig: 32, 32
  offset: 0, 0
  index: -1
<<<<<<< HEAD
icon-cancel-smaller
  rotate: false
  xy: 1513, 382
=======
icon-arrow-left-smaller
  rotate: false
  xy: 1093, 13
>>>>>>> 49bd9168
  size: 30, 30
  orig: 30, 30
  offset: 0, 0
  index: -1
<<<<<<< HEAD
icon-cancel-tiny
  rotate: false
  xy: 1749, 224
=======
icon-arrow-left-tiny
  rotate: false
  xy: 1827, 225
>>>>>>> 49bd9168
  size: 16, 16
  orig: 16, 16
  offset: 0, 0
  index: -1
<<<<<<< HEAD
icon-quit-tiny
  rotate: false
  xy: 1749, 224
  size: 16, 16
  orig: 16, 16
  offset: 0, 0
  index: -1
icon-changelog
  rotate: false
  xy: 401, 266
  size: 48, 48
  orig: 48, 48
  offset: 0, 0
  index: -1
icon-changelog-small
  rotate: false
  xy: 1479, 584
=======
icon-arrow-right
  rotate: false
  xy: 501, 416
  size: 48, 48
  orig: 48, 48
  offset: 0, 0
  index: -1
icon-arrow-right-small
  rotate: false
  xy: 1411, 521
>>>>>>> 49bd9168
  size: 32, 32
  orig: 32, 32
  offset: 0, 0
  index: -1
<<<<<<< HEAD
icon-changelog-smaller
  rotate: false
  xy: 1547, 416
=======
icon-arrow-right-smaller
  rotate: false
  xy: 1125, 13
>>>>>>> 49bd9168
  size: 30, 30
  orig: 30, 30
  offset: 0, 0
  index: -1
<<<<<<< HEAD
icon-changelog-tiny
  rotate: false
  xy: 1731, 206
=======
icon-arrow-right-tiny
  rotate: false
  xy: 1863, 243
>>>>>>> 49bd9168
  size: 16, 16
  orig: 16, 16
  offset: 0, 0
  index: -1
<<<<<<< HEAD
icon-chat
  rotate: false
  xy: 451, 316
=======
icon-arrow-up
  rotate: false
  xy: 551, 466
>>>>>>> 49bd9168
  size: 48, 48
  orig: 48, 48
  offset: 0, 0
  index: -1
<<<<<<< HEAD
icon-chat-small
  rotate: false
  xy: 1003, 74
=======
icon-arrow-up-small
  rotate: false
  xy: 1003, 79
>>>>>>> 49bd9168
  size: 32, 32
  orig: 32, 32
  offset: 0, 0
  index: -1
<<<<<<< HEAD
icon-chat-smaller
  rotate: false
  xy: 1581, 450
=======
icon-arrow-up-smaller
  rotate: false
  xy: 1157, 13
>>>>>>> 49bd9168
  size: 30, 30
  orig: 30, 30
  offset: 0, 0
  index: -1
<<<<<<< HEAD
icon-chat-tiny
  rotate: false
  xy: 1749, 206
=======
icon-arrow-up-tiny
  rotate: false
  xy: 1845, 225
>>>>>>> 49bd9168
  size: 16, 16
  orig: 16, 16
  offset: 0, 0
  index: -1
<<<<<<< HEAD
icon-check
  rotate: false
  xy: 501, 366
=======
icon-back
  rotate: false
  xy: 601, 516
>>>>>>> 49bd9168
  size: 48, 48
  orig: 48, 48
  offset: 0, 0
  index: -1
<<<<<<< HEAD
icon-check-small
  rotate: false
  xy: 1037, 108
=======
icon-back-small
  rotate: false
  xy: 1037, 113
>>>>>>> 49bd9168
  size: 32, 32
  orig: 32, 32
  offset: 0, 0
  index: -1
<<<<<<< HEAD
icon-check-smaller
  rotate: false
  xy: 1615, 484
=======
icon-back-smaller
  rotate: false
  xy: 1189, 13
>>>>>>> 49bd9168
  size: 30, 30
  orig: 30, 30
  offset: 0, 0
  index: -1
<<<<<<< HEAD
icon-check-tiny
  rotate: false
  xy: 1700, 188
=======
icon-back-tiny
  rotate: false
  xy: 1827, 207
>>>>>>> 49bd9168
  size: 16, 16
  orig: 16, 16
  offset: 0, 0
  index: -1
<<<<<<< HEAD
icon-command-attack
  rotate: false
  xy: 551, 416
=======
icon-ban
  rotate: false
  xy: 651, 566
>>>>>>> 49bd9168
  size: 48, 48
  orig: 48, 48
  offset: 0, 0
  index: -1
<<<<<<< HEAD
icon-command-attack-small
  rotate: false
  xy: 1071, 142
=======
icon-ban-small
  rotate: false
  xy: 1071, 147
>>>>>>> 49bd9168
  size: 32, 32
  orig: 32, 32
  offset: 0, 0
  index: -1
<<<<<<< HEAD
icon-command-attack-smaller
  rotate: false
  xy: 1649, 520
=======
icon-ban-smaller
  rotate: false
  xy: 1221, 13
>>>>>>> 49bd9168
  size: 30, 30
  orig: 30, 30
  offset: 0, 0
  index: -1
<<<<<<< HEAD
icon-command-attack-tiny
  rotate: false
  xy: 1718, 188
=======
icon-ban-tiny
  rotate: false
  xy: 1881, 243
>>>>>>> 49bd9168
  size: 16, 16
  orig: 16, 16
  offset: 0, 0
  index: -1
<<<<<<< HEAD
icon-command-patrol
  rotate: false
  xy: 601, 466
=======
icon-break
  rotate: false
  xy: 351, 216
>>>>>>> 49bd9168
  size: 48, 48
  orig: 48, 48
  offset: 0, 0
  index: -1
<<<<<<< HEAD
icon-command-patrol-small
  rotate: false
  xy: 1105, 176
=======
icon-break-small
  rotate: false
  xy: 1105, 181
>>>>>>> 49bd9168
  size: 32, 32
  orig: 32, 32
  offset: 0, 0
  index: -1
<<<<<<< HEAD
icon-command-patrol-smaller
  rotate: false
  xy: 1715, 586
=======
icon-break-smaller
  rotate: false
  xy: 1253, 13
>>>>>>> 49bd9168
  size: 30, 30
  orig: 30, 30
  offset: 0, 0
  index: -1
<<<<<<< HEAD
icon-command-patrol-tiny
  rotate: false
  xy: 1736, 188
=======
icon-break-tiny
  rotate: false
  xy: 1863, 225
>>>>>>> 49bd9168
  size: 16, 16
  orig: 16, 16
  offset: 0, 0
  index: -1
<<<<<<< HEAD
icon-command-rally
  rotate: false
  xy: 651, 516
=======
icon-cancel
  rotate: false
  xy: 401, 266
>>>>>>> 49bd9168
  size: 48, 48
  orig: 48, 48
  offset: 0, 0
  index: -1
<<<<<<< HEAD
icon-command-rally-small
  rotate: false
  xy: 1139, 210
  size: 32, 32
  orig: 32, 32
  offset: 0, 0
  index: -1
icon-command-rally-smaller
  rotate: false
  xy: 1747, 586
  size: 30, 30
  orig: 30, 30
  offset: 0, 0
  index: -1
icon-command-rally-tiny
  rotate: false
  xy: 1754, 188
=======
icon-cancel-small
  rotate: false
  xy: 1139, 215
  size: 32, 32
  orig: 32, 32
  offset: 0, 0
  index: -1
icon-cancel-smaller
  rotate: false
  xy: 1285, 13
  size: 30, 30
  orig: 30, 30
  offset: 0, 0
  index: -1
icon-cancel-tiny
  rotate: false
  xy: 1845, 207
  size: 16, 16
  orig: 16, 16
  offset: 0, 0
  index: -1
icon-quit-tiny
  rotate: false
  xy: 1845, 207
>>>>>>> 49bd9168
  size: 16, 16
  orig: 16, 16
  offset: 0, 0
  index: -1
<<<<<<< HEAD
icon-command-retreat
  rotate: false
  xy: 701, 566
=======
icon-changelog
  rotate: false
  xy: 451, 316
>>>>>>> 49bd9168
  size: 48, 48
  orig: 48, 48
  offset: 0, 0
  index: -1
<<<<<<< HEAD
icon-command-retreat-small
  rotate: false
  xy: 1173, 244
=======
icon-changelog-small
  rotate: false
  xy: 1173, 249
>>>>>>> 49bd9168
  size: 32, 32
  orig: 32, 32
  offset: 0, 0
  index: -1
<<<<<<< HEAD
icon-command-retreat-smaller
  rotate: false
  xy: 1779, 586
=======
icon-changelog-smaller
  rotate: false
  xy: 1317, 13
>>>>>>> 49bd9168
  size: 30, 30
  orig: 30, 30
  offset: 0, 0
  index: -1
<<<<<<< HEAD
icon-command-retreat-tiny
  rotate: false
  xy: 1767, 220
=======
icon-changelog-tiny
  rotate: false
  xy: 1827, 189
>>>>>>> 49bd9168
  size: 16, 16
  orig: 16, 16
  offset: 0, 0
  index: -1
<<<<<<< HEAD
icon-copy
  rotate: false
  xy: 351, 166
=======
icon-chat
  rotate: false
  xy: 501, 366
>>>>>>> 49bd9168
  size: 48, 48
  orig: 48, 48
  offset: 0, 0
  index: -1
<<<<<<< HEAD
icon-copy-small
  rotate: false
  xy: 1207, 278
=======
icon-chat-small
  rotate: false
  xy: 1207, 283
>>>>>>> 49bd9168
  size: 32, 32
  orig: 32, 32
  offset: 0, 0
  index: -1
<<<<<<< HEAD
icon-copy-smaller
  rotate: false
  xy: 1811, 586
=======
icon-chat-smaller
  rotate: false
  xy: 1349, 13
>>>>>>> 49bd9168
  size: 30, 30
  orig: 30, 30
  offset: 0, 0
  index: -1
<<<<<<< HEAD
icon-copy-tiny
  rotate: false
  xy: 1669, 166
=======
icon-chat-tiny
  rotate: false
  xy: 1881, 225
>>>>>>> 49bd9168
  size: 16, 16
  orig: 16, 16
  offset: 0, 0
  index: -1
<<<<<<< HEAD
icon-crafting
  rotate: false
  xy: 401, 216
=======
icon-check
  rotate: false
  xy: 551, 416
>>>>>>> 49bd9168
  size: 48, 48
  orig: 48, 48
  offset: 0, 0
  index: -1
<<<<<<< HEAD
icon-crafting-small
  rotate: false
  xy: 1241, 312
=======
icon-check-small
  rotate: false
  xy: 1241, 317
>>>>>>> 49bd9168
  size: 32, 32
  orig: 32, 32
  offset: 0, 0
  index: -1
<<<<<<< HEAD
icon-crafting-smaller
  rotate: false
  xy: 1843, 586
  size: 30, 30
  orig: 30, 30
  offset: 0, 0
  index: -1
icon-crafting-tiny
  rotate: false
  xy: 1669, 148
=======
icon-check-smaller
  rotate: false
  xy: 1381, 13
  size: 30, 30
  orig: 30, 30
  offset: 0, 0
  index: -1
icon-check-tiny
  rotate: false
  xy: 1863, 207
>>>>>>> 49bd9168
  size: 16, 16
  orig: 16, 16
  offset: 0, 0
  index: -1
<<<<<<< HEAD
icon-cursor
  rotate: false
  xy: 451, 266
=======
icon-command-attack
  rotate: false
  xy: 601, 466
>>>>>>> 49bd9168
  size: 48, 48
  orig: 48, 48
  offset: 0, 0
  index: -1
<<<<<<< HEAD
icon-cursor-small
  rotate: false
  xy: 1275, 346
=======
icon-command-attack-small
  rotate: false
  xy: 1275, 351
>>>>>>> 49bd9168
  size: 32, 32
  orig: 32, 32
  offset: 0, 0
  index: -1
<<<<<<< HEAD
icon-cursor-smaller
  rotate: false
  xy: 1985, 663
=======
icon-command-attack-smaller
  rotate: false
  xy: 1413, 13
>>>>>>> 49bd9168
  size: 30, 30
  orig: 30, 30
  offset: 0, 0
  index: -1
<<<<<<< HEAD
icon-cursor-tiny
  rotate: false
  xy: 1669, 130
=======
icon-command-attack-tiny
  rotate: false
  xy: 1845, 189
>>>>>>> 49bd9168
  size: 16, 16
  orig: 16, 16
  offset: 0, 0
  index: -1
<<<<<<< HEAD
icon-database
  rotate: false
  xy: 501, 316
=======
icon-command-patrol
  rotate: false
  xy: 651, 516
>>>>>>> 49bd9168
  size: 48, 48
  orig: 48, 48
  offset: 0, 0
  index: -1
<<<<<<< HEAD
icon-database-small
  rotate: false
  xy: 1309, 380
=======
icon-command-patrol-small
  rotate: false
  xy: 1309, 385
>>>>>>> 49bd9168
  size: 32, 32
  orig: 32, 32
  offset: 0, 0
  index: -1
<<<<<<< HEAD
icon-database-smaller
  rotate: false
  xy: 2017, 663
=======
icon-command-patrol-smaller
  rotate: false
  xy: 1939, 649
>>>>>>> 49bd9168
  size: 30, 30
  orig: 30, 30
  offset: 0, 0
  index: -1
<<<<<<< HEAD
icon-database-tiny
  rotate: false
  xy: 1669, 112
=======
icon-command-patrol-tiny
  rotate: false
  xy: 1827, 171
>>>>>>> 49bd9168
  size: 16, 16
  orig: 16, 16
  offset: 0, 0
  index: -1
<<<<<<< HEAD
icon-defense
  rotate: false
  xy: 551, 366
=======
icon-command-rally
  rotate: false
  xy: 701, 566
>>>>>>> 49bd9168
  size: 48, 48
  orig: 48, 48
  offset: 0, 0
  index: -1
<<<<<<< HEAD
icon-defense-small
  rotate: false
  xy: 1343, 414
=======
icon-command-rally-small
  rotate: false
  xy: 1343, 419
>>>>>>> 49bd9168
  size: 32, 32
  orig: 32, 32
  offset: 0, 0
  index: -1
<<<<<<< HEAD
icon-defense-smaller
  rotate: false
  xy: 1003, 8
=======
icon-command-rally-smaller
  rotate: false
  xy: 1939, 617
>>>>>>> 49bd9168
  size: 30, 30
  orig: 30, 30
  offset: 0, 0
  index: -1
<<<<<<< HEAD
icon-defense-tiny
  rotate: false
  xy: 1687, 166
=======
icon-command-rally-tiny
  rotate: false
  xy: 1881, 207
>>>>>>> 49bd9168
  size: 16, 16
  orig: 16, 16
  offset: 0, 0
  index: -1
<<<<<<< HEAD
icon-dev-builds
  rotate: false
  xy: 601, 416
=======
icon-command-retreat
  rotate: false
  xy: 351, 166
>>>>>>> 49bd9168
  size: 48, 48
  orig: 48, 48
  offset: 0, 0
  index: -1
<<<<<<< HEAD
icon-dev-builds-small
  rotate: false
  xy: 1377, 448
=======
icon-command-retreat-small
  rotate: false
  xy: 1377, 453
>>>>>>> 49bd9168
  size: 32, 32
  orig: 32, 32
  offset: 0, 0
  index: -1
<<<<<<< HEAD
icon-dev-builds-smaller
  rotate: false
  xy: 1035, 8
=======
icon-command-retreat-smaller
  rotate: false
  xy: 1449, 581
>>>>>>> 49bd9168
  size: 30, 30
  orig: 30, 30
  offset: 0, 0
  index: -1
<<<<<<< HEAD
icon-dev-builds-tiny
  rotate: false
  xy: 1687, 148
=======
icon-command-retreat-tiny
  rotate: false
  xy: 1863, 189
>>>>>>> 49bd9168
  size: 16, 16
  orig: 16, 16
  offset: 0, 0
  index: -1
<<<<<<< HEAD
icon-diagonal
  rotate: false
  xy: 651, 466
=======
icon-copy
  rotate: false
  xy: 401, 216
>>>>>>> 49bd9168
  size: 48, 48
  orig: 48, 48
  offset: 0, 0
  index: -1
<<<<<<< HEAD
icon-diagonal-small
  rotate: false
  xy: 1411, 482
=======
icon-copy-small
  rotate: false
  xy: 1411, 487
>>>>>>> 49bd9168
  size: 32, 32
  orig: 32, 32
  offset: 0, 0
  index: -1
<<<<<<< HEAD
icon-diagonal-smaller
  rotate: false
  xy: 1067, 8
=======
icon-copy-smaller
  rotate: false
  xy: 1481, 581
>>>>>>> 49bd9168
  size: 30, 30
  orig: 30, 30
  offset: 0, 0
  index: -1
<<<<<<< HEAD
icon-diagonal-tiny
  rotate: false
  xy: 1687, 130
=======
icon-copy-tiny
  rotate: false
  xy: 1845, 171
>>>>>>> 49bd9168
  size: 16, 16
  orig: 16, 16
  offset: 0, 0
  index: -1
<<<<<<< HEAD
icon-discord
  rotate: false
  xy: 701, 516
=======
icon-crafting
  rotate: false
  xy: 451, 266
>>>>>>> 49bd9168
  size: 48, 48
  orig: 48, 48
  offset: 0, 0
  index: -1
<<<<<<< HEAD
icon-discord-small
  rotate: false
  xy: 1445, 516
=======
icon-crafting-small
  rotate: false
  xy: 1037, 79
>>>>>>> 49bd9168
  size: 32, 32
  orig: 32, 32
  offset: 0, 0
  index: -1
<<<<<<< HEAD
icon-discord-smaller
  rotate: false
  xy: 1099, 8
=======
icon-crafting-smaller
  rotate: false
  xy: 1513, 581
>>>>>>> 49bd9168
  size: 30, 30
  orig: 30, 30
  offset: 0, 0
  index: -1
<<<<<<< HEAD
icon-discord-tiny
  rotate: false
  xy: 1687, 112
=======
icon-crafting-tiny
  rotate: false
  xy: 1827, 153
>>>>>>> 49bd9168
  size: 16, 16
  orig: 16, 16
  offset: 0, 0
  index: -1
<<<<<<< HEAD
icon-distribution
  rotate: false
  xy: 351, 116
=======
icon-cursor
  rotate: false
  xy: 501, 316
>>>>>>> 49bd9168
  size: 48, 48
  orig: 48, 48
  offset: 0, 0
  index: -1
<<<<<<< HEAD
icon-distribution-small
  rotate: false
  xy: 1479, 550
=======
icon-cursor-small
  rotate: false
  xy: 1071, 113
>>>>>>> 49bd9168
  size: 32, 32
  orig: 32, 32
  offset: 0, 0
  index: -1
<<<<<<< HEAD
icon-distribution-smaller
  rotate: false
  xy: 1131, 8
=======
icon-cursor-smaller
  rotate: false
  xy: 1545, 581
>>>>>>> 49bd9168
  size: 30, 30
  orig: 30, 30
  offset: 0, 0
  index: -1
<<<<<<< HEAD
icon-distribution-tiny
  rotate: false
  xy: 1705, 170
=======
icon-cursor-tiny
  rotate: false
  xy: 1881, 189
>>>>>>> 49bd9168
  size: 16, 16
  orig: 16, 16
  offset: 0, 0
  index: -1
<<<<<<< HEAD
icon-donate
  rotate: false
  xy: 401, 166
=======
icon-database
  rotate: false
  xy: 551, 366
>>>>>>> 49bd9168
  size: 48, 48
  orig: 48, 48
  offset: 0, 0
  index: -1
<<<<<<< HEAD
icon-donate-small
  rotate: false
  xy: 1513, 584
=======
icon-database-small
  rotate: false
  xy: 1105, 147
>>>>>>> 49bd9168
  size: 32, 32
  orig: 32, 32
  offset: 0, 0
  index: -1
<<<<<<< HEAD
icon-donate-smaller
  rotate: false
  xy: 1163, 8
=======
icon-database-smaller
  rotate: false
  xy: 1577, 581
>>>>>>> 49bd9168
  size: 30, 30
  orig: 30, 30
  offset: 0, 0
  index: -1
<<<<<<< HEAD
icon-donate-tiny
  rotate: false
  xy: 1705, 152
=======
icon-database-tiny
  rotate: false
  xy: 1863, 171
>>>>>>> 49bd9168
  size: 16, 16
  orig: 16, 16
  offset: 0, 0
  index: -1
<<<<<<< HEAD
icon-dots
  rotate: false
  xy: 451, 216
=======
icon-defense
  rotate: false
  xy: 601, 416
>>>>>>> 49bd9168
  size: 48, 48
  orig: 48, 48
  offset: 0, 0
  index: -1
<<<<<<< HEAD
icon-dots-small
  rotate: false
  xy: 1003, 40
=======
icon-defense-small
  rotate: false
  xy: 1139, 181
>>>>>>> 49bd9168
  size: 32, 32
  orig: 32, 32
  offset: 0, 0
  index: -1
<<<<<<< HEAD
icon-dots-smaller
  rotate: false
  xy: 1195, 10
=======
icon-defense-smaller
  rotate: false
  xy: 1609, 581
>>>>>>> 49bd9168
  size: 30, 30
  orig: 30, 30
  offset: 0, 0
  index: -1
<<<<<<< HEAD
icon-dots-tiny
  rotate: false
  xy: 1723, 170
=======
icon-defense-tiny
  rotate: false
  xy: 1845, 153
>>>>>>> 49bd9168
  size: 16, 16
  orig: 16, 16
  offset: 0, 0
  index: -1
<<<<<<< HEAD
icon-editor
  rotate: false
  xy: 501, 266
=======
icon-dev-builds
  rotate: false
  xy: 651, 466
>>>>>>> 49bd9168
  size: 48, 48
  orig: 48, 48
  offset: 0, 0
  index: -1
<<<<<<< HEAD
icon-editor-small
  rotate: false
  xy: 1037, 74
=======
icon-dev-builds-small
  rotate: false
  xy: 1173, 215
>>>>>>> 49bd9168
  size: 32, 32
  orig: 32, 32
  offset: 0, 0
  index: -1
<<<<<<< HEAD
icon-editor-smaller
  rotate: false
  xy: 1205, 42
=======
icon-dev-builds-smaller
  rotate: false
  xy: 1641, 581
>>>>>>> 49bd9168
  size: 30, 30
  orig: 30, 30
  offset: 0, 0
  index: -1
<<<<<<< HEAD
icon-editor-tiny
  rotate: false
  xy: 1705, 134
=======
icon-dev-builds-tiny
  rotate: false
  xy: 1881, 171
>>>>>>> 49bd9168
  size: 16, 16
  orig: 16, 16
  offset: 0, 0
  index: -1
<<<<<<< HEAD
icon-effect
  rotate: false
  xy: 551, 316
=======
icon-diagonal
  rotate: false
  xy: 701, 516
>>>>>>> 49bd9168
  size: 48, 48
  orig: 48, 48
  offset: 0, 0
  index: -1
<<<<<<< HEAD
icon-effect-small
  rotate: false
  xy: 1071, 108
=======
icon-diagonal-small
  rotate: false
  xy: 1207, 249
>>>>>>> 49bd9168
  size: 32, 32
  orig: 32, 32
  offset: 0, 0
  index: -1
<<<<<<< HEAD
icon-effect-smaller
  rotate: false
  xy: 1227, 10
=======
icon-diagonal-smaller
  rotate: false
  xy: 1673, 581
>>>>>>> 49bd9168
  size: 30, 30
  orig: 30, 30
  offset: 0, 0
  index: -1
<<<<<<< HEAD
icon-effect-tiny
  rotate: false
  xy: 1723, 152
=======
icon-diagonal-tiny
  rotate: false
  xy: 1863, 153
>>>>>>> 49bd9168
  size: 16, 16
  orig: 16, 16
  offset: 0, 0
  index: -1
<<<<<<< HEAD
icon-elevation
  rotate: false
  xy: 601, 366
=======
icon-discord
  rotate: false
  xy: 351, 116
>>>>>>> 49bd9168
  size: 48, 48
  orig: 48, 48
  offset: 0, 0
  index: -1
<<<<<<< HEAD
icon-elevation-small
  rotate: false
  xy: 1105, 142
=======
icon-discord-small
  rotate: false
  xy: 1241, 283
>>>>>>> 49bd9168
  size: 32, 32
  orig: 32, 32
  offset: 0, 0
  index: -1
<<<<<<< HEAD
icon-elevation-smaller
  rotate: false
  xy: 1951, 655
=======
icon-discord-smaller
  rotate: false
  xy: 1705, 581
>>>>>>> 49bd9168
  size: 30, 30
  orig: 30, 30
  offset: 0, 0
  index: -1
<<<<<<< HEAD
icon-elevation-tiny
  rotate: false
  xy: 1741, 170
=======
icon-discord-tiny
  rotate: false
  xy: 1881, 153
>>>>>>> 49bd9168
  size: 16, 16
  orig: 16, 16
  offset: 0, 0
  index: -1
<<<<<<< HEAD
icon-eraser
  rotate: false
  xy: 651, 416
=======
icon-distribution
  rotate: false
  xy: 401, 166
>>>>>>> 49bd9168
  size: 48, 48
  orig: 48, 48
  offset: 0, 0
  index: -1
<<<<<<< HEAD
icon-eraser-small
  rotate: false
  xy: 1139, 176
=======
icon-distribution-small
  rotate: false
  xy: 1275, 317
>>>>>>> 49bd9168
  size: 32, 32
  orig: 32, 32
  offset: 0, 0
  index: -1
<<<<<<< HEAD
icon-eraser-smaller
  rotate: false
  xy: 1949, 623
=======
icon-distribution-smaller
  rotate: false
  xy: 1737, 581
>>>>>>> 49bd9168
  size: 30, 30
  orig: 30, 30
  offset: 0, 0
  index: -1
<<<<<<< HEAD
icon-eraser-tiny
  rotate: false
  xy: 1705, 116
=======
icon-distribution-tiny
  rotate: false
  xy: 1899, 243
>>>>>>> 49bd9168
  size: 16, 16
  orig: 16, 16
  offset: 0, 0
  index: -1
<<<<<<< HEAD
icon-exit
  rotate: false
  xy: 701, 466
=======
icon-donate
  rotate: false
  xy: 451, 216
>>>>>>> 49bd9168
  size: 48, 48
  orig: 48, 48
  offset: 0, 0
  index: -1
<<<<<<< HEAD
icon-exit-small
  rotate: false
  xy: 1173, 210
=======
icon-donate-small
  rotate: false
  xy: 1309, 351
>>>>>>> 49bd9168
  size: 32, 32
  orig: 32, 32
  offset: 0, 0
  index: -1
<<<<<<< HEAD
icon-exit-smaller
  rotate: false
  xy: 1983, 631
=======
icon-donate-smaller
  rotate: false
  xy: 1769, 581
>>>>>>> 49bd9168
  size: 30, 30
  orig: 30, 30
  offset: 0, 0
  index: -1
<<<<<<< HEAD
icon-exit-tiny
  rotate: false
  xy: 1723, 134
=======
icon-donate-tiny
  rotate: false
  xy: 1899, 225
>>>>>>> 49bd9168
  size: 16, 16
  orig: 16, 16
  offset: 0, 0
  index: -1
<<<<<<< HEAD
icon-f-droid
  rotate: false
  xy: 351, 66
=======
icon-dots
  rotate: false
  xy: 501, 266
>>>>>>> 49bd9168
  size: 48, 48
  orig: 48, 48
  offset: 0, 0
  index: -1
<<<<<<< HEAD
icon-f-droid-small
  rotate: false
  xy: 1207, 244
=======
icon-dots-small
  rotate: false
  xy: 1343, 385
>>>>>>> 49bd9168
  size: 32, 32
  orig: 32, 32
  offset: 0, 0
  index: -1
<<<<<<< HEAD
icon-f-droid-smaller
  rotate: false
  xy: 2015, 631
=======
icon-dots-smaller
  rotate: false
  xy: 1801, 581
>>>>>>> 49bd9168
  size: 30, 30
  orig: 30, 30
  offset: 0, 0
  index: -1
<<<<<<< HEAD
icon-f-droid-tiny
  rotate: false
  xy: 1741, 152
=======
icon-dots-tiny
  rotate: false
  xy: 1899, 207
>>>>>>> 49bd9168
  size: 16, 16
  orig: 16, 16
  offset: 0, 0
  index: -1
<<<<<<< HEAD
icon-fdroid
  rotate: false
  xy: 401, 116
=======
icon-editor
  rotate: false
  xy: 551, 316
>>>>>>> 49bd9168
  size: 48, 48
  orig: 48, 48
  offset: 0, 0
  index: -1
<<<<<<< HEAD
icon-fdroid-small
  rotate: false
  xy: 1241, 278
=======
icon-editor-small
  rotate: false
  xy: 1377, 419
>>>>>>> 49bd9168
  size: 32, 32
  orig: 32, 32
  offset: 0, 0
  index: -1
<<<<<<< HEAD
icon-fdroid-smaller
  rotate: false
  xy: 1981, 599
=======
icon-editor-smaller
  rotate: false
  xy: 1833, 581
>>>>>>> 49bd9168
  size: 30, 30
  orig: 30, 30
  offset: 0, 0
  index: -1
<<<<<<< HEAD
icon-fdroid-tiny
  rotate: false
  xy: 1723, 116
=======
icon-editor-tiny
  rotate: false
  xy: 1899, 189
>>>>>>> 49bd9168
  size: 16, 16
  orig: 16, 16
  offset: 0, 0
  index: -1
<<<<<<< HEAD
icon-feathub
  rotate: false
  xy: 451, 166
=======
icon-effect
  rotate: false
  xy: 601, 366
>>>>>>> 49bd9168
  size: 48, 48
  orig: 48, 48
  offset: 0, 0
  index: -1
<<<<<<< HEAD
icon-feathub-small
  rotate: false
  xy: 1275, 312
=======
icon-effect-small
  rotate: false
  xy: 1411, 453
>>>>>>> 49bd9168
  size: 32, 32
  orig: 32, 32
  offset: 0, 0
  index: -1
<<<<<<< HEAD
icon-feathub-smaller
  rotate: false
  xy: 2013, 599
=======
icon-effect-smaller
  rotate: false
  xy: 1865, 581
>>>>>>> 49bd9168
  size: 30, 30
  orig: 30, 30
  offset: 0, 0
  index: -1
<<<<<<< HEAD
icon-feathub-tiny
  rotate: false
  xy: 1741, 134
=======
icon-effect-tiny
  rotate: false
  xy: 1899, 171
>>>>>>> 49bd9168
  size: 16, 16
  orig: 16, 16
  offset: 0, 0
  index: -1
<<<<<<< HEAD
icon-file
  rotate: false
  xy: 501, 216
=======
icon-elevation
  rotate: false
  xy: 651, 416
>>>>>>> 49bd9168
  size: 48, 48
  orig: 48, 48
  offset: 0, 0
  index: -1
<<<<<<< HEAD
icon-file-image
  rotate: false
  xy: 551, 266
  size: 48, 48
  orig: 48, 48
  offset: 0, 0
  index: -1
icon-file-image-small
  rotate: false
  xy: 1309, 346
=======
icon-elevation-small
  rotate: false
  xy: 1071, 79
>>>>>>> 49bd9168
  size: 32, 32
  orig: 32, 32
  offset: 0, 0
  index: -1
<<<<<<< HEAD
icon-file-image-smaller
  rotate: false
  xy: 1649, 488
=======
icon-elevation-smaller
  rotate: false
  xy: 1897, 581
>>>>>>> 49bd9168
  size: 30, 30
  orig: 30, 30
  offset: 0, 0
  index: -1
<<<<<<< HEAD
icon-file-image-tiny
  rotate: false
  xy: 1741, 116
=======
icon-elevation-tiny
  rotate: false
  xy: 1899, 153
>>>>>>> 49bd9168
  size: 16, 16
  orig: 16, 16
  offset: 0, 0
  index: -1
<<<<<<< HEAD
icon-file-small
  rotate: false
  xy: 1343, 380
  size: 32, 32
  orig: 32, 32
  offset: 0, 0
  index: -1
icon-file-smaller
  rotate: false
  xy: 1681, 552
  size: 30, 30
  orig: 30, 30
  offset: 0, 0
  index: -1
icon-file-text
  rotate: false
  xy: 601, 316
  size: 48, 48
  orig: 48, 48
  offset: 0, 0
  index: -1
icon-file-text-small
  rotate: false
  xy: 1377, 414
=======
icon-eraser
  rotate: false
  xy: 701, 466
  size: 48, 48
  orig: 48, 48
  offset: 0, 0
  index: -1
icon-eraser-small
  rotate: false
  xy: 1105, 113
>>>>>>> 49bd9168
  size: 32, 32
  orig: 32, 32
  offset: 0, 0
  index: -1
<<<<<<< HEAD
icon-file-text-smaller
  rotate: false
  xy: 1681, 520
=======
icon-eraser-smaller
  rotate: false
  xy: 1445, 549
>>>>>>> 49bd9168
  size: 30, 30
  orig: 30, 30
  offset: 0, 0
  index: -1
<<<<<<< HEAD
icon-file-text-tiny
  rotate: false
  xy: 1759, 170
=======
icon-eraser-tiny
  rotate: false
  xy: 1819, 133
>>>>>>> 49bd9168
  size: 16, 16
  orig: 16, 16
  offset: 0, 0
  index: -1
<<<<<<< HEAD
icon-file-tiny
  rotate: false
  xy: 1759, 152
  size: 16, 16
  orig: 16, 16
  offset: 0, 0
  index: -1
icon-fill
  rotate: false
  xy: 651, 366
  size: 48, 48
  orig: 48, 48
  offset: 0, 0
  index: -1
icon-fill-small
  rotate: false
  xy: 1411, 448
=======
icon-exit
  rotate: false
  xy: 351, 66
  size: 48, 48
  orig: 48, 48
  offset: 0, 0
  index: -1
icon-exit-small
  rotate: false
  xy: 1139, 147
>>>>>>> 49bd9168
  size: 32, 32
  orig: 32, 32
  offset: 0, 0
  index: -1
<<<<<<< HEAD
icon-fill-smaller
  rotate: false
  xy: 1681, 488
=======
icon-exit-smaller
  rotate: false
  xy: 1445, 517
>>>>>>> 49bd9168
  size: 30, 30
  orig: 30, 30
  offset: 0, 0
  index: -1
<<<<<<< HEAD
icon-fill-tiny
  rotate: false
  xy: 1759, 134
=======
icon-exit-tiny
  rotate: false
  xy: 1819, 115
>>>>>>> 49bd9168
  size: 16, 16
  orig: 16, 16
  offset: 0, 0
  index: -1
<<<<<<< HEAD
icon-flip
  rotate: false
  xy: 701, 416
=======
icon-f-droid
  rotate: false
  xy: 401, 116
>>>>>>> 49bd9168
  size: 48, 48
  orig: 48, 48
  offset: 0, 0
  index: -1
<<<<<<< HEAD
icon-flip-small
  rotate: false
  xy: 1445, 482
=======
icon-f-droid-small
  rotate: false
  xy: 1173, 181
>>>>>>> 49bd9168
  size: 32, 32
  orig: 32, 32
  offset: 0, 0
  index: -1
<<<<<<< HEAD
icon-flip-smaller
  rotate: false
  xy: 1713, 554
=======
icon-f-droid-smaller
  rotate: false
  xy: 1477, 549
>>>>>>> 49bd9168
  size: 30, 30
  orig: 30, 30
  offset: 0, 0
  index: -1
<<<<<<< HEAD
icon-flip-tiny
  rotate: false
  xy: 1759, 116
=======
icon-f-droid-tiny
  rotate: false
  xy: 1837, 135
>>>>>>> 49bd9168
  size: 16, 16
  orig: 16, 16
  offset: 0, 0
  index: -1
<<<<<<< HEAD
icon-floppy
  rotate: false
  xy: 401, 66
=======
icon-fdroid
  rotate: false
  xy: 451, 166
>>>>>>> 49bd9168
  size: 48, 48
  orig: 48, 48
  offset: 0, 0
  index: -1
<<<<<<< HEAD
icon-floppy-16
  rotate: false
  xy: 451, 116
  size: 48, 48
  orig: 48, 48
  offset: 0, 0
  index: -1
icon-floppy-16-small
  rotate: false
  xy: 1479, 516
=======
icon-fdroid-small
  rotate: false
  xy: 1207, 215
>>>>>>> 49bd9168
  size: 32, 32
  orig: 32, 32
  offset: 0, 0
  index: -1
<<<<<<< HEAD
icon-floppy-16-smaller
  rotate: false
  xy: 1713, 522
=======
icon-fdroid-smaller
  rotate: false
  xy: 1445, 485
>>>>>>> 49bd9168
  size: 30, 30
  orig: 30, 30
  offset: 0, 0
  index: -1
<<<<<<< HEAD
icon-floppy-16-tiny
  rotate: false
  xy: 1705, 98
=======
icon-fdroid-tiny
  rotate: false
  xy: 1837, 117
>>>>>>> 49bd9168
  size: 16, 16
  orig: 16, 16
  offset: 0, 0
  index: -1
<<<<<<< HEAD
icon-floppy-small
  rotate: false
  xy: 1513, 550
=======
icon-file
  rotate: false
  xy: 501, 216
  size: 48, 48
  orig: 48, 48
  offset: 0, 0
  index: -1
icon-file-image
  rotate: false
  xy: 551, 266
  size: 48, 48
  orig: 48, 48
  offset: 0, 0
  index: -1
icon-file-image-small
  rotate: false
  xy: 1241, 249
>>>>>>> 49bd9168
  size: 32, 32
  orig: 32, 32
  offset: 0, 0
  index: -1
<<<<<<< HEAD
icon-floppy-smaller
  rotate: false
  xy: 1745, 554
=======
icon-file-image-smaller
  rotate: false
  xy: 1477, 517
>>>>>>> 49bd9168
  size: 30, 30
  orig: 30, 30
  offset: 0, 0
  index: -1
<<<<<<< HEAD
icon-floppy-tiny
  rotate: false
  xy: 1723, 98
=======
icon-file-image-tiny
  rotate: false
  xy: 1855, 135
>>>>>>> 49bd9168
  size: 16, 16
  orig: 16, 16
  offset: 0, 0
  index: -1
<<<<<<< HEAD
icon-folder
  rotate: false
  xy: 501, 166
  size: 48, 48
  orig: 48, 48
  offset: 0, 0
  index: -1
icon-folder-parent
  rotate: false
  xy: 551, 216
  size: 48, 48
  orig: 48, 48
  offset: 0, 0
  index: -1
icon-folder-parent-small
  rotate: false
  xy: 1547, 584
=======
icon-file-small
  rotate: false
  xy: 1275, 283
>>>>>>> 49bd9168
  size: 32, 32
  orig: 32, 32
  offset: 0, 0
  index: -1
<<<<<<< HEAD
icon-folder-parent-smaller
  rotate: false
  xy: 1713, 490
  size: 30, 30
  orig: 30, 30
  offset: 0, 0
  index: -1
icon-folder-parent-tiny
  rotate: false
  xy: 1741, 98
  size: 16, 16
  orig: 16, 16
  offset: 0, 0
  index: -1
icon-folder-small
  rotate: false
  xy: 1037, 40
=======
icon-file-smaller
  rotate: false
  xy: 1509, 549
  size: 30, 30
  orig: 30, 30
  offset: 0, 0
  index: -1
icon-file-text
  rotate: false
  xy: 601, 316
  size: 48, 48
  orig: 48, 48
  offset: 0, 0
  index: -1
icon-file-text-small
  rotate: false
  xy: 1309, 317
>>>>>>> 49bd9168
  size: 32, 32
  orig: 32, 32
  offset: 0, 0
  index: -1
<<<<<<< HEAD
icon-folder-smaller
  rotate: false
  xy: 1745, 522
=======
icon-file-text-smaller
  rotate: false
  xy: 1445, 453
>>>>>>> 49bd9168
  size: 30, 30
  orig: 30, 30
  offset: 0, 0
  index: -1
<<<<<<< HEAD
icon-folder-tiny
  rotate: false
  xy: 1759, 98
=======
icon-file-text-tiny
  rotate: false
  xy: 1855, 117
>>>>>>> 49bd9168
  size: 16, 16
  orig: 16, 16
  offset: 0, 0
  index: -1
<<<<<<< HEAD
icon-github
  rotate: false
  xy: 601, 266
  size: 48, 48
  orig: 48, 48
  offset: 0, 0
  index: -1
icon-github-small
  rotate: false
  xy: 1071, 74
  size: 32, 32
  orig: 32, 32
  offset: 0, 0
  index: -1
icon-github-smaller
  rotate: false
  xy: 1777, 554
  size: 30, 30
  orig: 30, 30
  offset: 0, 0
  index: -1
icon-github-tiny
  rotate: false
  xy: 1687, 94
  size: 16, 16
  orig: 16, 16
  offset: 0, 0
  index: -1
icon-google-play
  rotate: false
  xy: 651, 316
  size: 48, 48
  orig: 48, 48
  offset: 0, 0
  index: -1
icon-google-play-small
  rotate: false
  xy: 1105, 108
=======
icon-file-tiny
  rotate: false
  xy: 1873, 135
  size: 16, 16
  orig: 16, 16
  offset: 0, 0
  index: -1
icon-fill
  rotate: false
  xy: 651, 366
  size: 48, 48
  orig: 48, 48
  offset: 0, 0
  index: -1
icon-fill-small
  rotate: false
  xy: 1343, 351
>>>>>>> 49bd9168
  size: 32, 32
  orig: 32, 32
  offset: 0, 0
  index: -1
<<<<<<< HEAD
icon-google-play-smaller
  rotate: false
  xy: 1745, 490
=======
icon-fill-smaller
  rotate: false
  xy: 1477, 485
>>>>>>> 49bd9168
  size: 30, 30
  orig: 30, 30
  offset: 0, 0
  index: -1
<<<<<<< HEAD
icon-google-play-tiny
  rotate: false
  xy: 1687, 76
=======
icon-fill-tiny
  rotate: false
  xy: 1873, 117
>>>>>>> 49bd9168
  size: 16, 16
  orig: 16, 16
  offset: 0, 0
  index: -1
<<<<<<< HEAD
icon-grid
  rotate: false
  xy: 701, 366
=======
icon-flip
  rotate: false
  xy: 701, 416
>>>>>>> 49bd9168
  size: 48, 48
  orig: 48, 48
  offset: 0, 0
  index: -1
<<<<<<< HEAD
icon-grid-small
  rotate: false
  xy: 1139, 142
=======
icon-flip-small
  rotate: false
  xy: 1377, 385
>>>>>>> 49bd9168
  size: 32, 32
  orig: 32, 32
  offset: 0, 0
  index: -1
<<<<<<< HEAD
icon-grid-smaller
  rotate: false
  xy: 1777, 522
=======
icon-flip-smaller
  rotate: false
  xy: 1509, 517
>>>>>>> 49bd9168
  size: 30, 30
  orig: 30, 30
  offset: 0, 0
  index: -1
<<<<<<< HEAD
icon-grid-tiny
  rotate: false
  xy: 1705, 80
=======
icon-flip-tiny
  rotate: false
  xy: 1891, 135
>>>>>>> 49bd9168
  size: 16, 16
  orig: 16, 16
  offset: 0, 0
  index: -1
<<<<<<< HEAD
icon-home
  rotate: false
  xy: 451, 66
=======
icon-floppy
  rotate: false
  xy: 401, 66
>>>>>>> 49bd9168
  size: 48, 48
  orig: 48, 48
  offset: 0, 0
  index: -1
<<<<<<< HEAD
icon-home-small
  rotate: false
  xy: 1173, 176
=======
icon-floppy-16
  rotate: false
  xy: 451, 116
  size: 48, 48
  orig: 48, 48
  offset: 0, 0
  index: -1
icon-floppy-16-small
  rotate: false
  xy: 1411, 419
>>>>>>> 49bd9168
  size: 32, 32
  orig: 32, 32
  offset: 0, 0
  index: -1
<<<<<<< HEAD
icon-home-smaller
  rotate: false
  xy: 1809, 554
=======
icon-floppy-16-smaller
  rotate: false
  xy: 1541, 549
>>>>>>> 49bd9168
  size: 30, 30
  orig: 30, 30
  offset: 0, 0
  index: -1
<<<<<<< HEAD
icon-home-tiny
  rotate: false
  xy: 1687, 58
=======
icon-floppy-16-tiny
  rotate: false
  xy: 1891, 117
>>>>>>> 49bd9168
  size: 16, 16
  orig: 16, 16
  offset: 0, 0
  index: -1
<<<<<<< HEAD
icon-host
  rotate: false
  xy: 501, 116
  size: 48, 48
  orig: 48, 48
  offset: 0, 0
  index: -1
icon-host-small
  rotate: false
  xy: 1207, 210
=======
icon-floppy-small
  rotate: false
  xy: 1105, 79
>>>>>>> 49bd9168
  size: 32, 32
  orig: 32, 32
  offset: 0, 0
  index: -1
<<<<<<< HEAD
icon-host-smaller
  rotate: false
  xy: 1777, 490
=======
icon-floppy-smaller
  rotate: false
  xy: 1445, 421
>>>>>>> 49bd9168
  size: 30, 30
  orig: 30, 30
  offset: 0, 0
  index: -1
<<<<<<< HEAD
icon-host-tiny
  rotate: false
  xy: 1705, 62
=======
icon-floppy-tiny
  rotate: false
  xy: 1909, 135
>>>>>>> 49bd9168
  size: 16, 16
  orig: 16, 16
  offset: 0, 0
  index: -1
<<<<<<< HEAD
icon-info
  rotate: false
  xy: 551, 166
=======
icon-folder
  rotate: false
  xy: 501, 166
>>>>>>> 49bd9168
  size: 48, 48
  orig: 48, 48
  offset: 0, 0
  index: -1
<<<<<<< HEAD
icon-info-small
  rotate: false
  xy: 1241, 244
=======
icon-folder-parent
  rotate: false
  xy: 551, 216
  size: 48, 48
  orig: 48, 48
  offset: 0, 0
  index: -1
icon-folder-parent-small
  rotate: false
  xy: 1139, 113
>>>>>>> 49bd9168
  size: 32, 32
  orig: 32, 32
  offset: 0, 0
  index: -1
<<<<<<< HEAD
icon-info-smaller
  rotate: false
  xy: 1809, 522
=======
icon-folder-parent-smaller
  rotate: false
  xy: 1477, 453
>>>>>>> 49bd9168
  size: 30, 30
  orig: 30, 30
  offset: 0, 0
  index: -1
<<<<<<< HEAD
icon-info-tiny
  rotate: false
  xy: 1723, 80
=======
icon-folder-parent-tiny
  rotate: false
  xy: 1909, 117
>>>>>>> 49bd9168
  size: 16, 16
  orig: 16, 16
  offset: 0, 0
  index: -1
<<<<<<< HEAD
icon-itch.io
  rotate: false
  xy: 601, 216
  size: 48, 48
  orig: 48, 48
  offset: 0, 0
  index: -1
icon-itch.io-small
  rotate: false
  xy: 1275, 278
=======
icon-folder-small
  rotate: false
  xy: 1173, 147
>>>>>>> 49bd9168
  size: 32, 32
  orig: 32, 32
  offset: 0, 0
  index: -1
<<<<<<< HEAD
icon-itch.io-smaller
  rotate: false
  xy: 1841, 554
=======
icon-folder-smaller
  rotate: false
  xy: 1509, 485
>>>>>>> 49bd9168
  size: 30, 30
  orig: 30, 30
  offset: 0, 0
  index: -1
<<<<<<< HEAD
icon-itch.io-tiny
  rotate: false
  xy: 1687, 40
=======
icon-folder-tiny
  rotate: false
  xy: 1828, 97
>>>>>>> 49bd9168
  size: 16, 16
  orig: 16, 16
  offset: 0, 0
  index: -1
<<<<<<< HEAD
icon-item
  rotate: false
  xy: 651, 266
=======
icon-github
  rotate: false
  xy: 601, 266
>>>>>>> 49bd9168
  size: 48, 48
  orig: 48, 48
  offset: 0, 0
  index: -1
<<<<<<< HEAD
icon-item-small
  rotate: false
  xy: 1309, 312
=======
icon-github-small
  rotate: false
  xy: 1207, 181
>>>>>>> 49bd9168
  size: 32, 32
  orig: 32, 32
  offset: 0, 0
  index: -1
<<<<<<< HEAD
icon-item-smaller
  rotate: false
  xy: 1809, 490
=======
icon-github-smaller
  rotate: false
  xy: 1541, 517
>>>>>>> 49bd9168
  size: 30, 30
  orig: 30, 30
  offset: 0, 0
  index: -1
<<<<<<< HEAD
icon-item-tiny
  rotate: false
  xy: 1705, 44
=======
icon-github-tiny
  rotate: false
  xy: 1828, 79
>>>>>>> 49bd9168
  size: 16, 16
  orig: 16, 16
  offset: 0, 0
  index: -1
<<<<<<< HEAD
icon-line
  rotate: false
  xy: 701, 316
=======
icon-google-play
  rotate: false
  xy: 651, 316
>>>>>>> 49bd9168
  size: 48, 48
  orig: 48, 48
  offset: 0, 0
  index: -1
<<<<<<< HEAD
icon-line-small
  rotate: false
  xy: 1343, 346
=======
icon-google-play-small
  rotate: false
  xy: 1241, 215
>>>>>>> 49bd9168
  size: 32, 32
  orig: 32, 32
  offset: 0, 0
  index: -1
<<<<<<< HEAD
icon-line-smaller
  rotate: false
  xy: 1841, 522
=======
icon-google-play-smaller
  rotate: false
  xy: 1573, 549
>>>>>>> 49bd9168
  size: 30, 30
  orig: 30, 30
  offset: 0, 0
  index: -1
<<<<<<< HEAD
icon-line-tiny
  rotate: false
  xy: 1723, 62
=======
icon-google-play-tiny
  rotate: false
  xy: 1828, 61
>>>>>>> 49bd9168
  size: 16, 16
  orig: 16, 16
  offset: 0, 0
  index: -1
<<<<<<< HEAD
icon-link
  rotate: false
  xy: 501, 66
=======
icon-grid
  rotate: false
  xy: 701, 366
>>>>>>> 49bd9168
  size: 48, 48
  orig: 48, 48
  offset: 0, 0
  index: -1
<<<<<<< HEAD
icon-link-small
  rotate: false
  xy: 1377, 380
=======
icon-grid-small
  rotate: false
  xy: 1275, 249
>>>>>>> 49bd9168
  size: 32, 32
  orig: 32, 32
  offset: 0, 0
  index: -1
<<<<<<< HEAD
icon-link-smaller
  rotate: false
  xy: 1841, 490
=======
icon-grid-smaller
  rotate: false
  xy: 1445, 389
>>>>>>> 49bd9168
  size: 30, 30
  orig: 30, 30
  offset: 0, 0
  index: -1
<<<<<<< HEAD
icon-link-tiny
  rotate: false
  xy: 1741, 80
=======
icon-grid-tiny
  rotate: false
  xy: 1846, 99
>>>>>>> 49bd9168
  size: 16, 16
  orig: 16, 16
  offset: 0, 0
  index: -1
<<<<<<< HEAD
icon-liquid
  rotate: false
  xy: 551, 116
=======
icon-home
  rotate: false
  xy: 451, 66
>>>>>>> 49bd9168
  size: 48, 48
  orig: 48, 48
  offset: 0, 0
  index: -1
<<<<<<< HEAD
icon-liquid-consume
  rotate: false
  xy: 601, 166
  size: 48, 48
  orig: 48, 48
  offset: 0, 0
  index: -1
icon-liquid-consume-small
  rotate: false
  xy: 1411, 414
=======
icon-home-small
  rotate: false
  xy: 1309, 283
>>>>>>> 49bd9168
  size: 32, 32
  orig: 32, 32
  offset: 0, 0
  index: -1
<<<<<<< HEAD
icon-liquid-consume-smaller
  rotate: false
  xy: 1273, 110
=======
icon-home-smaller
  rotate: false
  xy: 1477, 421
>>>>>>> 49bd9168
  size: 30, 30
  orig: 30, 30
  offset: 0, 0
  index: -1
<<<<<<< HEAD
icon-liquid-consume-tiny
  rotate: false
  xy: 1687, 22
=======
icon-home-tiny
  rotate: false
  xy: 1846, 81
>>>>>>> 49bd9168
  size: 16, 16
  orig: 16, 16
  offset: 0, 0
  index: -1
<<<<<<< HEAD
icon-liquid-small
  rotate: false
  xy: 1445, 448
=======
icon-host
  rotate: false
  xy: 501, 116
  size: 48, 48
  orig: 48, 48
  offset: 0, 0
  index: -1
icon-host-small
  rotate: false
  xy: 1343, 317
>>>>>>> 49bd9168
  size: 32, 32
  orig: 32, 32
  offset: 0, 0
  index: -1
<<<<<<< HEAD
icon-liquid-smaller
  rotate: false
  xy: 1307, 144
=======
icon-host-smaller
  rotate: false
  xy: 1509, 453
>>>>>>> 49bd9168
  size: 30, 30
  orig: 30, 30
  offset: 0, 0
  index: -1
<<<<<<< HEAD
icon-liquid-tiny
  rotate: false
  xy: 1705, 26
=======
icon-host-tiny
  rotate: false
  xy: 1864, 99
>>>>>>> 49bd9168
  size: 16, 16
  orig: 16, 16
  offset: 0, 0
  index: -1
<<<<<<< HEAD
icon-load
  rotate: false
  xy: 651, 216
=======
icon-info
  rotate: false
  xy: 551, 166
>>>>>>> 49bd9168
  size: 48, 48
  orig: 48, 48
  offset: 0, 0
  index: -1
<<<<<<< HEAD
icon-load-image
  rotate: false
  xy: 701, 266
  size: 48, 48
  orig: 48, 48
  offset: 0, 0
  index: -1
icon-load-image-small
  rotate: false
  xy: 1479, 482
=======
icon-info-small
  rotate: false
  xy: 1377, 351
>>>>>>> 49bd9168
  size: 32, 32
  orig: 32, 32
  offset: 0, 0
  index: -1
<<<<<<< HEAD
icon-load-image-smaller
  rotate: false
  xy: 1305, 112
=======
icon-info-smaller
  rotate: false
  xy: 1541, 485
>>>>>>> 49bd9168
  size: 30, 30
  orig: 30, 30
  offset: 0, 0
  index: -1
<<<<<<< HEAD
icon-load-image-tiny
  rotate: false
  xy: 1723, 44
=======
icon-info-tiny
  rotate: false
  xy: 1846, 63
>>>>>>> 49bd9168
  size: 16, 16
  orig: 16, 16
  offset: 0, 0
  index: -1
<<<<<<< HEAD
icon-load-map
  rotate: false
  xy: 551, 66
=======
icon-itch.io
  rotate: false
  xy: 601, 216
>>>>>>> 49bd9168
  size: 48, 48
  orig: 48, 48
  offset: 0, 0
  index: -1
<<<<<<< HEAD
icon-load-map-small
  rotate: false
  xy: 1513, 516
=======
icon-itch.io-small
  rotate: false
  xy: 1411, 385
>>>>>>> 49bd9168
  size: 32, 32
  orig: 32, 32
  offset: 0, 0
  index: -1
<<<<<<< HEAD
icon-load-map-smaller
  rotate: false
  xy: 1341, 178
=======
icon-itch.io-smaller
  rotate: false
  xy: 1573, 517
>>>>>>> 49bd9168
  size: 30, 30
  orig: 30, 30
  offset: 0, 0
  index: -1
<<<<<<< HEAD
icon-load-map-tiny
  rotate: false
  xy: 1741, 62
=======
icon-itch.io-tiny
  rotate: false
  xy: 1864, 81
>>>>>>> 49bd9168
  size: 16, 16
  orig: 16, 16
  offset: 0, 0
  index: -1
<<<<<<< HEAD
icon-load-small
  rotate: false
  xy: 1547, 550
=======
icon-item
  rotate: false
  xy: 651, 266
  size: 48, 48
  orig: 48, 48
  offset: 0, 0
  index: -1
icon-item-small
  rotate: false
  xy: 1139, 79
>>>>>>> 49bd9168
  size: 32, 32
  orig: 32, 32
  offset: 0, 0
  index: -1
<<<<<<< HEAD
icon-load-smaller
  rotate: false
  xy: 1339, 146
=======
icon-item-smaller
  rotate: false
  xy: 1605, 549
>>>>>>> 49bd9168
  size: 30, 30
  orig: 30, 30
  offset: 0, 0
  index: -1
<<<<<<< HEAD
icon-load-tiny
  rotate: false
  xy: 1759, 80
=======
icon-item-tiny
  rotate: false
  xy: 1882, 99
>>>>>>> 49bd9168
  size: 16, 16
  orig: 16, 16
  offset: 0, 0
  index: -1
<<<<<<< HEAD
icon-loading
  rotate: false
  xy: 601, 116
=======
icon-line
  rotate: false
  xy: 701, 316
>>>>>>> 49bd9168
  size: 48, 48
  orig: 48, 48
  offset: 0, 0
  index: -1
<<<<<<< HEAD
icon-loading-small
  rotate: false
  xy: 1581, 584
=======
icon-line-small
  rotate: false
  xy: 1173, 113
>>>>>>> 49bd9168
  size: 32, 32
  orig: 32, 32
  offset: 0, 0
  index: -1
<<<<<<< HEAD
icon-loading-smaller
  rotate: false
  xy: 1375, 212
=======
icon-line-smaller
  rotate: false
  xy: 1445, 357
>>>>>>> 49bd9168
  size: 30, 30
  orig: 30, 30
  offset: 0, 0
  index: -1
<<<<<<< HEAD
icon-loading-tiny
  rotate: false
  xy: 1723, 26
=======
icon-line-tiny
  rotate: false
  xy: 1864, 63
>>>>>>> 49bd9168
  size: 16, 16
  orig: 16, 16
  offset: 0, 0
  index: -1
<<<<<<< HEAD
icon-locked
  rotate: false
  xy: 651, 166
=======
icon-link
  rotate: false
  xy: 501, 66
>>>>>>> 49bd9168
  size: 48, 48
  orig: 48, 48
  offset: 0, 0
  index: -1
<<<<<<< HEAD
icon-locked-small
  rotate: false
  xy: 1071, 40
=======
icon-link-small
  rotate: false
  xy: 1207, 147
>>>>>>> 49bd9168
  size: 32, 32
  orig: 32, 32
  offset: 0, 0
  index: -1
<<<<<<< HEAD
icon-locked-smaller
  rotate: false
  xy: 1373, 180
=======
icon-link-smaller
  rotate: false
  xy: 1477, 389
>>>>>>> 49bd9168
  size: 30, 30
  orig: 30, 30
  offset: 0, 0
  index: -1
<<<<<<< HEAD
icon-locked-tiny
  rotate: false
  xy: 1741, 44
=======
icon-link-tiny
  rotate: false
  xy: 1882, 81
>>>>>>> 49bd9168
  size: 16, 16
  orig: 16, 16
  offset: 0, 0
  index: -1
<<<<<<< HEAD
icon-map
  rotate: false
  xy: 701, 216
=======
icon-liquid
  rotate: false
  xy: 551, 116
>>>>>>> 49bd9168
  size: 48, 48
  orig: 48, 48
  offset: 0, 0
  index: -1
<<<<<<< HEAD
icon-map-small
  rotate: false
  xy: 1105, 74
=======
icon-liquid-consume
  rotate: false
  xy: 601, 166
  size: 48, 48
  orig: 48, 48
  offset: 0, 0
  index: -1
icon-liquid-consume-small
  rotate: false
  xy: 1241, 181
>>>>>>> 49bd9168
  size: 32, 32
  orig: 32, 32
  offset: 0, 0
  index: -1
<<<<<<< HEAD
icon-map-smaller
  rotate: false
  xy: 1409, 246
=======
icon-liquid-consume-smaller
  rotate: false
  xy: 1509, 421
>>>>>>> 49bd9168
  size: 30, 30
  orig: 30, 30
  offset: 0, 0
  index: -1
<<<<<<< HEAD
icon-map-tiny
  rotate: false
  xy: 1759, 62
=======
icon-liquid-consume-tiny
  rotate: false
  xy: 1900, 99
>>>>>>> 49bd9168
  size: 16, 16
  orig: 16, 16
  offset: 0, 0
  index: -1
<<<<<<< HEAD
icon-menu
  rotate: false
  xy: 601, 66
  size: 48, 48
  orig: 48, 48
  offset: 0, 0
  index: -1
icon-menu-large
  rotate: false
  xy: 651, 116
  size: 48, 48
  orig: 48, 48
  offset: 0, 0
  index: -1
icon-menu-large-small
  rotate: false
  xy: 1139, 108
  size: 32, 32
  orig: 32, 32
  offset: 0, 0
  index: -1
icon-menu-large-smaller
  rotate: false
  xy: 1407, 214
  size: 30, 30
  orig: 30, 30
  offset: 0, 0
  index: -1
icon-menu-large-tiny
  rotate: false
  xy: 1741, 26
  size: 16, 16
  orig: 16, 16
  offset: 0, 0
  index: -1
icon-menu-small
  rotate: false
  xy: 1173, 142
  size: 32, 32
  orig: 32, 32
  offset: 0, 0
  index: -1
icon-menu-smaller
  rotate: false
  xy: 1443, 280
  size: 30, 30
  orig: 30, 30
  offset: 0, 0
  index: -1
icon-menu-tiny
  rotate: false
  xy: 1759, 44
  size: 16, 16
  orig: 16, 16
  offset: 0, 0
  index: -1
icon-missing
  rotate: false
  xy: 701, 166
  size: 48, 48
  orig: 48, 48
  offset: 0, 0
  index: -1
icon-missing-small
  rotate: false
  xy: 1207, 176
  size: 32, 32
  orig: 32, 32
  offset: 0, 0
  index: -1
icon-missing-smaller
  rotate: false
  xy: 1441, 248
  size: 30, 30
  orig: 30, 30
  offset: 0, 0
  index: -1
icon-missing-tiny
  rotate: false
  xy: 1759, 26
  size: 16, 16
  orig: 16, 16
  offset: 0, 0
  index: -1
icon-mode-attack
  rotate: false
  xy: 651, 66
=======
icon-liquid-small
  rotate: false
  xy: 1275, 215
  size: 32, 32
  orig: 32, 32
  offset: 0, 0
  index: -1
icon-liquid-smaller
  rotate: false
  xy: 1541, 453
  size: 30, 30
  orig: 30, 30
  offset: 0, 0
  index: -1
icon-liquid-tiny
  rotate: false
  xy: 1882, 63
  size: 16, 16
  orig: 16, 16
  offset: 0, 0
  index: -1
icon-load
  rotate: false
  xy: 651, 216
  size: 48, 48
  orig: 48, 48
  offset: 0, 0
  index: -1
icon-load-image
  rotate: false
  xy: 701, 266
>>>>>>> 49bd9168
  size: 48, 48
  orig: 48, 48
  offset: 0, 0
  index: -1
<<<<<<< HEAD
icon-mode-attack-small
  rotate: false
  xy: 1241, 210
=======
icon-load-image-small
  rotate: false
  xy: 1309, 249
>>>>>>> 49bd9168
  size: 32, 32
  orig: 32, 32
  offset: 0, 0
  index: -1
<<<<<<< HEAD
icon-mode-attack-smaller
  rotate: false
  xy: 1477, 314
=======
icon-load-image-smaller
  rotate: false
  xy: 1573, 485
>>>>>>> 49bd9168
  size: 30, 30
  orig: 30, 30
  offset: 0, 0
  index: -1
<<<<<<< HEAD
icon-mode-attack-tiny
  rotate: false
  xy: 1687, 4
=======
icon-load-image-tiny
  rotate: false
  xy: 1900, 81
>>>>>>> 49bd9168
  size: 16, 16
  orig: 16, 16
  offset: 0, 0
  index: -1
<<<<<<< HEAD
icon-mode-pvp
  rotate: false
  xy: 701, 116
=======
icon-load-map
  rotate: false
  xy: 551, 66
>>>>>>> 49bd9168
  size: 48, 48
  orig: 48, 48
  offset: 0, 0
  index: -1
<<<<<<< HEAD
icon-mode-pvp-small
  rotate: false
  xy: 1275, 244
=======
icon-load-map-small
  rotate: false
  xy: 1343, 283
>>>>>>> 49bd9168
  size: 32, 32
  orig: 32, 32
  offset: 0, 0
  index: -1
<<<<<<< HEAD
icon-mode-pvp-smaller
  rotate: false
  xy: 1475, 282
=======
icon-load-map-smaller
  rotate: false
  xy: 1605, 517
>>>>>>> 49bd9168
  size: 30, 30
  orig: 30, 30
  offset: 0, 0
  index: -1
<<<<<<< HEAD
icon-mode-pvp-tiny
  rotate: false
  xy: 1705, 8
=======
icon-load-map-tiny
  rotate: false
  xy: 1900, 63
>>>>>>> 49bd9168
  size: 16, 16
  orig: 16, 16
  offset: 0, 0
  index: -1
<<<<<<< HEAD
icon-mode-survival
  rotate: false
  xy: 701, 66
  size: 48, 48
  orig: 48, 48
  offset: 0, 0
  index: -1
icon-mode-survival-small
  rotate: false
  xy: 1309, 278
  size: 32, 32
  orig: 32, 32
  offset: 0, 0
  index: -1
icon-mode-survival-smaller
  rotate: false
  xy: 1511, 348
  size: 30, 30
  orig: 30, 30
  offset: 0, 0
  index: -1
icon-mode-survival-tiny
  rotate: false
  xy: 1723, 8
  size: 16, 16
  orig: 16, 16
  offset: 0, 0
  index: -1
icon-none
  rotate: false
  xy: 351, 16
  size: 48, 48
  orig: 48, 48
  offset: 0, 0
  index: -1
icon-none-small
  rotate: false
  xy: 1343, 312
  size: 32, 32
  orig: 32, 32
  offset: 0, 0
  index: -1
icon-none-smaller
  rotate: false
  xy: 1509, 316
  size: 30, 30
  orig: 30, 30
  offset: 0, 0
  index: -1
icon-none-tiny
  rotate: false
  xy: 1741, 8
  size: 16, 16
  orig: 16, 16
  offset: 0, 0
  index: -1
icon-paste
  rotate: false
  xy: 401, 16
=======
icon-load-small
  rotate: false
  xy: 1377, 317
  size: 32, 32
  orig: 32, 32
  offset: 0, 0
  index: -1
icon-load-smaller
  rotate: false
  xy: 1637, 549
  size: 30, 30
  orig: 30, 30
  offset: 0, 0
  index: -1
icon-load-tiny
  rotate: false
  xy: 1918, 99
  size: 16, 16
  orig: 16, 16
  offset: 0, 0
  index: -1
icon-loading
  rotate: false
  xy: 601, 116
  size: 48, 48
  orig: 48, 48
  offset: 0, 0
  index: -1
icon-loading-small
  rotate: false
  xy: 1411, 351
  size: 32, 32
  orig: 32, 32
  offset: 0, 0
  index: -1
icon-loading-smaller
  rotate: false
  xy: 1445, 325
  size: 30, 30
  orig: 30, 30
  offset: 0, 0
  index: -1
icon-loading-tiny
  rotate: false
  xy: 1918, 81
  size: 16, 16
  orig: 16, 16
  offset: 0, 0
  index: -1
icon-locked
  rotate: false
  xy: 651, 166
>>>>>>> 49bd9168
  size: 48, 48
  orig: 48, 48
  offset: 0, 0
  index: -1
<<<<<<< HEAD
icon-paste-small
  rotate: false
  xy: 1377, 346
=======
icon-locked-small
  rotate: false
  xy: 1173, 79
>>>>>>> 49bd9168
  size: 32, 32
  orig: 32, 32
  offset: 0, 0
  index: -1
<<<<<<< HEAD
icon-paste-smaller
  rotate: false
  xy: 1545, 382
=======
icon-locked-smaller
  rotate: false
  xy: 1477, 357
>>>>>>> 49bd9168
  size: 30, 30
  orig: 30, 30
  offset: 0, 0
  index: -1
<<<<<<< HEAD
icon-paste-tiny
  rotate: false
  xy: 1759, 8
=======
icon-locked-tiny
  rotate: false
  xy: 1918, 63
>>>>>>> 49bd9168
  size: 16, 16
  orig: 16, 16
  offset: 0, 0
  index: -1
<<<<<<< HEAD
icon-pause
  rotate: false
  xy: 451, 16
=======
icon-map
  rotate: false
  xy: 701, 216
>>>>>>> 49bd9168
  size: 48, 48
  orig: 48, 48
  offset: 0, 0
  index: -1
<<<<<<< HEAD
icon-pause-small
  rotate: false
  xy: 1411, 380
=======
icon-map-small
  rotate: false
  xy: 1207, 113
>>>>>>> 49bd9168
  size: 32, 32
  orig: 32, 32
  offset: 0, 0
  index: -1
<<<<<<< HEAD
icon-pause-smaller
  rotate: false
  xy: 1543, 350
=======
icon-map-smaller
  rotate: false
  xy: 1509, 389
>>>>>>> 49bd9168
  size: 30, 30
  orig: 30, 30
  offset: 0, 0
  index: -1
<<<<<<< HEAD
icon-pause-tiny
  rotate: false
  xy: 1829, 208
=======
icon-map-tiny
  rotate: false
  xy: 1828, 43
>>>>>>> 49bd9168
  size: 16, 16
  orig: 16, 16
  offset: 0, 0
  index: -1
<<<<<<< HEAD
icon-pencil
  rotate: false
  xy: 501, 16
=======
icon-menu
  rotate: false
  xy: 601, 66
  size: 48, 48
  orig: 48, 48
  offset: 0, 0
  index: -1
icon-menu-large
  rotate: false
  xy: 651, 116
>>>>>>> 49bd9168
  size: 48, 48
  orig: 48, 48
  offset: 0, 0
  index: -1
<<<<<<< HEAD
icon-pencil-small
  rotate: false
  xy: 1445, 414
=======
icon-menu-large-small
  rotate: false
  xy: 1241, 147
>>>>>>> 49bd9168
  size: 32, 32
  orig: 32, 32
  offset: 0, 0
  index: -1
<<<<<<< HEAD
icon-pencil-smaller
  rotate: false
  xy: 1579, 416
=======
icon-menu-large-smaller
  rotate: false
  xy: 1541, 421
>>>>>>> 49bd9168
  size: 30, 30
  orig: 30, 30
  offset: 0, 0
  index: -1
<<<<<<< HEAD
icon-pencil-tiny
  rotate: false
  xy: 1847, 208
=======
icon-menu-large-tiny
  rotate: false
  xy: 1846, 45
>>>>>>> 49bd9168
  size: 16, 16
  orig: 16, 16
  offset: 0, 0
  index: -1
<<<<<<< HEAD
icon-pick
  rotate: false
  xy: 551, 16
  size: 48, 48
  orig: 48, 48
  offset: 0, 0
  index: -1
icon-pick-small
  rotate: false
  xy: 1479, 448
=======
icon-menu-small
  rotate: false
  xy: 1275, 181
>>>>>>> 49bd9168
  size: 32, 32
  orig: 32, 32
  offset: 0, 0
  index: -1
<<<<<<< HEAD
icon-pick-smaller
  rotate: false
  xy: 1577, 384
=======
icon-menu-smaller
  rotate: false
  xy: 1573, 453
>>>>>>> 49bd9168
  size: 30, 30
  orig: 30, 30
  offset: 0, 0
  index: -1
<<<<<<< HEAD
icon-pick-tiny
  rotate: false
  xy: 1865, 198
=======
icon-menu-tiny
  rotate: false
  xy: 1864, 45
>>>>>>> 49bd9168
  size: 16, 16
  orig: 16, 16
  offset: 0, 0
  index: -1
<<<<<<< HEAD
icon-play
  rotate: false
  xy: 601, 16
=======
icon-missing
  rotate: false
  xy: 701, 166
>>>>>>> 49bd9168
  size: 48, 48
  orig: 48, 48
  offset: 0, 0
  index: -1
<<<<<<< HEAD
icon-play-2
  rotate: false
  xy: 651, 16
  size: 48, 48
  orig: 48, 48
  offset: 0, 0
  index: -1
icon-play-2-small
  rotate: false
  xy: 1513, 482
=======
icon-missing-small
  rotate: false
  xy: 1309, 215
>>>>>>> 49bd9168
  size: 32, 32
  orig: 32, 32
  offset: 0, 0
  index: -1
<<<<<<< HEAD
icon-play-2-smaller
  rotate: false
  xy: 1613, 450
=======
icon-missing-smaller
  rotate: false
  xy: 1605, 485
>>>>>>> 49bd9168
  size: 30, 30
  orig: 30, 30
  offset: 0, 0
  index: -1
<<<<<<< HEAD
icon-play-2-tiny
  rotate: false
  xy: 1883, 198
  size: 16, 16
  orig: 16, 16
  offset: 0, 0
  index: -1
icon-play-tiny
  rotate: false
  xy: 1883, 198
=======
icon-missing-tiny
  rotate: false
  xy: 1882, 45
>>>>>>> 49bd9168
  size: 16, 16
  orig: 16, 16
  offset: 0, 0
  index: -1
<<<<<<< HEAD
icon-play-custom
  rotate: false
  xy: 701, 16
=======
icon-mode-attack
  rotate: false
  xy: 651, 66
>>>>>>> 49bd9168
  size: 48, 48
  orig: 48, 48
  offset: 0, 0
  index: -1
<<<<<<< HEAD
icon-play-custom-small
  rotate: false
  xy: 1547, 516
=======
icon-mode-attack-small
  rotate: false
  xy: 1343, 249
>>>>>>> 49bd9168
  size: 32, 32
  orig: 32, 32
  offset: 0, 0
  index: -1
<<<<<<< HEAD
icon-play-custom-smaller
  rotate: false
  xy: 1611, 418
=======
icon-mode-attack-smaller
  rotate: false
  xy: 1637, 517
>>>>>>> 49bd9168
  size: 30, 30
  orig: 30, 30
  offset: 0, 0
  index: -1
<<<<<<< HEAD
icon-play-custom-tiny
  rotate: false
  xy: 1901, 187
=======
icon-mode-attack-tiny
  rotate: false
  xy: 1900, 45
>>>>>>> 49bd9168
  size: 16, 16
  orig: 16, 16
  offset: 0, 0
  index: -1
<<<<<<< HEAD
icon-play-small
  rotate: false
  xy: 1581, 550
  size: 32, 32
  orig: 32, 32
  offset: 0, 0
  index: -1
icon-play-smaller
  rotate: false
  xy: 1239, 76
  size: 30, 30
  orig: 30, 30
  offset: 0, 0
  index: -1
icon-players
  rotate: false
  xy: 751, 528
=======
icon-mode-pvp
  rotate: false
  xy: 701, 116
>>>>>>> 49bd9168
  size: 48, 48
  orig: 48, 48
  offset: 0, 0
  index: -1
<<<<<<< HEAD
icon-players-small
  rotate: false
  xy: 1615, 584
=======
icon-mode-pvp-small
  rotate: false
  xy: 1377, 283
>>>>>>> 49bd9168
  size: 32, 32
  orig: 32, 32
  offset: 0, 0
  index: -1
<<<<<<< HEAD
icon-players-smaller
  rotate: false
  xy: 1237, 44
=======
icon-mode-pvp-smaller
  rotate: false
  xy: 1669, 549
>>>>>>> 49bd9168
  size: 30, 30
  orig: 30, 30
  offset: 0, 0
  index: -1
<<<<<<< HEAD
icon-players-tiny
  rotate: false
  xy: 1919, 187
=======
icon-mode-pvp-tiny
  rotate: false
  xy: 1918, 45
>>>>>>> 49bd9168
  size: 16, 16
  orig: 16, 16
  offset: 0, 0
  index: -1
<<<<<<< HEAD
icon-power
  rotate: false
  xy: 751, 478
=======
icon-mode-survival
  rotate: false
  xy: 701, 66
>>>>>>> 49bd9168
  size: 48, 48
  orig: 48, 48
  offset: 0, 0
  index: -1
<<<<<<< HEAD
icon-power-small
  rotate: false
  xy: 1105, 40
=======
icon-mode-survival-small
  rotate: false
  xy: 1411, 317
>>>>>>> 49bd9168
  size: 32, 32
  orig: 32, 32
  offset: 0, 0
  index: -1
<<<<<<< HEAD
icon-power-smaller
  rotate: false
  xy: 1271, 78
=======
icon-mode-survival-smaller
  rotate: false
  xy: 1445, 293
>>>>>>> 49bd9168
  size: 30, 30
  orig: 30, 30
  offset: 0, 0
  index: -1
<<<<<<< HEAD
icon-power-tiny
  rotate: false
  xy: 1937, 187
=======
icon-mode-survival-tiny
  rotate: false
  xy: 1846, 27
>>>>>>> 49bd9168
  size: 16, 16
  orig: 16, 16
  offset: 0, 0
  index: -1
<<<<<<< HEAD
icon-production
  rotate: false
  xy: 801, 528
=======
icon-none
  rotate: false
  xy: 351, 16
>>>>>>> 49bd9168
  size: 48, 48
  orig: 48, 48
  offset: 0, 0
  index: -1
<<<<<<< HEAD
icon-production-small
  rotate: false
  xy: 1139, 74
=======
icon-none-small
  rotate: false
  xy: 1207, 79
>>>>>>> 49bd9168
  size: 32, 32
  orig: 32, 32
  offset: 0, 0
  index: -1
<<<<<<< HEAD
icon-production-smaller
  rotate: false
  xy: 1259, 12
=======
icon-none-smaller
  rotate: false
  xy: 1477, 325
>>>>>>> 49bd9168
  size: 30, 30
  orig: 30, 30
  offset: 0, 0
  index: -1
<<<<<<< HEAD
icon-production-tiny
  rotate: false
  xy: 1955, 181
=======
icon-none-tiny
  rotate: false
  xy: 1864, 27
>>>>>>> 49bd9168
  size: 16, 16
  orig: 16, 16
  offset: 0, 0
  index: -1
<<<<<<< HEAD
icon-quit
  rotate: false
  xy: 751, 428
=======
icon-paste
  rotate: false
  xy: 401, 16
>>>>>>> 49bd9168
  size: 48, 48
  orig: 48, 48
  offset: 0, 0
  index: -1
<<<<<<< HEAD
icon-quit-small
  rotate: false
  xy: 1173, 108
=======
icon-paste-small
  rotate: false
  xy: 1241, 113
>>>>>>> 49bd9168
  size: 32, 32
  orig: 32, 32
  offset: 0, 0
  index: -1
<<<<<<< HEAD
icon-quit-smaller
  rotate: false
  xy: 1269, 44
=======
icon-paste-smaller
  rotate: false
  xy: 1509, 357
>>>>>>> 49bd9168
  size: 30, 30
  orig: 30, 30
  offset: 0, 0
  index: -1
<<<<<<< HEAD
icon-reddit
  rotate: false
  xy: 801, 478
  size: 48, 48
  orig: 48, 48
  offset: 0, 0
  index: -1
icon-reddit-small
  rotate: false
  xy: 1207, 142
  size: 32, 32
  orig: 32, 32
  offset: 0, 0
  index: -1
icon-reddit-smaller
  rotate: false
  xy: 1291, 12
  size: 30, 30
  orig: 30, 30
  offset: 0, 0
  index: -1
icon-reddit-tiny
  rotate: false
  xy: 1973, 175
=======
icon-paste-tiny
  rotate: false
  xy: 1882, 27
>>>>>>> 49bd9168
  size: 16, 16
  orig: 16, 16
  offset: 0, 0
  index: -1
<<<<<<< HEAD
icon-redo
  rotate: false
  xy: 751, 378
=======
icon-pause
  rotate: false
  xy: 451, 16
>>>>>>> 49bd9168
  size: 48, 48
  orig: 48, 48
  offset: 0, 0
  index: -1
<<<<<<< HEAD
icon-redo-small
  rotate: false
  xy: 1241, 176
=======
icon-pause-small
  rotate: false
  xy: 1275, 147
>>>>>>> 49bd9168
  size: 32, 32
  orig: 32, 32
  offset: 0, 0
  index: -1
<<<<<<< HEAD
icon-redo-smaller
  rotate: false
  xy: 1647, 456
=======
icon-pause-smaller
  rotate: false
  xy: 1541, 389
>>>>>>> 49bd9168
  size: 30, 30
  orig: 30, 30
  offset: 0, 0
  index: -1
<<<<<<< HEAD
icon-redo-tiny
  rotate: false
  xy: 1991, 175
=======
icon-pause-tiny
  rotate: false
  xy: 1900, 27
>>>>>>> 49bd9168
  size: 16, 16
  orig: 16, 16
  offset: 0, 0
  index: -1
<<<<<<< HEAD
icon-refresh
  rotate: false
  xy: 801, 428
=======
icon-pencil
  rotate: false
  xy: 501, 16
>>>>>>> 49bd9168
  size: 48, 48
  orig: 48, 48
  offset: 0, 0
  index: -1
<<<<<<< HEAD
icon-refresh-small
  rotate: false
  xy: 1275, 210
=======
icon-pencil-small
  rotate: false
  xy: 1309, 181
>>>>>>> 49bd9168
  size: 32, 32
  orig: 32, 32
  offset: 0, 0
  index: -1
<<<<<<< HEAD
icon-refresh-smaller
  rotate: false
  xy: 1679, 456
=======
icon-pencil-smaller
  rotate: false
  xy: 1573, 421
>>>>>>> 49bd9168
  size: 30, 30
  orig: 30, 30
  offset: 0, 0
  index: -1
<<<<<<< HEAD
icon-refresh-tiny
  rotate: false
  xy: 2009, 175
=======
icon-pencil-tiny
  rotate: false
  xy: 1918, 27
>>>>>>> 49bd9168
  size: 16, 16
  orig: 16, 16
  offset: 0, 0
  index: -1
<<<<<<< HEAD
icon-rename
  rotate: false
  xy: 751, 328
=======
icon-pick
  rotate: false
  xy: 551, 16
>>>>>>> 49bd9168
  size: 48, 48
  orig: 48, 48
  offset: 0, 0
  index: -1
<<<<<<< HEAD
icon-rename-small
  rotate: false
  xy: 1309, 244
=======
icon-pick-small
  rotate: false
  xy: 1343, 215
>>>>>>> 49bd9168
  size: 32, 32
  orig: 32, 32
  offset: 0, 0
  index: -1
<<<<<<< HEAD
icon-rename-smaller
  rotate: false
  xy: 1645, 424
=======
icon-pick-smaller
  rotate: false
  xy: 1605, 453
>>>>>>> 49bd9168
  size: 30, 30
  orig: 30, 30
  offset: 0, 0
  index: -1
<<<<<<< HEAD
icon-rename-tiny
  rotate: false
  xy: 2027, 175
  size: 16, 16
  orig: 16, 16
  offset: 0, 0
  index: -1
icon-resize
  rotate: false
  xy: 801, 378
=======
icon-pick-tiny
  rotate: false
  xy: 1897, 359
  size: 16, 16
  orig: 16, 16
  offset: 0, 0
  index: -1
icon-play
  rotate: false
  xy: 601, 16
  size: 48, 48
  orig: 48, 48
  offset: 0, 0
  index: -1
icon-play-2
  rotate: false
  xy: 651, 16
>>>>>>> 49bd9168
  size: 48, 48
  orig: 48, 48
  offset: 0, 0
  index: -1
<<<<<<< HEAD
icon-resize-small
  rotate: false
  xy: 1343, 278
=======
icon-play-2-small
  rotate: false
  xy: 1377, 249
>>>>>>> 49bd9168
  size: 32, 32
  orig: 32, 32
  offset: 0, 0
  index: -1
<<<<<<< HEAD
icon-resize-smaller
  rotate: false
  xy: 1677, 424
=======
icon-play-2-smaller
  rotate: false
  xy: 1637, 485
>>>>>>> 49bd9168
  size: 30, 30
  orig: 30, 30
  offset: 0, 0
  index: -1
<<<<<<< HEAD
icon-resize-tiny
  rotate: false
  xy: 1777, 169
=======
icon-play-2-tiny
  rotate: false
  xy: 1897, 341
>>>>>>> 49bd9168
  size: 16, 16
  orig: 16, 16
  offset: 0, 0
  index: -1
<<<<<<< HEAD
icon-rotate
  rotate: false
  xy: 751, 278
=======
icon-play-tiny
  rotate: false
  xy: 1897, 341
  size: 16, 16
  orig: 16, 16
  offset: 0, 0
  index: -1
icon-play-custom
  rotate: false
  xy: 701, 16
>>>>>>> 49bd9168
  size: 48, 48
  orig: 48, 48
  offset: 0, 0
  index: -1
<<<<<<< HEAD
icon-rotate-arrow
  rotate: false
  xy: 801, 328
  size: 48, 48
  orig: 48, 48
  offset: 0, 0
  index: -1
icon-rotate-arrow-small
  rotate: false
  xy: 1377, 312
=======
icon-play-custom-small
  rotate: false
  xy: 1411, 283
>>>>>>> 49bd9168
  size: 32, 32
  orig: 32, 32
  offset: 0, 0
  index: -1
<<<<<<< HEAD
icon-rotate-arrow-smaller
  rotate: false
  xy: 1643, 392
=======
icon-play-custom-smaller
  rotate: false
  xy: 1669, 517
>>>>>>> 49bd9168
  size: 30, 30
  orig: 30, 30
  offset: 0, 0
  index: -1
<<<<<<< HEAD
icon-rotate-arrow-tiny
  rotate: false
  xy: 1777, 151
=======
icon-play-custom-tiny
  rotate: false
  xy: 1915, 359
>>>>>>> 49bd9168
  size: 16, 16
  orig: 16, 16
  offset: 0, 0
  index: -1
<<<<<<< HEAD
icon-rotate-left
  rotate: false
  xy: 751, 228
  size: 48, 48
  orig: 48, 48
  offset: 0, 0
  index: -1
icon-rotate-left-small
  rotate: false
  xy: 1411, 346
=======
icon-play-small
  rotate: false
  xy: 1241, 79
>>>>>>> 49bd9168
  size: 32, 32
  orig: 32, 32
  offset: 0, 0
  index: -1
<<<<<<< HEAD
icon-rotate-left-smaller
  rotate: false
  xy: 1675, 392
=======
icon-play-smaller
  rotate: false
  xy: 1701, 549
>>>>>>> 49bd9168
  size: 30, 30
  orig: 30, 30
  offset: 0, 0
  index: -1
<<<<<<< HEAD
icon-rotate-left-tiny
  rotate: false
  xy: 1777, 133
  size: 16, 16
  orig: 16, 16
  offset: 0, 0
  index: -1
icon-rotate-right
  rotate: false
  xy: 801, 278
=======
icon-players
  rotate: false
  xy: 751, 528
>>>>>>> 49bd9168
  size: 48, 48
  orig: 48, 48
  offset: 0, 0
  index: -1
<<<<<<< HEAD
icon-rotate-right-small
  rotate: false
  xy: 1445, 380
=======
icon-players-small
  rotate: false
  xy: 1275, 113
>>>>>>> 49bd9168
  size: 32, 32
  orig: 32, 32
  offset: 0, 0
  index: -1
<<<<<<< HEAD
icon-rotate-right-smaller
  rotate: false
  xy: 1611, 386
=======
icon-players-smaller
  rotate: false
  xy: 1445, 261
>>>>>>> 49bd9168
  size: 30, 30
  orig: 30, 30
  offset: 0, 0
  index: -1
<<<<<<< HEAD
icon-rotate-right-tiny
  rotate: false
  xy: 1777, 115
=======
icon-players-tiny
  rotate: false
  xy: 1897, 323
>>>>>>> 49bd9168
  size: 16, 16
  orig: 16, 16
  offset: 0, 0
  index: -1
<<<<<<< HEAD
icon-rotate-small
  rotate: false
  xy: 1479, 414
=======
icon-power
  rotate: false
  xy: 751, 478
  size: 48, 48
  orig: 48, 48
  offset: 0, 0
  index: -1
icon-power-small
  rotate: false
  xy: 1309, 147
>>>>>>> 49bd9168
  size: 32, 32
  orig: 32, 32
  offset: 0, 0
  index: -1
<<<<<<< HEAD
icon-rotate-smaller
  rotate: false
  xy: 1643, 360
=======
icon-power-smaller
  rotate: false
  xy: 1477, 293
>>>>>>> 49bd9168
  size: 30, 30
  orig: 30, 30
  offset: 0, 0
  index: -1
<<<<<<< HEAD
icon-rotate-tiny
  rotate: false
  xy: 1777, 97
=======
icon-power-tiny
  rotate: false
  xy: 1915, 341
>>>>>>> 49bd9168
  size: 16, 16
  orig: 16, 16
  offset: 0, 0
  index: -1
<<<<<<< HEAD
icon-save
  rotate: false
  xy: 751, 178
=======
icon-production
  rotate: false
  xy: 801, 528
>>>>>>> 49bd9168
  size: 48, 48
  orig: 48, 48
  offset: 0, 0
  index: -1
<<<<<<< HEAD
icon-save-image
  rotate: false
  xy: 801, 228
  size: 48, 48
  orig: 48, 48
  offset: 0, 0
  index: -1
icon-save-image-small
  rotate: false
  xy: 1513, 448
=======
icon-production-small
  rotate: false
  xy: 1343, 181
>>>>>>> 49bd9168
  size: 32, 32
  orig: 32, 32
  offset: 0, 0
  index: -1
<<<<<<< HEAD
icon-save-image-smaller
  rotate: false
  xy: 1675, 360
=======
icon-production-smaller
  rotate: false
  xy: 1509, 325
>>>>>>> 49bd9168
  size: 30, 30
  orig: 30, 30
  offset: 0, 0
  index: -1
<<<<<<< HEAD
icon-save-image-tiny
  rotate: false
  xy: 1777, 79
=======
icon-production-tiny
  rotate: false
  xy: 1933, 359
>>>>>>> 49bd9168
  size: 16, 16
  orig: 16, 16
  offset: 0, 0
  index: -1
<<<<<<< HEAD
icon-save-map
  rotate: false
  xy: 751, 128
=======
icon-quit
  rotate: false
  xy: 751, 428
>>>>>>> 49bd9168
  size: 48, 48
  orig: 48, 48
  offset: 0, 0
  index: -1
<<<<<<< HEAD
icon-save-map-small
  rotate: false
  xy: 1547, 482
=======
icon-quit-small
  rotate: false
  xy: 1377, 215
>>>>>>> 49bd9168
  size: 32, 32
  orig: 32, 32
  offset: 0, 0
  index: -1
<<<<<<< HEAD
icon-save-map-smaller
  rotate: false
  xy: 1713, 458
=======
icon-quit-smaller
  rotate: false
  xy: 1541, 357
>>>>>>> 49bd9168
  size: 30, 30
  orig: 30, 30
  offset: 0, 0
  index: -1
<<<<<<< HEAD
icon-save-map-tiny
  rotate: false
  xy: 1777, 61
  size: 16, 16
  orig: 16, 16
  offset: 0, 0
  index: -1
icon-save-small
  rotate: false
  xy: 1581, 516
=======
icon-reddit
  rotate: false
  xy: 801, 478
  size: 48, 48
  orig: 48, 48
  offset: 0, 0
  index: -1
icon-reddit-small
  rotate: false
  xy: 1411, 249
>>>>>>> 49bd9168
  size: 32, 32
  orig: 32, 32
  offset: 0, 0
  index: -1
<<<<<<< HEAD
icon-save-smaller
  rotate: false
  xy: 1745, 458
=======
icon-reddit-smaller
  rotate: false
  xy: 1573, 389
>>>>>>> 49bd9168
  size: 30, 30
  orig: 30, 30
  offset: 0, 0
  index: -1
<<<<<<< HEAD
icon-save-tiny
  rotate: false
  xy: 1777, 43
=======
icon-reddit-tiny
  rotate: false
  xy: 1897, 305
>>>>>>> 49bd9168
  size: 16, 16
  orig: 16, 16
  offset: 0, 0
  index: -1
<<<<<<< HEAD
icon-settings
  rotate: false
  xy: 801, 178
=======
icon-redo
  rotate: false
  xy: 751, 378
>>>>>>> 49bd9168
  size: 48, 48
  orig: 48, 48
  offset: 0, 0
  index: -1
<<<<<<< HEAD
icon-settings-small
  rotate: false
  xy: 1615, 550
=======
icon-redo-small
  rotate: false
  xy: 1275, 79
>>>>>>> 49bd9168
  size: 32, 32
  orig: 32, 32
  offset: 0, 0
  index: -1
<<<<<<< HEAD
icon-settings-smaller
  rotate: false
  xy: 1777, 458
=======
icon-redo-smaller
  rotate: false
  xy: 1605, 421
>>>>>>> 49bd9168
  size: 30, 30
  orig: 30, 30
  offset: 0, 0
  index: -1
<<<<<<< HEAD
icon-settings-tiny
  rotate: false
  xy: 1777, 25
=======
icon-redo-tiny
  rotate: false
  xy: 1933, 341
>>>>>>> 49bd9168
  size: 16, 16
  orig: 16, 16
  offset: 0, 0
  index: -1
<<<<<<< HEAD
icon-spray
  rotate: false
  xy: 751, 78
=======
icon-refresh
  rotate: false
  xy: 801, 428
>>>>>>> 49bd9168
  size: 48, 48
  orig: 48, 48
  offset: 0, 0
  index: -1
<<<<<<< HEAD
icon-spray-small
  rotate: false
  xy: 1649, 584
=======
icon-refresh-small
  rotate: false
  xy: 1309, 113
>>>>>>> 49bd9168
  size: 32, 32
  orig: 32, 32
  offset: 0, 0
  index: -1
<<<<<<< HEAD
icon-spray-smaller
  rotate: false
  xy: 1809, 458
=======
icon-refresh-smaller
  rotate: false
  xy: 1637, 453
>>>>>>> 49bd9168
  size: 30, 30
  orig: 30, 30
  offset: 0, 0
  index: -1
<<<<<<< HEAD
icon-spray-tiny
  rotate: false
  xy: 1777, 7
=======
icon-refresh-tiny
  rotate: false
  xy: 1915, 323
>>>>>>> 49bd9168
  size: 16, 16
  orig: 16, 16
  offset: 0, 0
  index: -1
<<<<<<< HEAD
icon-terrain
  rotate: false
  xy: 801, 128
=======
icon-rename
  rotate: false
  xy: 751, 328
>>>>>>> 49bd9168
  size: 48, 48
  orig: 48, 48
  offset: 0, 0
  index: -1
<<<<<<< HEAD
icon-terrain-small
  rotate: false
  xy: 1139, 40
=======
icon-rename-small
  rotate: false
  xy: 1343, 147
>>>>>>> 49bd9168
  size: 32, 32
  orig: 32, 32
  offset: 0, 0
  index: -1
<<<<<<< HEAD
icon-terrain-smaller
  rotate: false
  xy: 1841, 458
=======
icon-rename-smaller
  rotate: false
  xy: 1669, 485
>>>>>>> 49bd9168
  size: 30, 30
  orig: 30, 30
  offset: 0, 0
  index: -1
<<<<<<< HEAD
icon-terrain-tiny
  rotate: false
  xy: 1795, 207
=======
icon-rename-tiny
  rotate: false
  xy: 1933, 323
>>>>>>> 49bd9168
  size: 16, 16
  orig: 16, 16
  offset: 0, 0
  index: -1
<<<<<<< HEAD
icon-tools
  rotate: false
  xy: 751, 28
=======
icon-resize
  rotate: false
  xy: 801, 378
>>>>>>> 49bd9168
  size: 48, 48
  orig: 48, 48
  offset: 0, 0
  index: -1
<<<<<<< HEAD
icon-tools-small
  rotate: false
  xy: 1173, 74
=======
icon-resize-small
  rotate: false
  xy: 1377, 181
>>>>>>> 49bd9168
  size: 32, 32
  orig: 32, 32
  offset: 0, 0
  index: -1
<<<<<<< HEAD
icon-tools-smaller
  rotate: false
  xy: 1873, 554
=======
icon-resize-smaller
  rotate: false
  xy: 1701, 517
>>>>>>> 49bd9168
  size: 30, 30
  orig: 30, 30
  offset: 0, 0
  index: -1
<<<<<<< HEAD
icon-tools-tiny
  rotate: false
  xy: 1777, 202
=======
icon-resize-tiny
  rotate: false
  xy: 1915, 305
>>>>>>> 49bd9168
  size: 16, 16
  orig: 16, 16
  offset: 0, 0
  index: -1
<<<<<<< HEAD
icon-trash
  rotate: false
  xy: 801, 78
=======
icon-rotate
  rotate: false
  xy: 751, 278
>>>>>>> 49bd9168
  size: 48, 48
  orig: 48, 48
  offset: 0, 0
  index: -1
<<<<<<< HEAD
icon-trash-16
  rotate: false
  xy: 801, 28
  size: 48, 48
  orig: 48, 48
  offset: 0, 0
  index: -1
icon-trash-16-small
  rotate: false
  xy: 1207, 108
=======
icon-rotate-arrow
  rotate: false
  xy: 801, 328
  size: 48, 48
  orig: 48, 48
  offset: 0, 0
  index: -1
icon-rotate-arrow-small
  rotate: false
  xy: 1411, 215
>>>>>>> 49bd9168
  size: 32, 32
  orig: 32, 32
  offset: 0, 0
  index: -1
<<<<<<< HEAD
icon-trash-16-smaller
  rotate: false
  xy: 1873, 522
=======
icon-rotate-arrow-smaller
  rotate: false
  xy: 1733, 549
>>>>>>> 49bd9168
  size: 30, 30
  orig: 30, 30
  offset: 0, 0
  index: -1
<<<<<<< HEAD
icon-trash-16-tiny
  rotate: false
  xy: 1795, 189
=======
icon-rotate-arrow-tiny
  rotate: false
  xy: 1933, 305
>>>>>>> 49bd9168
  size: 16, 16
  orig: 16, 16
  offset: 0, 0
  index: -1
<<<<<<< HEAD
icon-trash-small
  rotate: false
  xy: 1241, 142
=======
icon-rotate-left
  rotate: false
  xy: 751, 228
  size: 48, 48
  orig: 48, 48
  offset: 0, 0
  index: -1
icon-rotate-left-small
  rotate: false
  xy: 1309, 79
>>>>>>> 49bd9168
  size: 32, 32
  orig: 32, 32
  offset: 0, 0
  index: -1
<<<<<<< HEAD
icon-trash-smaller
  rotate: false
  xy: 1873, 490
=======
icon-rotate-left-smaller
  rotate: false
  xy: 1445, 229
>>>>>>> 49bd9168
  size: 30, 30
  orig: 30, 30
  offset: 0, 0
  index: -1
<<<<<<< HEAD
icon-trash-tiny
  rotate: false
  xy: 1795, 171
=======
icon-rotate-left-tiny
  rotate: false
  xy: 1911, 287
>>>>>>> 49bd9168
  size: 16, 16
  orig: 16, 16
  offset: 0, 0
  index: -1
<<<<<<< HEAD
icon-tree
  rotate: false
  xy: 851, 528
=======
icon-rotate-right
  rotate: false
  xy: 801, 278
>>>>>>> 49bd9168
  size: 48, 48
  orig: 48, 48
  offset: 0, 0
  index: -1
<<<<<<< HEAD
icon-tree-small
  rotate: false
  xy: 1275, 176
=======
icon-rotate-right-small
  rotate: false
  xy: 1343, 113
>>>>>>> 49bd9168
  size: 32, 32
  orig: 32, 32
  offset: 0, 0
  index: -1
<<<<<<< HEAD
icon-tree-smaller
  rotate: false
  xy: 1873, 458
=======
icon-rotate-right-smaller
  rotate: false
  xy: 1477, 261
>>>>>>> 49bd9168
  size: 30, 30
  orig: 30, 30
  offset: 0, 0
  index: -1
<<<<<<< HEAD
icon-tree-tiny
  rotate: false
  xy: 1795, 153
=======
icon-rotate-right-tiny
  rotate: false
  xy: 1911, 269
>>>>>>> 49bd9168
  size: 16, 16
  orig: 16, 16
  offset: 0, 0
  index: -1
<<<<<<< HEAD
icon-trello
  rotate: false
  xy: 851, 478
  size: 48, 48
  orig: 48, 48
  offset: 0, 0
  index: -1
icon-trello-small
  rotate: false
  xy: 1309, 210
=======
icon-rotate-small
  rotate: false
  xy: 1377, 147
>>>>>>> 49bd9168
  size: 32, 32
  orig: 32, 32
  offset: 0, 0
  index: -1
<<<<<<< HEAD
icon-trello-smaller
  rotate: false
  xy: 1337, 112
=======
icon-rotate-smaller
  rotate: false
  xy: 1509, 293
>>>>>>> 49bd9168
  size: 30, 30
  orig: 30, 30
  offset: 0, 0
  index: -1
<<<<<<< HEAD
icon-trello-tiny
  rotate: false
  xy: 1795, 135
=======
icon-rotate-tiny
  rotate: false
  xy: 1929, 287
>>>>>>> 49bd9168
  size: 16, 16
  orig: 16, 16
  offset: 0, 0
  index: -1
<<<<<<< HEAD
icon-turret
  rotate: false
  xy: 851, 428
=======
icon-save
  rotate: false
  xy: 751, 178
>>>>>>> 49bd9168
  size: 48, 48
  orig: 48, 48
  offset: 0, 0
  index: -1
<<<<<<< HEAD
icon-turret-small
  rotate: false
  xy: 1343, 244
=======
icon-save-image
  rotate: false
  xy: 801, 228
  size: 48, 48
  orig: 48, 48
  offset: 0, 0
  index: -1
icon-save-image-small
  rotate: false
  xy: 1411, 181
>>>>>>> 49bd9168
  size: 32, 32
  orig: 32, 32
  offset: 0, 0
  index: -1
<<<<<<< HEAD
icon-turret-smaller
  rotate: false
  xy: 1371, 146
=======
icon-save-image-smaller
  rotate: false
  xy: 1541, 325
>>>>>>> 49bd9168
  size: 30, 30
  orig: 30, 30
  offset: 0, 0
  index: -1
<<<<<<< HEAD
icon-turret-tiny
  rotate: false
  xy: 1795, 117
=======
icon-save-image-tiny
  rotate: false
  xy: 1929, 269
>>>>>>> 49bd9168
  size: 16, 16
  orig: 16, 16
  offset: 0, 0
  index: -1
<<<<<<< HEAD
icon-tutorial
  rotate: false
  xy: 851, 378
=======
icon-save-map
  rotate: false
  xy: 751, 128
>>>>>>> 49bd9168
  size: 48, 48
  orig: 48, 48
  offset: 0, 0
  index: -1
<<<<<<< HEAD
icon-tutorial-small
  rotate: false
  xy: 1377, 278
=======
icon-save-map-small
  rotate: false
  xy: 1343, 79
>>>>>>> 49bd9168
  size: 32, 32
  orig: 32, 32
  offset: 0, 0
  index: -1
<<<<<<< HEAD
icon-tutorial-smaller
  rotate: false
  xy: 1369, 114
=======
icon-save-map-smaller
  rotate: false
  xy: 1573, 357
>>>>>>> 49bd9168
  size: 30, 30
  orig: 30, 30
  offset: 0, 0
  index: -1
<<<<<<< HEAD
icon-tutorial-tiny
  rotate: false
  xy: 1795, 99
=======
icon-save-map-tiny
  rotate: false
  xy: 1917, 251
>>>>>>> 49bd9168
  size: 16, 16
  orig: 16, 16
  offset: 0, 0
  index: -1
<<<<<<< HEAD
icon-undo
  rotate: false
  xy: 851, 328
  size: 48, 48
  orig: 48, 48
  offset: 0, 0
  index: -1
icon-undo-small
  rotate: false
  xy: 1411, 312
=======
icon-save-small
  rotate: false
  xy: 1377, 113
>>>>>>> 49bd9168
  size: 32, 32
  orig: 32, 32
  offset: 0, 0
  index: -1
<<<<<<< HEAD
icon-undo-smaller
  rotate: false
  xy: 1405, 180
=======
icon-save-smaller
  rotate: false
  xy: 1605, 389
>>>>>>> 49bd9168
  size: 30, 30
  orig: 30, 30
  offset: 0, 0
  index: -1
<<<<<<< HEAD
icon-undo-tiny
  rotate: false
  xy: 1795, 81
=======
icon-save-tiny
  rotate: false
  xy: 1917, 233
>>>>>>> 49bd9168
  size: 16, 16
  orig: 16, 16
  offset: 0, 0
  index: -1
<<<<<<< HEAD
icon-units
  rotate: false
  xy: 851, 278
=======
icon-settings
  rotate: false
  xy: 801, 178
>>>>>>> 49bd9168
  size: 48, 48
  orig: 48, 48
  offset: 0, 0
  index: -1
<<<<<<< HEAD
icon-units-small
  rotate: false
  xy: 1445, 346
=======
icon-settings-small
  rotate: false
  xy: 1411, 147
>>>>>>> 49bd9168
  size: 32, 32
  orig: 32, 32
  offset: 0, 0
  index: -1
<<<<<<< HEAD
icon-units-smaller
  rotate: false
  xy: 1403, 148
=======
icon-settings-smaller
  rotate: false
  xy: 1637, 421
>>>>>>> 49bd9168
  size: 30, 30
  orig: 30, 30
  offset: 0, 0
  index: -1
<<<<<<< HEAD
icon-units-tiny
  rotate: false
  xy: 1795, 63
=======
icon-settings-tiny
  rotate: false
  xy: 1917, 215
>>>>>>> 49bd9168
  size: 16, 16
  orig: 16, 16
  offset: 0, 0
  index: -1
<<<<<<< HEAD
icon-unlocks
  rotate: false
  xy: 851, 228
=======
icon-spray
  rotate: false
  xy: 751, 78
>>>>>>> 49bd9168
  size: 48, 48
  orig: 48, 48
  offset: 0, 0
  index: -1
<<<<<<< HEAD
icon-unlocks-small
  rotate: false
  xy: 1479, 380
=======
icon-spray-small
  rotate: false
  xy: 1377, 79
>>>>>>> 49bd9168
  size: 32, 32
  orig: 32, 32
  offset: 0, 0
  index: -1
<<<<<<< HEAD
icon-unlocks-smaller
  rotate: false
  xy: 1439, 214
=======
icon-spray-smaller
  rotate: false
  xy: 1669, 453
>>>>>>> 49bd9168
  size: 30, 30
  orig: 30, 30
  offset: 0, 0
  index: -1
<<<<<<< HEAD
icon-unlocks-tiny
  rotate: false
  xy: 1795, 45
=======
icon-spray-tiny
  rotate: false
  xy: 1917, 197
>>>>>>> 49bd9168
  size: 16, 16
  orig: 16, 16
  offset: 0, 0
  index: -1
<<<<<<< HEAD
icon-upgrade
  rotate: false
  xy: 851, 178
=======
icon-terrain
  rotate: false
  xy: 801, 128
>>>>>>> 49bd9168
  size: 48, 48
  orig: 48, 48
  offset: 0, 0
  index: -1
<<<<<<< HEAD
icon-upgrade-small
  rotate: false
  xy: 1513, 414
=======
icon-terrain-small
  rotate: false
  xy: 1411, 113
>>>>>>> 49bd9168
  size: 32, 32
  orig: 32, 32
  offset: 0, 0
  index: -1
<<<<<<< HEAD
icon-upgrade-smaller
  rotate: false
  xy: 1437, 182
=======
icon-terrain-smaller
  rotate: false
  xy: 1701, 485
>>>>>>> 49bd9168
  size: 30, 30
  orig: 30, 30
  offset: 0, 0
  index: -1
<<<<<<< HEAD
icon-upgrade-tiny
  rotate: false
  xy: 1795, 27
=======
icon-terrain-tiny
  rotate: false
  xy: 1917, 179
>>>>>>> 49bd9168
  size: 16, 16
  orig: 16, 16
  offset: 0, 0
  index: -1
<<<<<<< HEAD
icon-wiki
  rotate: false
  xy: 851, 128
=======
icon-tools
  rotate: false
  xy: 751, 28
>>>>>>> 49bd9168
  size: 48, 48
  orig: 48, 48
  offset: 0, 0
  index: -1
<<<<<<< HEAD
icon-wiki-small
  rotate: false
  xy: 1547, 448
=======
icon-tools-small
  rotate: false
  xy: 1411, 79
>>>>>>> 49bd9168
  size: 32, 32
  orig: 32, 32
  offset: 0, 0
  index: -1
<<<<<<< HEAD
icon-wiki-smaller
  rotate: false
  xy: 1473, 248
=======
icon-tools-smaller
  rotate: false
  xy: 1733, 517
>>>>>>> 49bd9168
  size: 30, 30
  orig: 30, 30
  offset: 0, 0
  index: -1
<<<<<<< HEAD
icon-wiki-tiny
  rotate: false
  xy: 1795, 9
=======
icon-tools-tiny
  rotate: false
  xy: 1917, 161
>>>>>>> 49bd9168
  size: 16, 16
  orig: 16, 16
  offset: 0, 0
  index: -1
<<<<<<< HEAD
icon-workshop
  rotate: false
  xy: 851, 78
=======
icon-trash
  rotate: false
  xy: 801, 78
>>>>>>> 49bd9168
  size: 48, 48
  orig: 48, 48
  offset: 0, 0
  index: -1
<<<<<<< HEAD
icon-workshop-small
  rotate: false
  xy: 1581, 482
=======
icon-trash-16
  rotate: false
  xy: 801, 28
  size: 48, 48
  orig: 48, 48
  offset: 0, 0
  index: -1
icon-trash-16-small
  rotate: false
  xy: 1003, 45
>>>>>>> 49bd9168
  size: 32, 32
  orig: 32, 32
  offset: 0, 0
  index: -1
<<<<<<< HEAD
icon-workshop-smaller
  rotate: false
  xy: 1471, 216
=======
icon-trash-16-smaller
  rotate: false
  xy: 1765, 549
>>>>>>> 49bd9168
  size: 30, 30
  orig: 30, 30
  offset: 0, 0
  index: -1
<<<<<<< HEAD
icon-workshop-tiny
  rotate: false
  xy: 1813, 190
=======
icon-trash-16-tiny
  rotate: false
  xy: 1935, 251
>>>>>>> 49bd9168
  size: 16, 16
  orig: 16, 16
  offset: 0, 0
  index: -1
<<<<<<< HEAD
icon-zoom
  rotate: false
  xy: 851, 28
  size: 48, 48
  orig: 48, 48
  offset: 0, 0
  index: -1
icon-zoom-small
  rotate: false
  xy: 1615, 516
=======
icon-trash-small
  rotate: false
  xy: 1037, 45
>>>>>>> 49bd9168
  size: 32, 32
  orig: 32, 32
  offset: 0, 0
  index: -1
<<<<<<< HEAD
icon-zoom-smaller
  rotate: false
  xy: 1507, 282
=======
icon-trash-smaller
  rotate: false
  xy: 1445, 197
>>>>>>> 49bd9168
  size: 30, 30
  orig: 30, 30
  offset: 0, 0
  index: -1
<<<<<<< HEAD
icon-zoom-tiny
  rotate: false
  xy: 1831, 190
=======
icon-trash-tiny
  rotate: false
  xy: 1935, 233
>>>>>>> 49bd9168
  size: 16, 16
  orig: 16, 16
  offset: 0, 0
  index: -1
<<<<<<< HEAD
info-banner
  rotate: false
  xy: 259, 869
  size: 84, 45
  orig: 84, 45
  offset: 0, 0
  index: -1
inventory
  rotate: false
  xy: 1733, 364
  size: 24, 40
  split: 10, 10, 10, 14
  orig: 24, 40
  offset: 0, 0
  index: -1
logo
  rotate: false
  xy: 1, 916
  size: 768, 107
  orig: 768, 107
  offset: 0, 0
  index: -1
nomap
  rotate: false
  xy: 1, 658
  size: 256, 256
  orig: 256, 256
  offset: 0, 0
  index: -1
pane
  rotate: false
  xy: 1691, 652
  size: 36, 27
  split: 12, 12, 12, 12
  orig: 36, 27
  offset: 0, 0
  index: -1
pane-2
  rotate: false
  xy: 1653, 652
  size: 36, 27
  split: 12, 12, 12, 12
  orig: 36, 27
  offset: 0, 0
  index: -1
scroll
  rotate: false
  xy: 1785, 369
  size: 24, 35
  split: 10, 10, 6, 5
  orig: 24, 35
  offset: 0, 0
  index: -1
scroll-horizontal
  rotate: false
  xy: 43, 2
  size: 35, 24
  split: 6, 5, 10, 10
  orig: 35, 24
  offset: 0, 0
  index: -1
scroll-knob-horizontal-black
  rotate: false
  xy: 1, 2
  size: 40, 24
  orig: 40, 24
  offset: 0, 0
  index: -1
scroll-knob-vertical-black
  rotate: false
  xy: 1759, 364
  size: 24, 40
  orig: 24, 40
  offset: 0, 0
  index: -1
scroll-knob-vertical-thin
  rotate: false
  xy: 2035, 557
  size: 12, 40
  orig: 12, 40
  offset: 0, 0
  index: -1
selection
  rotate: false
  xy: 821, 975
  size: 1, 1
  orig: 1, 1
  offset: 0, 0
  index: -1
slider
  rotate: false
  xy: 1560, 194
  size: 1, 8
  orig: 1, 8
  offset: 0, 0
  index: -1
slider-knob
  rotate: false
  xy: 1505, 242
  size: 29, 38
  orig: 29, 38
  offset: 0, 0
  index: -1
slider-knob-down
  rotate: false
  xy: 1503, 202
  size: 29, 38
  orig: 29, 38
  offset: 0, 0
  index: -1
slider-knob-over
  rotate: false
  xy: 1536, 242
  size: 29, 38
  orig: 29, 38
  offset: 0, 0
  index: -1
slider-vertical
  rotate: false
  xy: 309, 866
  size: 8, 1
  orig: 8, 1
  offset: 0, 0
  index: -1
underline
  rotate: false
  xy: 1843, 652
  size: 36, 27
  split: 12, 12, 12, 12
  orig: 36, 27
  offset: 0, 0
  index: -1
underline-2
  rotate: false
  xy: 1729, 652
  size: 36, 27
  split: 12, 12, 12, 12
  orig: 36, 27
  offset: 0, 0
  index: -1
underline-disabled
  rotate: false
  xy: 1767, 652
  size: 36, 27
  split: 12, 12, 12, 12
  orig: 36, 27
  offset: 0, 0
  index: -1
underline-red
  rotate: false
  xy: 1805, 652
  size: 36, 27
  split: 12, 12, 12, 12
  orig: 36, 27
  offset: 0, 0
  index: -1
whiteui
  rotate: false
  xy: 821, 928
  size: 3, 3
  orig: 3, 3
  offset: 0, 0
  index: -1
window-empty
  rotate: false
  xy: 2019, 844
  size: 27, 61
  split: 4, 4, 2, 2
  orig: 27, 61
  offset: 0, 0
  index: -1

sprites4.png
size: 1024,1024
format: RGBA8888
filter: Nearest,Nearest
repeat: none
zone-craters
  rotate: false
  xy: 605, 767
  size: 256, 256
  orig: 256, 256
  offset: 0, 0
  index: -1
zone-desertWastes
  rotate: false
  xy: 303, 461
  size: 260, 260
  orig: 260, 260
  offset: 0, 0
  index: -1
zone-desolateRift
  rotate: false
  xy: 817, 163
  size: 100, 350
  orig: 100, 350
  offset: 0, 0
  index: -1
zone-frozenForest
  rotate: false
  xy: 303, 1
  size: 200, 200
  orig: 200, 200
  offset: 0, 0
  index: -1
zone-fungalPass
  rotate: false
  xy: 863, 773
  size: 150, 250
  orig: 150, 250
  offset: 0, 0
  index: -1
zone-groundZero
  rotate: false
  xy: 303, 203
  size: 256, 256
  orig: 256, 256
  offset: 0, 0
  index: -1
zone-nuclearComplex
  rotate: false
  xy: 605, 515
  size: 250, 250
  orig: 250, 250
  offset: 0, 0
  index: -1
zone-overgrowth
  rotate: false
  xy: 1, 723
  size: 300, 300
  orig: 300, 300
  offset: 0, 0
  index: -1
zone-ruinousShores
  rotate: false
  xy: 1, 421
  size: 300, 300
  orig: 300, 300
  offset: 0, 0
  index: -1
zone-saltFlats
  rotate: false
  xy: 303, 723
  size: 300, 300
  orig: 300, 300
  offset: 0, 0
  index: -1
zone-stainedMountains
  rotate: false
  xy: 1, 119
  size: 300, 300
  orig: 300, 300
  offset: 0, 0
  index: -1
zone-tarFields
  rotate: false
  xy: 565, 263
  size: 250, 250
  orig: 250, 250
  offset: 0, 0
  index: -1

sprites5.png
size: 2048,1024
format: RGBA8888
filter: Nearest,Nearest
repeat: none
alloy-smelter-icon-editor
  rotate: false
  xy: 1, 23
  size: 96, 96
  orig: 96, 96
  offset: 0, 0
  index: -1
arc-icon-editor
  rotate: false
  xy: 261, 145
=======
icon-tree
  rotate: false
  xy: 851, 528
  size: 48, 48
  orig: 48, 48
  offset: 0, 0
  index: -1
icon-tree-small
  rotate: false
  xy: 1071, 45
  size: 32, 32
  orig: 32, 32
  offset: 0, 0
  index: -1
icon-tree-smaller
  rotate: false
  xy: 1477, 229
  size: 30, 30
  orig: 30, 30
  offset: 0, 0
  index: -1
icon-tree-tiny
  rotate: false
  xy: 1935, 215
  size: 16, 16
  orig: 16, 16
  offset: 0, 0
  index: -1
icon-trello
  rotate: false
  xy: 851, 478
  size: 48, 48
  orig: 48, 48
  offset: 0, 0
  index: -1
icon-trello-small
  rotate: false
  xy: 1105, 45
  size: 32, 32
  orig: 32, 32
  offset: 0, 0
  index: -1
icon-trello-smaller
  rotate: false
  xy: 1509, 261
  size: 30, 30
  orig: 30, 30
  offset: 0, 0
  index: -1
icon-trello-tiny
  rotate: false
  xy: 1935, 197
  size: 16, 16
  orig: 16, 16
  offset: 0, 0
  index: -1
icon-turret
  rotate: false
  xy: 851, 428
  size: 48, 48
  orig: 48, 48
  offset: 0, 0
  index: -1
icon-turret-small
  rotate: false
  xy: 1139, 45
  size: 32, 32
  orig: 32, 32
  offset: 0, 0
  index: -1
icon-turret-smaller
  rotate: false
  xy: 1541, 293
  size: 30, 30
  orig: 30, 30
  offset: 0, 0
  index: -1
icon-turret-tiny
  rotate: false
  xy: 1935, 179
  size: 16, 16
  orig: 16, 16
  offset: 0, 0
  index: -1
icon-tutorial
  rotate: false
  xy: 851, 378
  size: 48, 48
  orig: 48, 48
  offset: 0, 0
  index: -1
icon-tutorial-small
  rotate: false
  xy: 1173, 45
  size: 32, 32
  orig: 32, 32
  offset: 0, 0
  index: -1
icon-tutorial-smaller
  rotate: false
  xy: 1573, 325
  size: 30, 30
  orig: 30, 30
  offset: 0, 0
  index: -1
icon-tutorial-tiny
  rotate: false
  xy: 1935, 161
  size: 16, 16
  orig: 16, 16
  offset: 0, 0
  index: -1
icon-undo
  rotate: false
  xy: 851, 328
  size: 48, 48
  orig: 48, 48
  offset: 0, 0
  index: -1
icon-undo-small
  rotate: false
  xy: 1207, 45
  size: 32, 32
  orig: 32, 32
  offset: 0, 0
  index: -1
icon-undo-smaller
  rotate: false
  xy: 1605, 357
  size: 30, 30
  orig: 30, 30
  offset: 0, 0
  index: -1
icon-undo-tiny
  rotate: false
  xy: 1927, 143
  size: 16, 16
  orig: 16, 16
  offset: 0, 0
  index: -1
icon-units
  rotate: false
  xy: 851, 278
  size: 48, 48
  orig: 48, 48
  offset: 0, 0
  index: -1
icon-units-small
  rotate: false
  xy: 1241, 45
  size: 32, 32
  orig: 32, 32
  offset: 0, 0
  index: -1
icon-units-smaller
  rotate: false
  xy: 1637, 389
  size: 30, 30
  orig: 30, 30
  offset: 0, 0
  index: -1
icon-units-tiny
  rotate: false
  xy: 1927, 125
  size: 16, 16
  orig: 16, 16
  offset: 0, 0
  index: -1
icon-unlocks
  rotate: false
  xy: 851, 228
  size: 48, 48
  orig: 48, 48
  offset: 0, 0
  index: -1
icon-unlocks-small
  rotate: false
  xy: 1275, 45
  size: 32, 32
  orig: 32, 32
  offset: 0, 0
  index: -1
icon-unlocks-smaller
  rotate: false
  xy: 1669, 421
  size: 30, 30
  orig: 30, 30
  offset: 0, 0
  index: -1
icon-unlocks-tiny
  rotate: false
  xy: 1951, 351
  size: 16, 16
  orig: 16, 16
  offset: 0, 0
  index: -1
icon-upgrade
  rotate: false
  xy: 851, 178
  size: 48, 48
  orig: 48, 48
  offset: 0, 0
  index: -1
icon-upgrade-small
  rotate: false
  xy: 1309, 45
  size: 32, 32
  orig: 32, 32
  offset: 0, 0
  index: -1
icon-upgrade-smaller
  rotate: false
  xy: 1701, 453
  size: 30, 30
  orig: 30, 30
  offset: 0, 0
  index: -1
icon-upgrade-tiny
  rotate: false
  xy: 1951, 333
  size: 16, 16
  orig: 16, 16
  offset: 0, 0
  index: -1
icon-wiki
  rotate: false
  xy: 851, 128
  size: 48, 48
  orig: 48, 48
  offset: 0, 0
  index: -1
icon-wiki-small
  rotate: false
  xy: 1343, 45
>>>>>>> 49bd9168
  size: 32, 32
  orig: 32, 32
  offset: 0, 0
  index: -1
<<<<<<< HEAD
armored-conveyor-icon-editor
  rotate: false
  xy: 569, 399
  size: 32, 32
  orig: 32, 32
  offset: 0, 0
  index: -1
battery-icon-editor
  rotate: false
  xy: 603, 399
  size: 32, 32
  orig: 32, 32
  offset: 0, 0
  index: -1
battery-large-icon-editor
  rotate: false
  xy: 745, 927
  size: 96, 96
  orig: 96, 96
  offset: 0, 0
  index: -1
blast-drill-icon-editor
  rotate: false
  xy: 1, 251
  size: 128, 128
  orig: 128, 128
  offset: 0, 0
  index: -1
blast-mixer-icon-editor
  rotate: false
  xy: 745, 861
  size: 64, 64
  orig: 64, 64
  offset: 0, 0
  index: -1
block-border-editor
  rotate: false
  xy: 637, 399
  size: 32, 32
  orig: 32, 32
  offset: 0, 0
  index: -1
bridge-conduit-icon-editor
  rotate: false
  xy: 671, 399
  size: 32, 32
  orig: 32, 32
  offset: 0, 0
  index: -1
bridge-conveyor-icon-editor
  rotate: false
  xy: 295, 13
=======
icon-wiki-smaller
  rotate: false
  xy: 1733, 485
  size: 30, 30
  orig: 30, 30
  offset: 0, 0
  index: -1
icon-wiki-tiny
  rotate: false
  xy: 1951, 315
  size: 16, 16
  orig: 16, 16
  offset: 0, 0
  index: -1
icon-workshop
  rotate: false
  xy: 851, 78
  size: 48, 48
  orig: 48, 48
  offset: 0, 0
  index: -1
icon-workshop-small
  rotate: false
  xy: 1377, 45
  size: 32, 32
  orig: 32, 32
  offset: 0, 0
  index: -1
icon-workshop-smaller
  rotate: false
  xy: 1765, 517
  size: 30, 30
  orig: 30, 30
  offset: 0, 0
  index: -1
icon-workshop-tiny
  rotate: false
  xy: 1951, 297
  size: 16, 16
  orig: 16, 16
  offset: 0, 0
  index: -1
icon-zoom
  rotate: false
  xy: 851, 28
  size: 48, 48
  orig: 48, 48
  offset: 0, 0
  index: -1
icon-zoom-small
  rotate: false
  xy: 1411, 45
  size: 32, 32
  orig: 32, 32
  offset: 0, 0
  index: -1
icon-zoom-smaller
  rotate: false
  xy: 1797, 549
  size: 30, 30
  orig: 30, 30
  offset: 0, 0
  index: -1
icon-zoom-tiny
  rotate: false
  xy: 1947, 279
  size: 16, 16
  orig: 16, 16
  offset: 0, 0
  index: -1
info-banner
  rotate: false
  xy: 259, 869
  size: 84, 45
  orig: 84, 45
  offset: 0, 0
  index: -1
inventory
  rotate: false
  xy: 1711, 211
  size: 24, 40
  split: 10, 10, 10, 14
  orig: 24, 40
  offset: 0, 0
  index: -1
logo
  rotate: false
  xy: 1, 916
  size: 768, 107
  orig: 768, 107
  offset: 0, 0
  index: -1
nomap
  rotate: false
  xy: 1, 658
  size: 256, 256
  orig: 256, 256
  offset: 0, 0
  index: -1
pane
  rotate: false
  xy: 1349, 623
  size: 36, 27
  split: 12, 12, 12, 12
  orig: 36, 27
  offset: 0, 0
  index: -1
pane-2
  rotate: false
  xy: 1349, 652
  size: 36, 27
  split: 12, 12, 12, 12
  orig: 36, 27
  offset: 0, 0
  index: -1
scroll
  rotate: false
  xy: 1711, 132
  size: 24, 35
  split: 10, 10, 6, 5
  orig: 24, 35
  offset: 0, 0
  index: -1
scroll-horizontal
  rotate: false
  xy: 43, 2
  size: 35, 24
  split: 6, 5, 10, 10
  orig: 35, 24
  offset: 0, 0
  index: -1
scroll-knob-horizontal-black
  rotate: false
  xy: 1, 2
  size: 40, 24
  orig: 40, 24
  offset: 0, 0
  index: -1
scroll-knob-vertical-black
  rotate: false
  xy: 1711, 169
  size: 24, 40
  orig: 24, 40
  offset: 0, 0
  index: -1
scroll-knob-vertical-thin
  rotate: false
  xy: 2017, 514
  size: 12, 40
  orig: 12, 40
  offset: 0, 0
  index: -1
selection
  rotate: false
  xy: 821, 975
  size: 1, 1
  orig: 1, 1
  offset: 0, 0
  index: -1
slider
  rotate: false
  xy: 1471, 29
  size: 1, 8
  orig: 1, 8
  offset: 0, 0
  index: -1
slider-knob
  rotate: false
  xy: 1445, 157
  size: 29, 38
  orig: 29, 38
  offset: 0, 0
  index: -1
slider-knob-down
  rotate: false
  xy: 1445, 117
  size: 29, 38
  orig: 29, 38
  offset: 0, 0
  index: -1
slider-knob-over
  rotate: false
  xy: 1445, 77
  size: 29, 38
  orig: 29, 38
  offset: 0, 0
  index: -1
slider-vertical
  rotate: false
  xy: 309, 866
  size: 8, 1
  orig: 8, 1
  offset: 0, 0
  index: -1
underline
  rotate: false
  xy: 1425, 623
  size: 36, 27
  split: 12, 12, 12, 12
  orig: 36, 27
  offset: 0, 0
  index: -1
underline-2
  rotate: false
  xy: 1387, 652
  size: 36, 27
  split: 12, 12, 12, 12
  orig: 36, 27
  offset: 0, 0
  index: -1
underline-disabled
  rotate: false
  xy: 1387, 623
  size: 36, 27
  split: 12, 12, 12, 12
  orig: 36, 27
  offset: 0, 0
  index: -1
underline-red
  rotate: false
  xy: 1425, 652
  size: 36, 27
  split: 12, 12, 12, 12
  orig: 36, 27
  offset: 0, 0
  index: -1
whiteui
  rotate: false
  xy: 821, 928
  size: 3, 3
  orig: 3, 3
  offset: 0, 0
  index: -1
window-empty
  rotate: false
  xy: 2019, 844
  size: 27, 61
  split: 4, 4, 2, 2
  orig: 27, 61
  offset: 0, 0
  index: -1

sprites4.png
size: 1024,1024
format: RGBA8888
filter: Nearest,Nearest
repeat: none
zone-craters
  rotate: false
  xy: 605, 767
  size: 256, 256
  orig: 256, 256
  offset: 0, 0
  index: -1
zone-desertWastes
  rotate: false
  xy: 303, 461
  size: 260, 260
  orig: 260, 260
  offset: 0, 0
  index: -1
zone-desolateRift
  rotate: false
  xy: 817, 163
  size: 100, 350
  orig: 100, 350
  offset: 0, 0
  index: -1
zone-frozenForest
  rotate: false
  xy: 303, 1
  size: 200, 200
  orig: 200, 200
  offset: 0, 0
  index: -1
zone-fungalPass
  rotate: false
  xy: 863, 773
  size: 150, 250
  orig: 150, 250
  offset: 0, 0
  index: -1
zone-groundZero
  rotate: false
  xy: 303, 203
  size: 256, 256
  orig: 256, 256
  offset: 0, 0
  index: -1
zone-nuclearComplex
  rotate: false
  xy: 605, 515
  size: 250, 250
  orig: 250, 250
  offset: 0, 0
  index: -1
zone-overgrowth
  rotate: false
  xy: 1, 723
  size: 300, 300
  orig: 300, 300
  offset: 0, 0
  index: -1
zone-ruinousShores
  rotate: false
  xy: 1, 421
  size: 300, 300
  orig: 300, 300
  offset: 0, 0
  index: -1
zone-saltFlats
  rotate: false
  xy: 303, 723
  size: 300, 300
  orig: 300, 300
  offset: 0, 0
  index: -1
zone-stainedMountains
  rotate: false
  xy: 1, 119
  size: 300, 300
  orig: 300, 300
  offset: 0, 0
  index: -1
zone-tarFields
  rotate: false
  xy: 565, 263
  size: 250, 250
  orig: 250, 250
  offset: 0, 0
  index: -1

sprites5.png
size: 2048,1024
format: RGBA8888
filter: Nearest,Nearest
repeat: none
alloy-smelter-icon-editor
  rotate: false
  xy: 1, 23
  size: 96, 96
  orig: 96, 96
  offset: 0, 0
  index: -1
arc-icon-editor
  rotate: false
  xy: 261, 145
  size: 32, 32
  orig: 32, 32
  offset: 0, 0
  index: -1
armored-conveyor-icon-editor
  rotate: false
  xy: 569, 399
  size: 32, 32
  orig: 32, 32
  offset: 0, 0
  index: -1
battery-icon-editor
  rotate: false
  xy: 603, 399
  size: 32, 32
  orig: 32, 32
  offset: 0, 0
  index: -1
battery-large-icon-editor
  rotate: false
  xy: 745, 927
  size: 96, 96
  orig: 96, 96
  offset: 0, 0
  index: -1
blast-drill-icon-editor
  rotate: false
  xy: 1, 251
  size: 128, 128
  orig: 128, 128
  offset: 0, 0
  index: -1
blast-mixer-icon-editor
  rotate: false
  xy: 745, 861
  size: 64, 64
  orig: 64, 64
  offset: 0, 0
  index: -1
block-border-editor
  rotate: false
  xy: 637, 399
  size: 32, 32
  orig: 32, 32
  offset: 0, 0
  index: -1
bridge-conduit-icon-editor
  rotate: false
  xy: 671, 399
  size: 32, 32
  orig: 32, 32
  offset: 0, 0
  index: -1
bridge-conveyor-icon-editor
  rotate: false
  xy: 295, 13
  size: 32, 32
  orig: 32, 32
  offset: 0, 0
  index: -1
char-icon-editor
  rotate: false
  xy: 329, 13
  size: 32, 32
  orig: 32, 32
  offset: 0, 0
  index: -1
editor-char1
  rotate: false
  xy: 329, 13
  size: 32, 32
  orig: 32, 32
  offset: 0, 0
  index: -1
clear-editor
  rotate: false
  xy: 261, 378
  size: 1, 1
  orig: 1, 1
  offset: 0, 0
  index: -1
cliffs-icon-editor
  rotate: false
  xy: 363, 13
>>>>>>> 49bd9168
  size: 32, 32
  orig: 32, 32
  offset: 0, 0
  index: -1
<<<<<<< HEAD
char-icon-editor
  rotate: false
  xy: 329, 13
  size: 32, 32
  orig: 32, 32
  offset: 0, 0
  index: -1
editor-char1
  rotate: false
  xy: 329, 13
=======
coal-centrifuge-icon-editor
  rotate: false
  xy: 811, 861
  size: 64, 64
  orig: 64, 64
  offset: 0, 0
  index: -1
combustion-generator-icon-editor
  rotate: false
  xy: 397, 13
>>>>>>> 49bd9168
  size: 32, 32
  orig: 32, 32
  offset: 0, 0
  index: -1
<<<<<<< HEAD
clear-editor
  rotate: false
  xy: 261, 378
  size: 1, 1
  orig: 1, 1
  offset: 0, 0
  index: -1
cliffs-icon-editor
  rotate: false
  xy: 363, 13
=======
command-center-icon-editor
  rotate: false
  xy: 877, 861
  size: 64, 64
  orig: 64, 64
  offset: 0, 0
  index: -1
conduit-icon-editor
  rotate: false
  xy: 493, 103
>>>>>>> 49bd9168
  size: 32, 32
  orig: 32, 32
  offset: 0, 0
  index: -1
<<<<<<< HEAD
coal-centrifuge-icon-editor
  rotate: false
  xy: 811, 861
=======
container-icon-editor
  rotate: false
  xy: 943, 861
>>>>>>> 49bd9168
  size: 64, 64
  orig: 64, 64
  offset: 0, 0
  index: -1
<<<<<<< HEAD
combustion-generator-icon-editor
  rotate: false
  xy: 397, 13
=======
conveyor-icon-editor
  rotate: false
  xy: 535, 145
>>>>>>> 49bd9168
  size: 32, 32
  orig: 32, 32
  offset: 0, 0
  index: -1
<<<<<<< HEAD
command-center-icon-editor
  rotate: false
  xy: 877, 861
  size: 64, 64
  orig: 64, 64
  offset: 0, 0
  index: -1
conduit-icon-editor
  rotate: false
  xy: 493, 103
  size: 32, 32
  orig: 32, 32
  offset: 0, 0
  index: -1
container-icon-editor
  rotate: false
  xy: 943, 861
  size: 64, 64
  orig: 64, 64
  offset: 0, 0
  index: -1
conveyor-icon-editor
  rotate: false
  xy: 535, 145
  size: 32, 32
  orig: 32, 32
  offset: 0, 0
  index: -1
copper-wall-icon-editor
  rotate: false
  xy: 431, 29
  size: 32, 32
  orig: 32, 32
  offset: 0, 0
  index: -1
copper-wall-large-icon-editor
  rotate: false
  xy: 1009, 861
  size: 64, 64
  orig: 64, 64
  offset: 0, 0
  index: -1
core-foundation-icon-editor
  rotate: false
  xy: 323, 733
  size: 128, 128
  orig: 128, 128
  offset: 0, 0
  index: -1
core-nucleus-icon-editor
  rotate: false
  xy: 323, 863
  size: 160, 160
  orig: 160, 160
  offset: 0, 0
  index: -1
core-shard-icon-editor
  rotate: false
  xy: 99, 23
  size: 96, 96
  orig: 96, 96
  offset: 0, 0
  index: -1
craters-icon-editor
  rotate: false
  xy: 477, 69
  size: 32, 32
  orig: 32, 32
  offset: 0, 0
  index: -1
editor-craters1
  rotate: false
  xy: 477, 69
  size: 32, 32
  orig: 32, 32
  offset: 0, 0
  index: -1
crawler-factory-icon-editor
  rotate: false
  xy: 1075, 861
=======
copper-wall-icon-editor
  rotate: false
  xy: 431, 29
  size: 32, 32
  orig: 32, 32
  offset: 0, 0
  index: -1
copper-wall-large-icon-editor
  rotate: false
  xy: 1009, 861
  size: 64, 64
  orig: 64, 64
  offset: 0, 0
  index: -1
core-foundation-icon-editor
  rotate: false
  xy: 323, 733
  size: 128, 128
  orig: 128, 128
  offset: 0, 0
  index: -1
core-nucleus-icon-editor
  rotate: false
  xy: 323, 863
  size: 160, 160
  orig: 160, 160
  offset: 0, 0
  index: -1
core-shard-icon-editor
  rotate: false
  xy: 99, 23
  size: 96, 96
  orig: 96, 96
  offset: 0, 0
  index: -1
craters-icon-editor
  rotate: false
  xy: 477, 69
  size: 32, 32
  orig: 32, 32
  offset: 0, 0
  index: -1
editor-craters1
  rotate: false
  xy: 477, 69
  size: 32, 32
  orig: 32, 32
  offset: 0, 0
  index: -1
crawler-factory-icon-editor
  rotate: false
  xy: 1075, 861
  size: 64, 64
  orig: 64, 64
  offset: 0, 0
  index: -1
cryofluidmixer-icon-editor
  rotate: false
  xy: 1141, 861
  size: 64, 64
  orig: 64, 64
  offset: 0, 0
  index: -1
cultivator-icon-editor
  rotate: false
  xy: 1207, 861
  size: 64, 64
  orig: 64, 64
  offset: 0, 0
  index: -1
cyclone-icon-editor
  rotate: false
  xy: 843, 927
  size: 96, 96
  orig: 96, 96
  offset: 0, 0
  index: -1
dagger-factory-icon-editor
  rotate: false
  xy: 1273, 861
>>>>>>> 49bd9168
  size: 64, 64
  orig: 64, 64
  offset: 0, 0
  index: -1
<<<<<<< HEAD
cryofluidmixer-icon-editor
  rotate: false
  xy: 1141, 861
  size: 64, 64
  orig: 64, 64
  offset: 0, 0
  index: -1
cultivator-icon-editor
  rotate: false
  xy: 1207, 861
  size: 64, 64
  orig: 64, 64
  offset: 0, 0
  index: -1
cyclone-icon-editor
  rotate: false
  xy: 843, 927
  size: 96, 96
  orig: 96, 96
  offset: 0, 0
  index: -1
dagger-factory-icon-editor
  rotate: false
  xy: 1273, 861
  size: 64, 64
  orig: 64, 64
  offset: 0, 0
  index: -1
dark-metal-icon-editor
  rotate: false
  xy: 569, 365
=======
dark-metal-icon-editor
  rotate: false
  xy: 569, 365
  size: 32, 32
  orig: 32, 32
  offset: 0, 0
  index: -1
dark-panel-1-icon-editor
  rotate: false
  xy: 603, 365
  size: 32, 32
  orig: 32, 32
  offset: 0, 0
  index: -1
editor-dark-panel-1
  rotate: false
  xy: 603, 365
  size: 32, 32
  orig: 32, 32
  offset: 0, 0
  index: -1
dark-panel-2-icon-editor
  rotate: false
  xy: 637, 365
  size: 32, 32
  orig: 32, 32
  offset: 0, 0
  index: -1
editor-dark-panel-2
  rotate: false
  xy: 637, 365
>>>>>>> 49bd9168
  size: 32, 32
  orig: 32, 32
  offset: 0, 0
  index: -1
<<<<<<< HEAD
dark-panel-1-icon-editor
  rotate: false
  xy: 603, 365
=======
dark-panel-3-icon-editor
  rotate: false
  xy: 671, 365
>>>>>>> 49bd9168
  size: 32, 32
  orig: 32, 32
  offset: 0, 0
  index: -1
<<<<<<< HEAD
editor-dark-panel-1
  rotate: false
  xy: 603, 365
=======
editor-dark-panel-3
  rotate: false
  xy: 671, 365
>>>>>>> 49bd9168
  size: 32, 32
  orig: 32, 32
  offset: 0, 0
  index: -1
<<<<<<< HEAD
dark-panel-2-icon-editor
  rotate: false
  xy: 637, 365
=======
dark-panel-4-icon-editor
  rotate: false
  xy: 555, 331
>>>>>>> 49bd9168
  size: 32, 32
  orig: 32, 32
  offset: 0, 0
  index: -1
<<<<<<< HEAD
editor-dark-panel-2
  rotate: false
  xy: 637, 365
=======
editor-dark-panel-4
  rotate: false
  xy: 555, 331
>>>>>>> 49bd9168
  size: 32, 32
  orig: 32, 32
  offset: 0, 0
  index: -1
<<<<<<< HEAD
dark-panel-3-icon-editor
  rotate: false
  xy: 671, 365
=======
dark-panel-5-icon-editor
  rotate: false
  xy: 589, 331
>>>>>>> 49bd9168
  size: 32, 32
  orig: 32, 32
  offset: 0, 0
  index: -1
<<<<<<< HEAD
editor-dark-panel-3
  rotate: false
  xy: 671, 365
=======
editor-dark-panel-5
  rotate: false
  xy: 589, 331
>>>>>>> 49bd9168
  size: 32, 32
  orig: 32, 32
  offset: 0, 0
  index: -1
<<<<<<< HEAD
dark-panel-4-icon-editor
  rotate: false
  xy: 555, 331
=======
dark-panel-6-icon-editor
  rotate: false
  xy: 555, 297
>>>>>>> 49bd9168
  size: 32, 32
  orig: 32, 32
  offset: 0, 0
  index: -1
<<<<<<< HEAD
editor-dark-panel-4
  rotate: false
  xy: 555, 331
=======
editor-dark-panel-6
  rotate: false
  xy: 555, 297
>>>>>>> 49bd9168
  size: 32, 32
  orig: 32, 32
  offset: 0, 0
  index: -1
<<<<<<< HEAD
dark-panel-5-icon-editor
  rotate: false
  xy: 589, 331
=======
darksand-icon-editor
  rotate: false
  xy: 623, 331
>>>>>>> 49bd9168
  size: 32, 32
  orig: 32, 32
  offset: 0, 0
  index: -1
<<<<<<< HEAD
editor-dark-panel-5
  rotate: false
  xy: 589, 331
=======
editor-darksand1
  rotate: false
  xy: 623, 331
>>>>>>> 49bd9168
  size: 32, 32
  orig: 32, 32
  offset: 0, 0
  index: -1
<<<<<<< HEAD
dark-panel-6-icon-editor
  rotate: false
  xy: 555, 297
=======
darksand-tainted-water-icon-editor
  rotate: false
  xy: 589, 297
>>>>>>> 49bd9168
  size: 32, 32
  orig: 32, 32
  offset: 0, 0
  index: -1
<<<<<<< HEAD
editor-dark-panel-6
  rotate: false
  xy: 555, 297
=======
editor-darksand-tainted-water
  rotate: false
  xy: 589, 297
>>>>>>> 49bd9168
  size: 32, 32
  orig: 32, 32
  offset: 0, 0
  index: -1
<<<<<<< HEAD
darksand-icon-editor
  rotate: false
  xy: 623, 331
=======
darksand-water-icon-editor
  rotate: false
  xy: 555, 263
>>>>>>> 49bd9168
  size: 32, 32
  orig: 32, 32
  offset: 0, 0
  index: -1
<<<<<<< HEAD
editor-darksand1
  rotate: false
  xy: 623, 331
=======
editor-darksand-water
  rotate: false
  xy: 555, 263
>>>>>>> 49bd9168
  size: 32, 32
  orig: 32, 32
  offset: 0, 0
  index: -1
<<<<<<< HEAD
darksand-tainted-water-icon-editor
  rotate: false
  xy: 589, 297
  size: 32, 32
  orig: 32, 32
  offset: 0, 0
  index: -1
editor-darksand-tainted-water
  rotate: false
  xy: 589, 297
=======
dart-mech-pad-icon-editor
  rotate: false
  xy: 1339, 861
  size: 64, 64
  orig: 64, 64
  offset: 0, 0
  index: -1
deepwater-icon-editor
  rotate: false
  xy: 657, 331
>>>>>>> 49bd9168
  size: 32, 32
  orig: 32, 32
  offset: 0, 0
  index: -1
<<<<<<< HEAD
darksand-water-icon-editor
  rotate: false
  xy: 555, 263
=======
editor-deepwater
  rotate: false
  xy: 657, 331
>>>>>>> 49bd9168
  size: 32, 32
  orig: 32, 32
  offset: 0, 0
  index: -1
<<<<<<< HEAD
editor-darksand-water
  rotate: false
  xy: 555, 263
  size: 32, 32
  orig: 32, 32
  offset: 0, 0
  index: -1
dart-mech-pad-icon-editor
  rotate: false
  xy: 1339, 861
  size: 64, 64
  orig: 64, 64
  offset: 0, 0
  index: -1
deepwater-icon-editor
  rotate: false
  xy: 657, 331
=======
delta-mech-pad-icon-editor
  rotate: false
  xy: 1405, 861
  size: 64, 64
  orig: 64, 64
  offset: 0, 0
  index: -1
differential-generator-icon-editor
  rotate: false
  xy: 941, 927
  size: 96, 96
  orig: 96, 96
  offset: 0, 0
  index: -1
diode-icon-editor
  rotate: false
  xy: 623, 297
>>>>>>> 49bd9168
  size: 32, 32
  orig: 32, 32
  offset: 0, 0
  index: -1
<<<<<<< HEAD
editor-deepwater
  rotate: false
  xy: 657, 331
  size: 32, 32
  orig: 32, 32
  offset: 0, 0
  index: -1
delta-mech-pad-icon-editor
  rotate: false
  xy: 1405, 861
  size: 64, 64
  orig: 64, 64
  offset: 0, 0
  index: -1
differential-generator-icon-editor
  rotate: false
  xy: 941, 927
  size: 96, 96
  orig: 96, 96
  offset: 0, 0
  index: -1
diode-icon-editor
  rotate: false
  xy: 623, 297
  size: 32, 32
  orig: 32, 32
  offset: 0, 0
  index: -1
distributor-icon-editor
  rotate: false
  xy: 1471, 861
=======
distributor-icon-editor
  rotate: false
  xy: 1471, 861
  size: 64, 64
  orig: 64, 64
  offset: 0, 0
  index: -1
door-icon-editor
  rotate: false
  xy: 589, 263
  size: 32, 32
  orig: 32, 32
  offset: 0, 0
  index: -1
door-large-icon-editor
  rotate: false
  xy: 1537, 861
  size: 64, 64
  orig: 64, 64
  offset: 0, 0
  index: -1
draug-factory-icon-editor
  rotate: false
  xy: 1603, 861
>>>>>>> 49bd9168
  size: 64, 64
  orig: 64, 64
  offset: 0, 0
  index: -1
<<<<<<< HEAD
door-icon-editor
  rotate: false
  xy: 589, 263
=======
dunerocks-icon-editor
  rotate: false
  xy: 555, 229
>>>>>>> 49bd9168
  size: 32, 32
  orig: 32, 32
  offset: 0, 0
  index: -1
<<<<<<< HEAD
door-large-icon-editor
  rotate: false
  xy: 1537, 861
  size: 64, 64
  orig: 64, 64
  offset: 0, 0
  index: -1
draug-factory-icon-editor
  rotate: false
  xy: 1603, 861
  size: 64, 64
  orig: 64, 64
  offset: 0, 0
  index: -1
dunerocks-icon-editor
  rotate: false
  xy: 555, 229
=======
duo-icon-editor
  rotate: false
  xy: 657, 297
  size: 32, 32
  orig: 32, 32
  offset: 0, 0
  index: -1
editor-char2
  rotate: false
  xy: 623, 263
  size: 32, 32
  orig: 32, 32
  offset: 0, 0
  index: -1
editor-char3
  rotate: false
  xy: 589, 229
>>>>>>> 49bd9168
  size: 32, 32
  orig: 32, 32
  offset: 0, 0
  index: -1
<<<<<<< HEAD
duo-icon-editor
  rotate: false
  xy: 657, 297
  size: 32, 32
  orig: 32, 32
  offset: 0, 0
  index: -1
editor-char2
  rotate: false
  xy: 623, 263
=======
editor-clear
  rotate: false
  xy: 733, 883
  size: 10, 10
  orig: 10, 10
  offset: 0, 0
  index: -1
editor-craters2
  rotate: false
  xy: 555, 195
>>>>>>> 49bd9168
  size: 32, 32
  orig: 32, 32
  offset: 0, 0
  index: -1
<<<<<<< HEAD
editor-char3
  rotate: false
  xy: 589, 229
=======
editor-craters3
  rotate: false
  xy: 657, 263
>>>>>>> 49bd9168
  size: 32, 32
  orig: 32, 32
  offset: 0, 0
  index: -1
<<<<<<< HEAD
editor-clear
  rotate: false
  xy: 733, 883
  size: 10, 10
  orig: 10, 10
  offset: 0, 0
  index: -1
editor-craters2
  rotate: false
  xy: 555, 195
=======
editor-darksand2
  rotate: false
  xy: 623, 229
>>>>>>> 49bd9168
  size: 32, 32
  orig: 32, 32
  offset: 0, 0
  index: -1
<<<<<<< HEAD
editor-craters3
  rotate: false
  xy: 657, 263
=======
editor-darksand3
  rotate: false
  xy: 589, 195
>>>>>>> 49bd9168
  size: 32, 32
  orig: 32, 32
  offset: 0, 0
  index: -1
<<<<<<< HEAD
editor-darksand2
  rotate: false
  xy: 623, 229
=======
editor-grass1
  rotate: false
  xy: 657, 229
>>>>>>> 49bd9168
  size: 32, 32
  orig: 32, 32
  offset: 0, 0
  index: -1
<<<<<<< HEAD
editor-darksand3
  rotate: false
  xy: 589, 195
=======
grass-icon-editor
  rotate: false
  xy: 657, 229
>>>>>>> 49bd9168
  size: 32, 32
  orig: 32, 32
  offset: 0, 0
  index: -1
<<<<<<< HEAD
editor-grass1
  rotate: false
  xy: 657, 229
=======
editor-grass2
  rotate: false
  xy: 623, 195
>>>>>>> 49bd9168
  size: 32, 32
  orig: 32, 32
  offset: 0, 0
  index: -1
<<<<<<< HEAD
grass-icon-editor
  rotate: false
  xy: 657, 229
=======
editor-grass3
  rotate: false
  xy: 657, 195
>>>>>>> 49bd9168
  size: 32, 32
  orig: 32, 32
  offset: 0, 0
  index: -1
<<<<<<< HEAD
editor-grass2
  rotate: false
  xy: 623, 195
=======
editor-holostone1
  rotate: false
  xy: 569, 161
>>>>>>> 49bd9168
  size: 32, 32
  orig: 32, 32
  offset: 0, 0
  index: -1
<<<<<<< HEAD
editor-grass3
  rotate: false
  xy: 657, 195
=======
holostone-icon-editor
  rotate: false
  xy: 569, 161
>>>>>>> 49bd9168
  size: 32, 32
  orig: 32, 32
  offset: 0, 0
  index: -1
<<<<<<< HEAD
editor-holostone1
  rotate: false
  xy: 569, 161
=======
editor-holostone2
  rotate: false
  xy: 603, 161
>>>>>>> 49bd9168
  size: 32, 32
  orig: 32, 32
  offset: 0, 0
  index: -1
<<<<<<< HEAD
holostone-icon-editor
  rotate: false
  xy: 569, 161
=======
editor-holostone3
  rotate: false
  xy: 637, 161
>>>>>>> 49bd9168
  size: 32, 32
  orig: 32, 32
  offset: 0, 0
  index: -1
<<<<<<< HEAD
editor-holostone2
  rotate: false
  xy: 603, 161
=======
editor-hotrock1
  rotate: false
  xy: 671, 161
>>>>>>> 49bd9168
  size: 32, 32
  orig: 32, 32
  offset: 0, 0
  index: -1
<<<<<<< HEAD
editor-holostone3
  rotate: false
  xy: 637, 161
=======
hotrock-icon-editor
  rotate: false
  xy: 671, 161
>>>>>>> 49bd9168
  size: 32, 32
  orig: 32, 32
  offset: 0, 0
  index: -1
<<<<<<< HEAD
editor-hotrock1
  rotate: false
  xy: 671, 161
=======
editor-hotrock2
  rotate: false
  xy: 511, 69
>>>>>>> 49bd9168
  size: 32, 32
  orig: 32, 32
  offset: 0, 0
  index: -1
<<<<<<< HEAD
hotrock-icon-editor
  rotate: false
  xy: 671, 161
=======
editor-hotrock3
  rotate: false
  xy: 527, 103
>>>>>>> 49bd9168
  size: 32, 32
  orig: 32, 32
  offset: 0, 0
  index: -1
<<<<<<< HEAD
editor-hotrock2
  rotate: false
  xy: 511, 69
=======
editor-ice-snow1
  rotate: false
  xy: 671, 127
>>>>>>> 49bd9168
  size: 32, 32
  orig: 32, 32
  offset: 0, 0
  index: -1
<<<<<<< HEAD
editor-hotrock3
  rotate: false
  xy: 527, 103
=======
ice-snow-icon-editor
  rotate: false
  xy: 671, 127
>>>>>>> 49bd9168
  size: 32, 32
  orig: 32, 32
  offset: 0, 0
  index: -1
<<<<<<< HEAD
editor-ice-snow1
  rotate: false
  xy: 671, 127
=======
editor-ice-snow2
  rotate: false
  xy: 545, 69
>>>>>>> 49bd9168
  size: 32, 32
  orig: 32, 32
  offset: 0, 0
  index: -1
<<<<<<< HEAD
ice-snow-icon-editor
  rotate: false
  xy: 671, 127
=======
editor-ice-snow3
  rotate: false
  xy: 691, 331
>>>>>>> 49bd9168
  size: 32, 32
  orig: 32, 32
  offset: 0, 0
  index: -1
<<<<<<< HEAD
editor-ice-snow2
  rotate: false
  xy: 545, 69
=======
editor-ice1
  rotate: false
  xy: 569, 127
>>>>>>> 49bd9168
  size: 32, 32
  orig: 32, 32
  offset: 0, 0
  index: -1
<<<<<<< HEAD
editor-ice-snow3
  rotate: false
  xy: 691, 331
=======
ice-icon-editor
  rotate: false
  xy: 569, 127
>>>>>>> 49bd9168
  size: 32, 32
  orig: 32, 32
  offset: 0, 0
  index: -1
<<<<<<< HEAD
editor-ice1
  rotate: false
  xy: 569, 127
=======
editor-ice2
  rotate: false
  xy: 603, 127
>>>>>>> 49bd9168
  size: 32, 32
  orig: 32, 32
  offset: 0, 0
  index: -1
<<<<<<< HEAD
ice-icon-editor
  rotate: false
  xy: 569, 127
=======
editor-ice3
  rotate: false
  xy: 637, 127
>>>>>>> 49bd9168
  size: 32, 32
  orig: 32, 32
  offset: 0, 0
  index: -1
<<<<<<< HEAD
editor-ice2
  rotate: false
  xy: 603, 127
=======
editor-ignarock1
  rotate: false
  xy: 691, 297
>>>>>>> 49bd9168
  size: 32, 32
  orig: 32, 32
  offset: 0, 0
  index: -1
<<<<<<< HEAD
editor-ice3
  rotate: false
  xy: 637, 127
=======
ignarock-icon-editor
  rotate: false
  xy: 691, 297
>>>>>>> 49bd9168
  size: 32, 32
  orig: 32, 32
  offset: 0, 0
  index: -1
<<<<<<< HEAD
editor-ignarock1
  rotate: false
  xy: 691, 297
=======
editor-ignarock2
  rotate: false
  xy: 691, 263
>>>>>>> 49bd9168
  size: 32, 32
  orig: 32, 32
  offset: 0, 0
  index: -1
<<<<<<< HEAD
ignarock-icon-editor
  rotate: false
  xy: 691, 297
=======
editor-ignarock3
  rotate: false
  xy: 691, 229
>>>>>>> 49bd9168
  size: 32, 32
  orig: 32, 32
  offset: 0, 0
  index: -1
<<<<<<< HEAD
editor-ignarock2
  rotate: false
  xy: 691, 263
=======
editor-magmarock1
  rotate: false
  xy: 691, 195
>>>>>>> 49bd9168
  size: 32, 32
  orig: 32, 32
  offset: 0, 0
  index: -1
<<<<<<< HEAD
editor-ignarock3
  rotate: false
  xy: 691, 229
=======
magmarock-icon-editor
  rotate: false
  xy: 691, 195
>>>>>>> 49bd9168
  size: 32, 32
  orig: 32, 32
  offset: 0, 0
  index: -1
<<<<<<< HEAD
editor-magmarock1
  rotate: false
  xy: 691, 195
=======
editor-magmarock2
  rotate: false
  xy: 705, 161
>>>>>>> 49bd9168
  size: 32, 32
  orig: 32, 32
  offset: 0, 0
  index: -1
<<<<<<< HEAD
magmarock-icon-editor
  rotate: false
  xy: 691, 195
=======
editor-magmarock3
  rotate: false
  xy: 705, 127
>>>>>>> 49bd9168
  size: 32, 32
  orig: 32, 32
  offset: 0, 0
  index: -1
<<<<<<< HEAD
editor-magmarock2
  rotate: false
  xy: 705, 161
=======
editor-metal-floor
  rotate: false
  xy: 465, 29
>>>>>>> 49bd9168
  size: 32, 32
  orig: 32, 32
  offset: 0, 0
  index: -1
<<<<<<< HEAD
editor-magmarock3
  rotate: false
  xy: 705, 127
=======
metal-floor-icon-editor
  rotate: false
  xy: 465, 29
>>>>>>> 49bd9168
  size: 32, 32
  orig: 32, 32
  offset: 0, 0
  index: -1
<<<<<<< HEAD
editor-metal-floor
  rotate: false
  xy: 465, 29
=======
editor-metal-floor-2
  rotate: false
  xy: 499, 35
>>>>>>> 49bd9168
  size: 32, 32
  orig: 32, 32
  offset: 0, 0
  index: -1
<<<<<<< HEAD
metal-floor-icon-editor
  rotate: false
  xy: 465, 29
=======
metal-floor-2-icon-editor
  rotate: false
  xy: 499, 35
>>>>>>> 49bd9168
  size: 32, 32
  orig: 32, 32
  offset: 0, 0
  index: -1
<<<<<<< HEAD
editor-metal-floor-2
  rotate: false
  xy: 499, 35
=======
editor-metal-floor-3
  rotate: false
  xy: 499, 1
>>>>>>> 49bd9168
  size: 32, 32
  orig: 32, 32
  offset: 0, 0
  index: -1
<<<<<<< HEAD
metal-floor-2-icon-editor
  rotate: false
  xy: 499, 35
=======
metal-floor-3-icon-editor
  rotate: false
  xy: 499, 1
>>>>>>> 49bd9168
  size: 32, 32
  orig: 32, 32
  offset: 0, 0
  index: -1
<<<<<<< HEAD
editor-metal-floor-3
  rotate: false
  xy: 499, 1
=======
editor-metal-floor-5
  rotate: false
  xy: 533, 35
>>>>>>> 49bd9168
  size: 32, 32
  orig: 32, 32
  offset: 0, 0
  index: -1
<<<<<<< HEAD
metal-floor-3-icon-editor
  rotate: false
  xy: 499, 1
=======
metal-floor-5-icon-editor
  rotate: false
  xy: 533, 35
>>>>>>> 49bd9168
  size: 32, 32
  orig: 32, 32
  offset: 0, 0
  index: -1
<<<<<<< HEAD
editor-metal-floor-5
  rotate: false
  xy: 533, 35
=======
editor-metal-floor-damaged1
  rotate: false
  xy: 533, 1
>>>>>>> 49bd9168
  size: 32, 32
  orig: 32, 32
  offset: 0, 0
  index: -1
<<<<<<< HEAD
metal-floor-5-icon-editor
  rotate: false
  xy: 533, 35
=======
metal-floor-damaged-icon-editor
  rotate: false
  xy: 533, 1
>>>>>>> 49bd9168
  size: 32, 32
  orig: 32, 32
  offset: 0, 0
  index: -1
<<<<<<< HEAD
editor-metal-floor-damaged1
  rotate: false
  xy: 533, 1
=======
editor-metal-floor-damaged2
  rotate: false
  xy: 705, 399
>>>>>>> 49bd9168
  size: 32, 32
  orig: 32, 32
  offset: 0, 0
  index: -1
<<<<<<< HEAD
metal-floor-damaged-icon-editor
  rotate: false
  xy: 533, 1
=======
editor-metal-floor-damaged3
  rotate: false
  xy: 705, 365
>>>>>>> 49bd9168
  size: 32, 32
  orig: 32, 32
  offset: 0, 0
  index: -1
<<<<<<< HEAD
editor-metal-floor-damaged2
  rotate: false
  xy: 705, 399
=======
editor-moss1
  rotate: false
  xy: 725, 331
>>>>>>> 49bd9168
  size: 32, 32
  orig: 32, 32
  offset: 0, 0
  index: -1
<<<<<<< HEAD
editor-metal-floor-damaged3
  rotate: false
  xy: 705, 365
=======
moss-icon-editor
  rotate: false
  xy: 725, 331
>>>>>>> 49bd9168
  size: 32, 32
  orig: 32, 32
  offset: 0, 0
  index: -1
<<<<<<< HEAD
editor-moss1
  rotate: false
  xy: 725, 331
=======
editor-moss2
  rotate: false
  xy: 725, 297
>>>>>>> 49bd9168
  size: 32, 32
  orig: 32, 32
  offset: 0, 0
  index: -1
<<<<<<< HEAD
moss-icon-editor
  rotate: false
  xy: 725, 331
=======
editor-moss3
  rotate: false
  xy: 725, 263
>>>>>>> 49bd9168
  size: 32, 32
  orig: 32, 32
  offset: 0, 0
  index: -1
<<<<<<< HEAD
editor-moss2
  rotate: false
  xy: 725, 297
=======
editor-ore-coal1
  rotate: false
  xy: 725, 229
>>>>>>> 49bd9168
  size: 32, 32
  orig: 32, 32
  offset: 0, 0
  index: -1
<<<<<<< HEAD
editor-moss3
  rotate: false
  xy: 725, 263
=======
editor-ore-coal2
  rotate: false
  xy: 725, 195
>>>>>>> 49bd9168
  size: 32, 32
  orig: 32, 32
  offset: 0, 0
  index: -1
<<<<<<< HEAD
editor-ore-coal1
  rotate: false
  xy: 725, 229
=======
editor-ore-coal3
  rotate: false
  xy: 739, 161
>>>>>>> 49bd9168
  size: 32, 32
  orig: 32, 32
  offset: 0, 0
  index: -1
<<<<<<< HEAD
editor-ore-coal2
  rotate: false
  xy: 725, 195
=======
editor-ore-copper1
  rotate: false
  xy: 739, 127
>>>>>>> 49bd9168
  size: 32, 32
  orig: 32, 32
  offset: 0, 0
  index: -1
<<<<<<< HEAD
editor-ore-coal3
  rotate: false
  xy: 739, 161
=======
editor-ore-copper2
  rotate: false
  xy: 567, 35
>>>>>>> 49bd9168
  size: 32, 32
  orig: 32, 32
  offset: 0, 0
  index: -1
<<<<<<< HEAD
editor-ore-copper1
  rotate: false
  xy: 739, 127
=======
editor-ore-copper3
  rotate: false
  xy: 567, 1
>>>>>>> 49bd9168
  size: 32, 32
  orig: 32, 32
  offset: 0, 0
  index: -1
<<<<<<< HEAD
editor-ore-copper2
  rotate: false
  xy: 567, 35
=======
editor-ore-lead1
  rotate: false
  xy: 579, 93
>>>>>>> 49bd9168
  size: 32, 32
  orig: 32, 32
  offset: 0, 0
  index: -1
<<<<<<< HEAD
editor-ore-copper3
  rotate: false
  xy: 567, 1
=======
editor-ore-lead2
  rotate: false
  xy: 613, 93
>>>>>>> 49bd9168
  size: 32, 32
  orig: 32, 32
  offset: 0, 0
  index: -1
<<<<<<< HEAD
editor-ore-lead1
  rotate: false
  xy: 579, 93
=======
editor-ore-lead3
  rotate: false
  xy: 647, 93
>>>>>>> 49bd9168
  size: 32, 32
  orig: 32, 32
  offset: 0, 0
  index: -1
<<<<<<< HEAD
editor-ore-lead2
  rotate: false
  xy: 613, 93
=======
editor-ore-scrap1
  rotate: false
  xy: 681, 93
>>>>>>> 49bd9168
  size: 32, 32
  orig: 32, 32
  offset: 0, 0
  index: -1
<<<<<<< HEAD
editor-ore-lead3
  rotate: false
  xy: 647, 93
=======
editor-ore-scrap2
  rotate: false
  xy: 715, 93
>>>>>>> 49bd9168
  size: 32, 32
  orig: 32, 32
  offset: 0, 0
  index: -1
<<<<<<< HEAD
editor-ore-scrap1
  rotate: false
  xy: 681, 93
=======
editor-ore-scrap3
  rotate: false
  xy: 749, 93
>>>>>>> 49bd9168
  size: 32, 32
  orig: 32, 32
  offset: 0, 0
  index: -1
<<<<<<< HEAD
editor-ore-scrap2
  rotate: false
  xy: 715, 93
=======
editor-ore-thorium1
  rotate: false
  xy: 601, 59
>>>>>>> 49bd9168
  size: 32, 32
  orig: 32, 32
  offset: 0, 0
  index: -1
<<<<<<< HEAD
editor-ore-scrap3
  rotate: false
  xy: 749, 93
=======
editor-ore-thorium2
  rotate: false
  xy: 601, 25
>>>>>>> 49bd9168
  size: 32, 32
  orig: 32, 32
  offset: 0, 0
  index: -1
<<<<<<< HEAD
editor-ore-thorium1
  rotate: false
  xy: 601, 59
=======
editor-ore-thorium3
  rotate: false
  xy: 635, 59
>>>>>>> 49bd9168
  size: 32, 32
  orig: 32, 32
  offset: 0, 0
  index: -1
<<<<<<< HEAD
editor-ore-thorium2
  rotate: false
  xy: 601, 25
=======
editor-ore-titanium1
  rotate: false
  xy: 635, 25
>>>>>>> 49bd9168
  size: 32, 32
  orig: 32, 32
  offset: 0, 0
  index: -1
<<<<<<< HEAD
editor-ore-thorium3
  rotate: false
  xy: 635, 59
=======
editor-ore-titanium2
  rotate: false
  xy: 669, 59
>>>>>>> 49bd9168
  size: 32, 32
  orig: 32, 32
  offset: 0, 0
  index: -1
<<<<<<< HEAD
editor-ore-titanium1
  rotate: false
  xy: 635, 25
=======
editor-ore-titanium3
  rotate: false
  xy: 669, 25
>>>>>>> 49bd9168
  size: 32, 32
  orig: 32, 32
  offset: 0, 0
  index: -1
<<<<<<< HEAD
editor-ore-titanium2
  rotate: false
  xy: 669, 59
=======
editor-pebbles1
  rotate: false
  xy: 703, 59
>>>>>>> 49bd9168
  size: 32, 32
  orig: 32, 32
  offset: 0, 0
  index: -1
<<<<<<< HEAD
editor-ore-titanium3
  rotate: false
  xy: 669, 25
=======
editor-pebbles2
  rotate: false
  xy: 703, 25
>>>>>>> 49bd9168
  size: 32, 32
  orig: 32, 32
  offset: 0, 0
  index: -1
<<<<<<< HEAD
editor-pebbles1
  rotate: false
  xy: 703, 59
=======
editor-pebbles3
  rotate: false
  xy: 737, 59
>>>>>>> 49bd9168
  size: 32, 32
  orig: 32, 32
  offset: 0, 0
  index: -1
<<<<<<< HEAD
editor-pebbles2
  rotate: false
  xy: 703, 25
=======
editor-salt
  rotate: false
  xy: 737, 25
>>>>>>> 49bd9168
  size: 32, 32
  orig: 32, 32
  offset: 0, 0
  index: -1
<<<<<<< HEAD
editor-pebbles3
  rotate: false
  xy: 737, 59
=======
salt-icon-editor
  rotate: false
  xy: 737, 25
>>>>>>> 49bd9168
  size: 32, 32
  orig: 32, 32
  offset: 0, 0
  index: -1
<<<<<<< HEAD
editor-salt
  rotate: false
  xy: 737, 25
=======
editor-sand-water
  rotate: false
  xy: 767, 827
>>>>>>> 49bd9168
  size: 32, 32
  orig: 32, 32
  offset: 0, 0
  index: -1
<<<<<<< HEAD
salt-icon-editor
  rotate: false
  xy: 737, 25
=======
sand-water-icon-editor
  rotate: false
  xy: 767, 827
>>>>>>> 49bd9168
  size: 32, 32
  orig: 32, 32
  offset: 0, 0
  index: -1
<<<<<<< HEAD
editor-sand-water
  rotate: false
  xy: 767, 827
=======
editor-sand1
  rotate: false
  xy: 771, 59
>>>>>>> 49bd9168
  size: 32, 32
  orig: 32, 32
  offset: 0, 0
  index: -1
<<<<<<< HEAD
sand-water-icon-editor
  rotate: false
  xy: 767, 827
=======
sand-icon-editor
  rotate: false
  xy: 771, 59
>>>>>>> 49bd9168
  size: 32, 32
  orig: 32, 32
  offset: 0, 0
  index: -1
<<<<<<< HEAD
editor-sand1
  rotate: false
  xy: 771, 59
=======
editor-sand2
  rotate: false
  xy: 771, 25
>>>>>>> 49bd9168
  size: 32, 32
  orig: 32, 32
  offset: 0, 0
  index: -1
<<<<<<< HEAD
sand-icon-editor
  rotate: false
  xy: 771, 59
=======
editor-sand3
  rotate: false
  xy: 733, 827
>>>>>>> 49bd9168
  size: 32, 32
  orig: 32, 32
  offset: 0, 0
  index: -1
<<<<<<< HEAD
editor-sand2
  rotate: false
  xy: 771, 25
=======
editor-shale1
  rotate: false
  xy: 801, 827
>>>>>>> 49bd9168
  size: 32, 32
  orig: 32, 32
  offset: 0, 0
  index: -1
<<<<<<< HEAD
editor-sand3
  rotate: false
  xy: 733, 827
=======
shale-icon-editor
  rotate: false
  xy: 801, 827
>>>>>>> 49bd9168
  size: 32, 32
  orig: 32, 32
  offset: 0, 0
  index: -1
<<<<<<< HEAD
editor-shale1
  rotate: false
  xy: 801, 827
=======
editor-shale2
  rotate: false
  xy: 835, 827
>>>>>>> 49bd9168
  size: 32, 32
  orig: 32, 32
  offset: 0, 0
  index: -1
<<<<<<< HEAD
shale-icon-editor
  rotate: false
  xy: 801, 827
=======
editor-shale3
  rotate: false
  xy: 869, 827
>>>>>>> 49bd9168
  size: 32, 32
  orig: 32, 32
  offset: 0, 0
  index: -1
<<<<<<< HEAD
editor-shale2
  rotate: false
  xy: 835, 827
=======
editor-snow1
  rotate: false
  xy: 903, 827
>>>>>>> 49bd9168
  size: 32, 32
  orig: 32, 32
  offset: 0, 0
  index: -1
<<<<<<< HEAD
editor-shale3
  rotate: false
  xy: 869, 827
=======
editor-snow2
  rotate: false
  xy: 937, 827
>>>>>>> 49bd9168
  size: 32, 32
  orig: 32, 32
  offset: 0, 0
  index: -1
<<<<<<< HEAD
editor-snow1
  rotate: false
  xy: 903, 827
=======
editor-snow3
  rotate: false
  xy: 971, 827
>>>>>>> 49bd9168
  size: 32, 32
  orig: 32, 32
  offset: 0, 0
  index: -1
<<<<<<< HEAD
editor-snow2
  rotate: false
  xy: 937, 827
=======
editor-spawn
  rotate: false
  xy: 1005, 827
>>>>>>> 49bd9168
  size: 32, 32
  orig: 32, 32
  offset: 0, 0
  index: -1
<<<<<<< HEAD
editor-snow3
  rotate: false
  xy: 971, 827
=======
editor-spore-moss1
  rotate: false
  xy: 1039, 827
>>>>>>> 49bd9168
  size: 32, 32
  orig: 32, 32
  offset: 0, 0
  index: -1
<<<<<<< HEAD
editor-spawn
  rotate: false
  xy: 1005, 827
=======
spore-moss-icon-editor
  rotate: false
  xy: 1039, 827
>>>>>>> 49bd9168
  size: 32, 32
  orig: 32, 32
  offset: 0, 0
  index: -1
<<<<<<< HEAD
editor-spore-moss1
  rotate: false
  xy: 1039, 827
=======
editor-spore-moss2
  rotate: false
  xy: 1073, 827
>>>>>>> 49bd9168
  size: 32, 32
  orig: 32, 32
  offset: 0, 0
  index: -1
<<<<<<< HEAD
spore-moss-icon-editor
  rotate: false
  xy: 1039, 827
=======
editor-spore-moss3
  rotate: false
  xy: 1107, 827
>>>>>>> 49bd9168
  size: 32, 32
  orig: 32, 32
  offset: 0, 0
  index: -1
<<<<<<< HEAD
editor-spore-moss2
  rotate: false
  xy: 1073, 827
=======
editor-stone1
  rotate: false
  xy: 1141, 827
>>>>>>> 49bd9168
  size: 32, 32
  orig: 32, 32
  offset: 0, 0
  index: -1
<<<<<<< HEAD
editor-spore-moss3
  rotate: false
  xy: 1107, 827
=======
stone-icon-editor
  rotate: false
  xy: 1141, 827
>>>>>>> 49bd9168
  size: 32, 32
  orig: 32, 32
  offset: 0, 0
  index: -1
<<<<<<< HEAD
editor-stone1
  rotate: false
  xy: 1141, 827
=======
editor-stone2
  rotate: false
  xy: 1175, 827
>>>>>>> 49bd9168
  size: 32, 32
  orig: 32, 32
  offset: 0, 0
  index: -1
<<<<<<< HEAD
stone-icon-editor
  rotate: false
  xy: 1141, 827
=======
editor-stone3
  rotate: false
  xy: 1209, 827
>>>>>>> 49bd9168
  size: 32, 32
  orig: 32, 32
  offset: 0, 0
  index: -1
<<<<<<< HEAD
editor-stone2
  rotate: false
  xy: 1175, 827
=======
editor-tainted-water
  rotate: false
  xy: 1243, 827
>>>>>>> 49bd9168
  size: 32, 32
  orig: 32, 32
  offset: 0, 0
  index: -1
<<<<<<< HEAD
editor-stone3
  rotate: false
  xy: 1209, 827
=======
tainted-water-icon-editor
  rotate: false
  xy: 1243, 827
>>>>>>> 49bd9168
  size: 32, 32
  orig: 32, 32
  offset: 0, 0
  index: -1
<<<<<<< HEAD
editor-tainted-water
  rotate: false
  xy: 1243, 827
=======
editor-tar
  rotate: false
  xy: 1277, 827
>>>>>>> 49bd9168
  size: 32, 32
  orig: 32, 32
  offset: 0, 0
  index: -1
<<<<<<< HEAD
tainted-water-icon-editor
  rotate: false
  xy: 1243, 827
=======
tar-icon-editor
  rotate: false
  xy: 1277, 827
>>>>>>> 49bd9168
  size: 32, 32
  orig: 32, 32
  offset: 0, 0
  index: -1
<<<<<<< HEAD
editor-tar
  rotate: false
  xy: 1277, 827
=======
editor-tendrils1
  rotate: false
  xy: 1311, 827
>>>>>>> 49bd9168
  size: 32, 32
  orig: 32, 32
  offset: 0, 0
  index: -1
<<<<<<< HEAD
tar-icon-editor
  rotate: false
  xy: 1277, 827
=======
editor-tendrils2
  rotate: false
  xy: 1345, 827
>>>>>>> 49bd9168
  size: 32, 32
  orig: 32, 32
  offset: 0, 0
  index: -1
<<<<<<< HEAD
editor-tendrils1
  rotate: false
  xy: 1311, 827
=======
editor-tendrils3
  rotate: false
  xy: 1379, 827
>>>>>>> 49bd9168
  size: 32, 32
  orig: 32, 32
  offset: 0, 0
  index: -1
<<<<<<< HEAD
editor-tendrils2
  rotate: false
  xy: 1345, 827
=======
editor-water
  rotate: false
  xy: 1413, 827
>>>>>>> 49bd9168
  size: 32, 32
  orig: 32, 32
  offset: 0, 0
  index: -1
<<<<<<< HEAD
editor-tendrils3
  rotate: false
  xy: 1379, 827
=======
water-icon-editor
  rotate: false
  xy: 1413, 827
>>>>>>> 49bd9168
  size: 32, 32
  orig: 32, 32
  offset: 0, 0
  index: -1
<<<<<<< HEAD
editor-water
  rotate: false
  xy: 1413, 827
  size: 32, 32
  orig: 32, 32
  offset: 0, 0
  index: -1
water-icon-editor
  rotate: false
  xy: 1413, 827
  size: 32, 32
  orig: 32, 32
  offset: 0, 0
  index: -1
force-projector-icon-editor
  rotate: false
  xy: 1039, 927
=======
force-projector-icon-editor
  rotate: false
  xy: 1039, 927
  size: 96, 96
  orig: 96, 96
  offset: 0, 0
  index: -1
fortress-factory-icon-editor
  rotate: false
  xy: 1137, 927
  size: 96, 96
  orig: 96, 96
  offset: 0, 0
  index: -1
fuse-icon-editor
  rotate: false
  xy: 1235, 927
>>>>>>> 49bd9168
  size: 96, 96
  orig: 96, 96
  offset: 0, 0
  index: -1
<<<<<<< HEAD
fortress-factory-icon-editor
  rotate: false
  xy: 1137, 927
=======
ghoul-factory-icon-editor
  rotate: false
  xy: 1333, 927
>>>>>>> 49bd9168
  size: 96, 96
  orig: 96, 96
  offset: 0, 0
  index: -1
<<<<<<< HEAD
fuse-icon-editor
  rotate: false
  xy: 1235, 927
=======
glaive-ship-pad-icon-editor
  rotate: false
  xy: 1431, 927
>>>>>>> 49bd9168
  size: 96, 96
  orig: 96, 96
  offset: 0, 0
  index: -1
<<<<<<< HEAD
ghoul-factory-icon-editor
  rotate: false
  xy: 1333, 927
  size: 96, 96
  orig: 96, 96
  offset: 0, 0
  index: -1
glaive-ship-pad-icon-editor
  rotate: false
  xy: 1431, 927
  size: 96, 96
  orig: 96, 96
  offset: 0, 0
  index: -1
graphite-press-icon-editor
  rotate: false
  xy: 1669, 861
  size: 64, 64
  orig: 64, 64
  offset: 0, 0
  index: -1
hail-icon-editor
  rotate: false
  xy: 1447, 827
=======
graphite-press-icon-editor
  rotate: false
  xy: 1669, 861
  size: 64, 64
  orig: 64, 64
  offset: 0, 0
  index: -1
hail-icon-editor
  rotate: false
  xy: 1447, 827
  size: 32, 32
  orig: 32, 32
  offset: 0, 0
  index: -1
icerocks-icon-editor
  rotate: false
  xy: 1481, 827
  size: 32, 32
  orig: 32, 32
  offset: 0, 0
  index: -1
illuminator-icon-editor
  rotate: false
  xy: 1515, 827
>>>>>>> 49bd9168
  size: 32, 32
  orig: 32, 32
  offset: 0, 0
  index: -1
<<<<<<< HEAD
icerocks-icon-editor
  rotate: false
  xy: 1481, 827
  size: 32, 32
  orig: 32, 32
  offset: 0, 0
  index: -1
illuminator-icon-editor
  rotate: false
  xy: 1515, 827
=======
impact-reactor-icon-editor
  rotate: false
  xy: 485, 895
  size: 128, 128
  orig: 128, 128
  offset: 0, 0
  index: -1
incinerator-icon-editor
  rotate: false
  xy: 1549, 827
>>>>>>> 49bd9168
  size: 32, 32
  orig: 32, 32
  offset: 0, 0
  index: -1
<<<<<<< HEAD
impact-reactor-icon-editor
  rotate: false
  xy: 485, 895
  size: 128, 128
  orig: 128, 128
  offset: 0, 0
  index: -1
incinerator-icon-editor
  rotate: false
  xy: 1549, 827
=======
inverted-sorter-icon-editor
  rotate: false
  xy: 1583, 827
  size: 32, 32
  orig: 32, 32
  offset: 0, 0
  index: -1
item-source-icon-editor
  rotate: false
  xy: 1617, 827
>>>>>>> 49bd9168
  size: 32, 32
  orig: 32, 32
  offset: 0, 0
  index: -1
<<<<<<< HEAD
inverted-sorter-icon-editor
  rotate: false
  xy: 1583, 827
=======
item-void-icon-editor
  rotate: false
  xy: 1651, 827
>>>>>>> 49bd9168
  size: 32, 32
  orig: 32, 32
  offset: 0, 0
  index: -1
<<<<<<< HEAD
item-source-icon-editor
  rotate: false
  xy: 1617, 827
  size: 32, 32
  orig: 32, 32
  offset: 0, 0
  index: -1
item-void-icon-editor
  rotate: false
  xy: 1651, 827
=======
javelin-ship-pad-icon-editor
  rotate: false
  xy: 1735, 861
  size: 64, 64
  orig: 64, 64
  offset: 0, 0
  index: -1
junction-icon-editor
  rotate: false
  xy: 1685, 827
>>>>>>> 49bd9168
  size: 32, 32
  orig: 32, 32
  offset: 0, 0
  index: -1
<<<<<<< HEAD
javelin-ship-pad-icon-editor
  rotate: false
  xy: 1735, 861
=======
kiln-icon-editor
  rotate: false
  xy: 1801, 861
>>>>>>> 49bd9168
  size: 64, 64
  orig: 64, 64
  offset: 0, 0
  index: -1
<<<<<<< HEAD
junction-icon-editor
  rotate: false
  xy: 1685, 827
  size: 32, 32
  orig: 32, 32
  offset: 0, 0
  index: -1
kiln-icon-editor
  rotate: false
  xy: 1801, 861
  size: 64, 64
  orig: 64, 64
  offset: 0, 0
  index: -1
lancer-icon-editor
  rotate: false
  xy: 1867, 861
  size: 64, 64
  orig: 64, 64
  offset: 0, 0
  index: -1
laser-drill-icon-editor
  rotate: false
  xy: 1529, 927
  size: 96, 96
  orig: 96, 96
  offset: 0, 0
  index: -1
launch-pad-icon-editor
  rotate: false
  xy: 1627, 927
  size: 96, 96
  orig: 96, 96
  offset: 0, 0
  index: -1
launch-pad-large-icon-editor
  rotate: false
  xy: 1, 121
  size: 128, 128
  orig: 128, 128
  offset: 0, 0
  index: -1
liquid-junction-icon-editor
  rotate: false
  xy: 1719, 827
  size: 32, 32
  orig: 32, 32
  offset: 0, 0
  index: -1
liquid-router-icon-editor
  rotate: false
  xy: 1753, 827
=======
lancer-icon-editor
  rotate: false
  xy: 1867, 861
  size: 64, 64
  orig: 64, 64
  offset: 0, 0
  index: -1
laser-drill-icon-editor
  rotate: false
  xy: 1529, 927
  size: 96, 96
  orig: 96, 96
  offset: 0, 0
  index: -1
launch-pad-icon-editor
  rotate: false
  xy: 1627, 927
  size: 96, 96
  orig: 96, 96
  offset: 0, 0
  index: -1
launch-pad-large-icon-editor
  rotate: false
  xy: 1, 121
  size: 128, 128
  orig: 128, 128
  offset: 0, 0
  index: -1
liquid-junction-icon-editor
  rotate: false
  xy: 1719, 827
  size: 32, 32
  orig: 32, 32
  offset: 0, 0
  index: -1
liquid-router-icon-editor
  rotate: false
  xy: 1753, 827
  size: 32, 32
  orig: 32, 32
  offset: 0, 0
  index: -1
liquid-source-icon-editor
  rotate: false
  xy: 1787, 827
  size: 32, 32
  orig: 32, 32
  offset: 0, 0
  index: -1
liquid-tank-icon-editor
  rotate: false
  xy: 1725, 927
  size: 96, 96
  orig: 96, 96
  offset: 0, 0
  index: -1
liquid-void-icon-editor
  rotate: false
  xy: 1821, 827
>>>>>>> 49bd9168
  size: 32, 32
  orig: 32, 32
  offset: 0, 0
  index: -1
<<<<<<< HEAD
liquid-source-icon-editor
  rotate: false
  xy: 1787, 827
  size: 32, 32
  orig: 32, 32
  offset: 0, 0
  index: -1
liquid-tank-icon-editor
  rotate: false
  xy: 1725, 927
  size: 96, 96
  orig: 96, 96
  offset: 0, 0
  index: -1
mass-driver-icon-editor
  rotate: false
  xy: 1823, 927
  size: 96, 96
  orig: 96, 96
  offset: 0, 0
  index: -1
mechanical-drill-icon-editor
  rotate: false
  xy: 1933, 861
  size: 64, 64
  orig: 64, 64
  offset: 0, 0
  index: -1
mechanical-pump-icon-editor
  rotate: false
  xy: 1821, 827
=======
mass-driver-icon-editor
  rotate: false
  xy: 1823, 927
  size: 96, 96
  orig: 96, 96
  offset: 0, 0
  index: -1
mechanical-drill-icon-editor
  rotate: false
  xy: 1933, 861
  size: 64, 64
  orig: 64, 64
  offset: 0, 0
  index: -1
mechanical-pump-icon-editor
  rotate: false
  xy: 1855, 827
  size: 32, 32
  orig: 32, 32
  offset: 0, 0
  index: -1
meltdown-icon-editor
  rotate: false
  xy: 131, 251
  size: 128, 128
  orig: 128, 128
  offset: 0, 0
  index: -1
melter-icon-editor
  rotate: false
  xy: 1889, 827
>>>>>>> 49bd9168
  size: 32, 32
  orig: 32, 32
  offset: 0, 0
  index: -1
<<<<<<< HEAD
meltdown-icon-editor
  rotate: false
  xy: 131, 251
  size: 128, 128
  orig: 128, 128
  offset: 0, 0
  index: -1
melter-icon-editor
  rotate: false
  xy: 1855, 827
=======
mend-projector-icon-editor
  rotate: false
  xy: 485, 829
  size: 64, 64
  orig: 64, 64
  offset: 0, 0
  index: -1
mender-icon-editor
  rotate: false
  xy: 1923, 827
>>>>>>> 49bd9168
  size: 32, 32
  orig: 32, 32
  offset: 0, 0
  index: -1
<<<<<<< HEAD
mend-projector-icon-editor
  rotate: false
  xy: 485, 829
  size: 64, 64
  orig: 64, 64
  offset: 0, 0
  index: -1
mender-icon-editor
  rotate: false
  xy: 1889, 827
=======
message-icon-editor
  rotate: false
  xy: 1957, 827
>>>>>>> 49bd9168
  size: 32, 32
  orig: 32, 32
  offset: 0, 0
  index: -1
<<<<<<< HEAD
message-icon-editor
  rotate: false
  xy: 1923, 827
  size: 32, 32
  orig: 32, 32
  offset: 0, 0
  index: -1
multi-press-icon-editor
  rotate: false
  xy: 1921, 927
=======
multi-press-icon-editor
  rotate: false
  xy: 1921, 927
  size: 96, 96
  orig: 96, 96
  offset: 0, 0
  index: -1
oil-extractor-icon-editor
  rotate: false
  xy: 323, 375
>>>>>>> 49bd9168
  size: 96, 96
  orig: 96, 96
  offset: 0, 0
  index: -1
<<<<<<< HEAD
oil-extractor-icon-editor
  rotate: false
  xy: 323, 375
=======
omega-mech-pad-icon-editor
  rotate: false
  xy: 197, 23
>>>>>>> 49bd9168
  size: 96, 96
  orig: 96, 96
  offset: 0, 0
  index: -1
<<<<<<< HEAD
omega-mech-pad-icon-editor
  rotate: false
  xy: 197, 23
  size: 96, 96
  orig: 96, 96
  offset: 0, 0
  index: -1
overdrive-projector-icon-editor
  rotate: false
  xy: 551, 829
  size: 64, 64
  orig: 64, 64
  offset: 0, 0
  index: -1
overflow-gate-icon-editor
  rotate: false
  xy: 1957, 827
=======
overdrive-projector-icon-editor
  rotate: false
  xy: 551, 829
  size: 64, 64
  orig: 64, 64
  offset: 0, 0
  index: -1
overflow-gate-icon-editor
  rotate: false
  xy: 717, 793
  size: 32, 32
  orig: 32, 32
  offset: 0, 0
  index: -1
pebbles-icon-editor
  rotate: false
  xy: 717, 759
>>>>>>> 49bd9168
  size: 32, 32
  orig: 32, 32
  offset: 0, 0
  index: -1
<<<<<<< HEAD
pebbles-icon-editor
  rotate: false
  xy: 717, 793
  size: 32, 32
  orig: 32, 32
  offset: 0, 0
  index: -1
phantom-factory-icon-editor
  rotate: false
  xy: 617, 829
  size: 64, 64
  orig: 64, 64
  offset: 0, 0
  index: -1
phase-conduit-icon-editor
  rotate: false
  xy: 717, 759
=======
phantom-factory-icon-editor
  rotate: false
  xy: 617, 829
  size: 64, 64
  orig: 64, 64
  offset: 0, 0
  index: -1
phase-conduit-icon-editor
  rotate: false
  xy: 751, 793
  size: 32, 32
  orig: 32, 32
  offset: 0, 0
  index: -1
phase-conveyor-icon-editor
  rotate: false
  xy: 717, 725
>>>>>>> 49bd9168
  size: 32, 32
  orig: 32, 32
  offset: 0, 0
  index: -1
<<<<<<< HEAD
phase-conveyor-icon-editor
  rotate: false
  xy: 751, 793
=======
phase-wall-icon-editor
  rotate: false
  xy: 785, 793
>>>>>>> 49bd9168
  size: 32, 32
  orig: 32, 32
  offset: 0, 0
  index: -1
<<<<<<< HEAD
phase-wall-icon-editor
  rotate: false
  xy: 717, 725
  size: 32, 32
  orig: 32, 32
  offset: 0, 0
  index: -1
phase-wall-large-icon-editor
  rotate: false
  xy: 453, 763
  size: 64, 64
  orig: 64, 64
  offset: 0, 0
  index: -1
phase-weaver-icon-editor
  rotate: false
=======
phase-wall-large-icon-editor
  rotate: false
  xy: 453, 763
  size: 64, 64
  orig: 64, 64
  offset: 0, 0
  index: -1
phase-weaver-icon-editor
  rotate: false
>>>>>>> 49bd9168
  xy: 519, 763
  size: 64, 64
  orig: 64, 64
  offset: 0, 0
  index: -1
pine-icon-editor
  rotate: false
  xy: 1999, 877
  size: 48, 48
  orig: 48, 48
  offset: 0, 0
  index: -1
plastanium-compressor-icon-editor
  rotate: false
  xy: 453, 697
  size: 64, 64
  orig: 64, 64
  offset: 0, 0
  index: -1
plastanium-wall-icon-editor
  rotate: false
<<<<<<< HEAD
  xy: 785, 793
=======
  xy: 751, 759
>>>>>>> 49bd9168
  size: 32, 32
  orig: 32, 32
  offset: 0, 0
  index: -1
plastanium-wall-large-icon-editor
  rotate: false
  xy: 519, 697
  size: 64, 64
  orig: 64, 64
  offset: 0, 0
  index: -1
plated-conduit-icon-editor
  rotate: false
<<<<<<< HEAD
  xy: 751, 759
=======
  xy: 717, 691
>>>>>>> 49bd9168
  size: 32, 32
  orig: 32, 32
  offset: 0, 0
  index: -1
pneumatic-drill-icon-editor
  rotate: false
  xy: 585, 763
  size: 64, 64
  orig: 64, 64
  offset: 0, 0
  index: -1
power-node-icon-editor
  rotate: false
<<<<<<< HEAD
  xy: 717, 691
=======
  xy: 819, 793
>>>>>>> 49bd9168
  size: 32, 32
  orig: 32, 32
  offset: 0, 0
  index: -1
power-node-large-icon-editor
  rotate: false
  xy: 453, 631
  size: 64, 64
  orig: 64, 64
  offset: 0, 0
  index: -1
power-source-icon-editor
  rotate: false
<<<<<<< HEAD
  xy: 819, 793
=======
  xy: 785, 759
>>>>>>> 49bd9168
  size: 32, 32
  orig: 32, 32
  offset: 0, 0
  index: -1
power-void-icon-editor
  rotate: false
<<<<<<< HEAD
  xy: 785, 759
=======
  xy: 751, 725
>>>>>>> 49bd9168
  size: 32, 32
  orig: 32, 32
  offset: 0, 0
  index: -1
pulse-conduit-icon-editor
  rotate: false
<<<<<<< HEAD
  xy: 751, 725
=======
  xy: 717, 657
>>>>>>> 49bd9168
  size: 32, 32
  orig: 32, 32
  offset: 0, 0
  index: -1
pulverizer-icon-editor
  rotate: false
<<<<<<< HEAD
  xy: 717, 657
=======
  xy: 853, 793
>>>>>>> 49bd9168
  size: 32, 32
  orig: 32, 32
  offset: 0, 0
  index: -1
pyratite-mixer-icon-editor
  rotate: false
  xy: 519, 631
  size: 64, 64
  orig: 64, 64
  offset: 0, 0
  index: -1
repair-point-icon-editor
  rotate: false
<<<<<<< HEAD
  xy: 853, 793
=======
  xy: 819, 759
>>>>>>> 49bd9168
  size: 32, 32
  orig: 32, 32
  offset: 0, 0
  index: -1
revenant-factory-icon-editor
  rotate: false
  xy: 323, 603
  size: 128, 128
  orig: 128, 128
  offset: 0, 0
  index: -1
ripple-icon-editor
  rotate: false
  xy: 261, 277
  size: 96, 96
  orig: 96, 96
  offset: 0, 0
  index: -1
rock-icon-editor
  rotate: false
  xy: 1999, 827
  size: 48, 48
  orig: 48, 48
  offset: 0, 0
  index: -1
rocks-icon-editor
  rotate: false
<<<<<<< HEAD
  xy: 819, 759
=======
  xy: 785, 725
>>>>>>> 49bd9168
  size: 32, 32
  orig: 32, 32
  offset: 0, 0
  index: -1
rotary-pump-icon-editor
  rotate: false
  xy: 585, 697
  size: 64, 64
  orig: 64, 64
  offset: 0, 0
  index: -1
router-icon-editor
  rotate: false
<<<<<<< HEAD
  xy: 785, 725
=======
  xy: 751, 691
>>>>>>> 49bd9168
  size: 32, 32
  orig: 32, 32
  offset: 0, 0
  index: -1
rtg-generator-icon-editor
  rotate: false
  xy: 453, 565
  size: 64, 64
  orig: 64, 64
  offset: 0, 0
  index: -1
saltrocks-icon-editor
  rotate: false
<<<<<<< HEAD
  xy: 751, 691
=======
  xy: 717, 623
>>>>>>> 49bd9168
  size: 32, 32
  orig: 32, 32
  offset: 0, 0
  index: -1
salvo-icon-editor
  rotate: false
  xy: 519, 565
  size: 64, 64
  orig: 64, 64
  offset: 0, 0
  index: -1
sand-boulder-icon-editor
  rotate: false
<<<<<<< HEAD
  xy: 717, 623
=======
  xy: 887, 793
>>>>>>> 49bd9168
  size: 32, 32
  orig: 32, 32
  offset: 0, 0
  index: -1
sandrocks-icon-editor
  rotate: false
<<<<<<< HEAD
  xy: 887, 793
=======
  xy: 853, 759
>>>>>>> 49bd9168
  size: 32, 32
  orig: 32, 32
  offset: 0, 0
  index: -1
scatter-icon-editor
  rotate: false
  xy: 585, 631
  size: 64, 64
  orig: 64, 64
  offset: 0, 0
  index: -1
scorch-icon-editor
  rotate: false
<<<<<<< HEAD
  xy: 853, 759
=======
  xy: 819, 725
>>>>>>> 49bd9168
  size: 32, 32
  orig: 32, 32
  offset: 0, 0
  index: -1
scrap-wall-gigantic-icon-editor
  rotate: false
  xy: 615, 895
  size: 128, 128
  orig: 128, 128
  offset: 0, 0
  index: -1
scrap-wall-huge-icon-editor
  rotate: false
  xy: 261, 179
  size: 96, 96
  orig: 96, 96
  offset: 0, 0
  index: -1
scrap-wall-icon-editor
  rotate: false
<<<<<<< HEAD
  xy: 819, 725
=======
  xy: 785, 691
>>>>>>> 49bd9168
  size: 32, 32
  orig: 32, 32
  offset: 0, 0
  index: -1
scrap-wall-large-icon-editor
  rotate: false
  xy: 453, 499
  size: 64, 64
  orig: 64, 64
  offset: 0, 0
  index: -1
separator-icon-editor
  rotate: false
  xy: 519, 499
  size: 64, 64
  orig: 64, 64
  offset: 0, 0
  index: -1
shale-boulder-icon-editor
  rotate: false
<<<<<<< HEAD
  xy: 785, 691
=======
  xy: 751, 657
>>>>>>> 49bd9168
  size: 32, 32
  orig: 32, 32
  offset: 0, 0
  index: -1
shalerocks-icon-editor
  rotate: false
<<<<<<< HEAD
  xy: 751, 657
=======
  xy: 717, 589
>>>>>>> 49bd9168
  size: 32, 32
  orig: 32, 32
  offset: 0, 0
  index: -1
shock-mine-icon-editor
  rotate: false
<<<<<<< HEAD
  xy: 717, 589
=======
  xy: 921, 793
>>>>>>> 49bd9168
  size: 32, 32
  orig: 32, 32
  offset: 0, 0
  index: -1
shrubs-icon-editor
  rotate: false
<<<<<<< HEAD
  xy: 921, 793
=======
  xy: 887, 759
>>>>>>> 49bd9168
  size: 32, 32
  orig: 32, 32
  offset: 0, 0
  index: -1
silicon-smelter-icon-editor
  rotate: false
  xy: 585, 565
  size: 64, 64
  orig: 64, 64
  offset: 0, 0
  index: -1
snow-icon-editor
  rotate: false
<<<<<<< HEAD
  xy: 887, 759
=======
  xy: 853, 725
>>>>>>> 49bd9168
  size: 32, 32
  orig: 32, 32
  offset: 0, 0
  index: -1
snow-pine-icon-editor
  rotate: false
  xy: 519, 383
  size: 48, 48
  orig: 48, 48
  offset: 0, 0
  index: -1
snowrock-icon-editor
  rotate: false
  xy: 683, 845
  size: 48, 48
  orig: 48, 48
  offset: 0, 0
  index: -1
snowrocks-icon-editor
  rotate: false
<<<<<<< HEAD
  xy: 853, 725
=======
  xy: 819, 691
>>>>>>> 49bd9168
  size: 32, 32
  orig: 32, 32
  offset: 0, 0
  index: -1
solar-panel-icon-editor
  rotate: false
<<<<<<< HEAD
  xy: 819, 691
=======
  xy: 785, 657
>>>>>>> 49bd9168
  size: 32, 32
  orig: 32, 32
  offset: 0, 0
  index: -1
solar-panel-large-icon-editor
  rotate: false
  xy: 359, 277
  size: 96, 96
  orig: 96, 96
  offset: 0, 0
  index: -1
sorter-icon-editor
  rotate: false
<<<<<<< HEAD
  xy: 785, 657
=======
  xy: 751, 623
>>>>>>> 49bd9168
  size: 32, 32
  orig: 32, 32
  offset: 0, 0
  index: -1
spawn-icon-editor
  rotate: false
<<<<<<< HEAD
  xy: 751, 623
=======
  xy: 717, 555
>>>>>>> 49bd9168
  size: 32, 32
  orig: 32, 32
  offset: 0, 0
  index: -1
spectre-icon-editor
  rotate: false
  xy: 131, 121
  size: 128, 128
  orig: 128, 128
  offset: 0, 0
  index: -1
spirit-factory-icon-editor
  rotate: false
  xy: 585, 499
  size: 64, 64
  orig: 64, 64
  offset: 0, 0
  index: -1
spore-cluster-icon-editor
  rotate: false
  xy: 493, 137
  size: 40, 40
  orig: 40, 40
  offset: 0, 0
  index: -1
spore-pine-icon-editor
  rotate: false
  xy: 427, 63
  size: 48, 48
  orig: 48, 48
  offset: 0, 0
  index: -1
spore-press-icon-editor
<<<<<<< HEAD
  rotate: false
  xy: 519, 433
  size: 64, 64
  orig: 64, 64
  offset: 0, 0
  index: -1
sporerocks-icon-editor
  rotate: false
  xy: 717, 555
=======
  rotate: false
  xy: 519, 433
  size: 64, 64
  orig: 64, 64
  offset: 0, 0
  index: -1
sporerocks-icon-editor
  rotate: false
  xy: 955, 793
>>>>>>> 49bd9168
  size: 32, 32
  orig: 32, 32
  offset: 0, 0
  index: -1
surge-tower-icon-editor
  rotate: false
  xy: 585, 433
  size: 64, 64
  orig: 64, 64
  offset: 0, 0
  index: -1
surge-wall-icon-editor
  rotate: false
<<<<<<< HEAD
  xy: 955, 793
=======
  xy: 921, 759
>>>>>>> 49bd9168
  size: 32, 32
  orig: 32, 32
  offset: 0, 0
  index: -1
surge-wall-large-icon-editor
  rotate: false
  xy: 651, 763
  size: 64, 64
  orig: 64, 64
  offset: 0, 0
  index: -1
swarmer-icon-editor
  rotate: false
  xy: 651, 697
  size: 64, 64
  orig: 64, 64
  offset: 0, 0
  index: -1
tau-mech-pad-icon-editor
  rotate: false
  xy: 651, 631
  size: 64, 64
  orig: 64, 64
  offset: 0, 0
  index: -1
tendrils-icon-editor
  rotate: false
<<<<<<< HEAD
  xy: 921, 759
=======
  xy: 887, 725
>>>>>>> 49bd9168
  size: 32, 32
  orig: 32, 32
  offset: 0, 0
  index: -1
thermal-generator-icon-editor
  rotate: false
  xy: 651, 565
  size: 64, 64
  orig: 64, 64
  offset: 0, 0
  index: -1
thermal-pump-icon-editor
  rotate: false
  xy: 359, 179
  size: 96, 96
  orig: 96, 96
  offset: 0, 0
  index: -1
thorium-reactor-icon-editor
  rotate: false
  xy: 421, 375
  size: 96, 96
  orig: 96, 96
  offset: 0, 0
  index: -1
thorium-wall-icon-editor
  rotate: false
<<<<<<< HEAD
  xy: 887, 725
=======
  xy: 853, 691
>>>>>>> 49bd9168
  size: 32, 32
  orig: 32, 32
  offset: 0, 0
  index: -1
thorium-wall-large-icon-editor
  rotate: false
  xy: 651, 499
  size: 64, 64
  orig: 64, 64
  offset: 0, 0
  index: -1
thruster-icon-editor
  rotate: false
  xy: 323, 473
  size: 128, 128
  orig: 128, 128
  offset: 0, 0
  index: -1
titan-factory-icon-editor
  rotate: false
  xy: 457, 277
  size: 96, 96
  orig: 96, 96
  offset: 0, 0
  index: -1
titanium-conveyor-icon-editor
  rotate: false
<<<<<<< HEAD
  xy: 853, 691
=======
  xy: 819, 657
>>>>>>> 49bd9168
  size: 32, 32
  orig: 32, 32
  offset: 0, 0
  index: -1
titanium-wall-icon-editor
  rotate: false
<<<<<<< HEAD
  xy: 819, 657
=======
  xy: 785, 623
>>>>>>> 49bd9168
  size: 32, 32
  orig: 32, 32
  offset: 0, 0
  index: -1
titanium-wall-large-icon-editor
  rotate: false
  xy: 651, 433
  size: 64, 64
  orig: 64, 64
  offset: 0, 0
  index: -1
trident-ship-pad-icon-editor
  rotate: false
  xy: 295, 113
  size: 64, 64
  orig: 64, 64
  offset: 0, 0
  index: -1
turbine-generator-icon-editor
  rotate: false
  xy: 295, 47
  size: 64, 64
  orig: 64, 64
  offset: 0, 0
  index: -1
unloader-icon-editor
  rotate: false
<<<<<<< HEAD
  xy: 785, 623
=======
  xy: 751, 589
>>>>>>> 49bd9168
  size: 32, 32
  orig: 32, 32
  offset: 0, 0
  index: -1
vault-icon-editor
  rotate: false
  xy: 457, 179
  size: 96, 96
  orig: 96, 96
  offset: 0, 0
  index: -1
water-extractor-icon-editor
  rotate: false
  xy: 361, 113
  size: 64, 64
  orig: 64, 64
  offset: 0, 0
  index: -1
wave-icon-editor
  rotate: false
  xy: 361, 47
  size: 64, 64
  orig: 64, 64
  offset: 0, 0
  index: -1
white-tree-dead-icon-editor
  rotate: false
  xy: 1, 703
  size: 320, 320
  orig: 320, 320
  offset: 0, 0
  index: -1
white-tree-icon-editor
  rotate: false
  xy: 1, 381
  size: 320, 320
  orig: 320, 320
  offset: 0, 0
  index: -1
wraith-factory-icon-editor
  rotate: false
  xy: 427, 113
  size: 64, 64
  orig: 64, 64
  offset: 0, 0
  index: -1<|MERGE_RESOLUTION|>--- conflicted
+++ resolved
@@ -7352,18449 +7352,2034 @@
 format: RGBA8888
 filter: Nearest,Nearest
 repeat: none
-alpha-bg
-  rotate: false
-  xy: 1, 528
+alloy-smelter-icon-editor
+  rotate: false
+  xy: 1, 23
+  size: 96, 96
+  orig: 96, 96
+  offset: 0, 0
+  index: -1
+arc-icon-editor
+  rotate: false
+  xy: 261, 145
+  size: 32, 32
+  orig: 32, 32
+  offset: 0, 0
+  index: -1
+armored-conveyor-icon-editor
+  rotate: false
+  xy: 569, 399
+  size: 32, 32
+  orig: 32, 32
+  offset: 0, 0
+  index: -1
+battery-icon-editor
+  rotate: false
+  xy: 603, 399
+  size: 32, 32
+  orig: 32, 32
+  offset: 0, 0
+  index: -1
+battery-large-icon-editor
+  rotate: false
+  xy: 745, 927
+  size: 96, 96
+  orig: 96, 96
+  offset: 0, 0
+  index: -1
+blast-drill-icon-editor
+  rotate: false
+  xy: 1, 251
   size: 128, 128
   orig: 128, 128
   offset: 0, 0
   index: -1
-bar
-  rotate: false
-<<<<<<< HEAD
-  xy: 1534, 204
-=======
-  xy: 1445, 39
->>>>>>> 49bd9168
-  size: 27, 36
-  split: 9, 9, 9, 9
-  orig: 27, 36
-  offset: 0, 0
-  index: -1
-bar-top
-  rotate: false
-  xy: 751, 578
-  size: 27, 36
-  split: 9, 10, 9, 10
-  orig: 27, 36
-  offset: 0, 0
-  index: -1
-block-alloy-smelter-large
-  rotate: false
-  xy: 2007, 983
-  size: 40, 40
-  orig: 40, 40
-  offset: 0, 0
-  index: -1
-block-alloy-smelter-medium
-  rotate: false
-<<<<<<< HEAD
-  xy: 1881, 647
-=======
-  xy: 1463, 647
->>>>>>> 49bd9168
-  size: 32, 32
-  orig: 32, 32
-  offset: 0, 0
-  index: -1
-block-alloy-smelter-small
-  rotate: false
-  xy: 781, 690
-  size: 24, 24
-  orig: 24, 24
-  offset: 0, 0
-  index: -1
-block-alloy-smelter-tiny
-  rotate: false
-<<<<<<< HEAD
-  xy: 1487, 54
-=======
-  xy: 301, 1
->>>>>>> 49bd9168
-  size: 16, 16
-  orig: 16, 16
-  offset: 0, 0
-  index: -1
-block-alloy-smelter-xlarge
-  rotate: false
-  xy: 1, 478
-  size: 48, 48
-  orig: 48, 48
-  offset: 0, 0
-  index: -1
-block-arc-large
-  rotate: false
-  xy: 2007, 941
-  size: 40, 40
-  orig: 40, 40
-  offset: 0, 0
-  index: -1
-block-arc-medium
-  rotate: false
-<<<<<<< HEAD
-  xy: 1915, 647
-=======
-  xy: 1497, 647
->>>>>>> 49bd9168
-  size: 32, 32
-  orig: 32, 32
-  offset: 0, 0
-  index: -1
-block-arc-small
-  rotate: false
-  xy: 80, 2
-  size: 24, 24
-  orig: 24, 24
-  offset: 0, 0
-  index: -1
-block-arc-tiny
-  rotate: false
-<<<<<<< HEAD
-  xy: 1733, 346
-=======
-  xy: 319, 1
->>>>>>> 49bd9168
-  size: 16, 16
-  orig: 16, 16
-  offset: 0, 0
-  index: -1
-block-arc-xlarge
-  rotate: false
-  xy: 131, 608
-  size: 48, 48
-  orig: 48, 48
-  offset: 0, 0
-  index: -1
-block-armored-conveyor-large
-  rotate: false
-  xy: 821, 933
-  size: 40, 40
-  orig: 40, 40
-  offset: 0, 0
-  index: -1
-block-armored-conveyor-medium
-  rotate: false
-<<<<<<< HEAD
-  xy: 1951, 857
-=======
-  xy: 1531, 647
->>>>>>> 49bd9168
-  size: 32, 32
-  orig: 32, 32
-  offset: 0, 0
-  index: -1
-block-armored-conveyor-small
-  rotate: false
-<<<<<<< HEAD
-  xy: 2019, 818
-=======
-  xy: 1477, 203
->>>>>>> 49bd9168
-  size: 24, 24
-  orig: 24, 24
-  offset: 0, 0
-  index: -1
-block-armored-conveyor-tiny
-  rotate: false
-<<<<<<< HEAD
-  xy: 301, 1
-=======
-  xy: 131, 540
->>>>>>> 49bd9168
-  size: 16, 16
-  orig: 16, 16
-  offset: 0, 0
-  index: -1
-block-armored-conveyor-xlarge
-  rotate: false
-  xy: 771, 928
-  size: 48, 48
-  orig: 48, 48
-  offset: 0, 0
-  index: -1
-block-battery-large
-  rotate: false
-  xy: 863, 933
-  size: 40, 40
-  orig: 40, 40
-  offset: 0, 0
-  index: -1
-block-battery-large-large
-  rotate: false
-  xy: 905, 933
-  size: 40, 40
-  orig: 40, 40
-  offset: 0, 0
-  index: -1
-block-battery-large-medium
-  rotate: false
-<<<<<<< HEAD
-  xy: 1951, 823
-=======
-  xy: 1565, 647
->>>>>>> 49bd9168
-  size: 32, 32
-  orig: 32, 32
-  offset: 0, 0
-  index: -1
-block-battery-large-small
-  rotate: false
-<<<<<<< HEAD
-  xy: 106, 2
-=======
-  xy: 1509, 235
->>>>>>> 49bd9168
-  size: 24, 24
-  orig: 24, 24
-  offset: 0, 0
-  index: -1
-block-battery-large-tiny
-  rotate: false
-<<<<<<< HEAD
-  xy: 319, 1
-=======
-  xy: 309, 698
->>>>>>> 49bd9168
-  size: 16, 16
-  orig: 16, 16
-  offset: 0, 0
-  index: -1
-block-battery-large-xlarge
-  rotate: false
-  xy: 259, 819
-  size: 48, 48
-  orig: 48, 48
-  offset: 0, 0
-  index: -1
-block-battery-medium
-  rotate: false
-<<<<<<< HEAD
-  xy: 1951, 789
-=======
-  xy: 1599, 647
->>>>>>> 49bd9168
-  size: 32, 32
-  orig: 32, 32
-  offset: 0, 0
-  index: -1
-block-battery-small
-  rotate: false
-<<<<<<< HEAD
-  xy: 2019, 792
-=======
-  xy: 1541, 267
->>>>>>> 49bd9168
-  size: 24, 24
-  orig: 24, 24
-  offset: 0, 0
-  index: -1
-block-battery-tiny
-  rotate: false
-<<<<<<< HEAD
-  xy: 1751, 346
-=======
-  xy: 331, 598
->>>>>>> 49bd9168
-  size: 16, 16
-  orig: 16, 16
-  offset: 0, 0
-  index: -1
-block-battery-xlarge
-  rotate: false
-  xy: 1, 428
-  size: 48, 48
-  orig: 48, 48
-  offset: 0, 0
-  index: -1
-block-blast-drill-large
-  rotate: false
-  xy: 947, 933
-  size: 40, 40
-  orig: 40, 40
-  offset: 0, 0
-  index: -1
-block-blast-drill-medium
-  rotate: false
-<<<<<<< HEAD
-  xy: 1951, 755
-=======
-  xy: 1633, 647
->>>>>>> 49bd9168
-  size: 32, 32
-  orig: 32, 32
-  offset: 0, 0
-  index: -1
-block-blast-drill-small
-  rotate: false
-<<<<<<< HEAD
-  xy: 2019, 766
-=======
-  xy: 1573, 299
->>>>>>> 49bd9168
-  size: 24, 24
-  orig: 24, 24
-  offset: 0, 0
-  index: -1
-block-blast-drill-tiny
-  rotate: false
-<<<<<<< HEAD
-  xy: 131, 540
-=======
-  xy: 881, 579
->>>>>>> 49bd9168
-  size: 16, 16
-  orig: 16, 16
-  offset: 0, 0
-  index: -1
-block-blast-drill-xlarge
-  rotate: false
-  xy: 51, 478
-  size: 48, 48
-  orig: 48, 48
-  offset: 0, 0
-  index: -1
-block-blast-mixer-large
-  rotate: false
-  xy: 989, 933
-  size: 40, 40
-  orig: 40, 40
-  offset: 0, 0
-  index: -1
-block-blast-mixer-medium
-  rotate: false
-<<<<<<< HEAD
-  xy: 1951, 721
-=======
-  xy: 1667, 647
->>>>>>> 49bd9168
-  size: 32, 32
-  orig: 32, 32
-  offset: 0, 0
-  index: -1
-block-blast-mixer-small
-  rotate: false
-<<<<<<< HEAD
-  xy: 2019, 740
-=======
-  xy: 1605, 331
->>>>>>> 49bd9168
-  size: 24, 24
-  orig: 24, 24
-  offset: 0, 0
-  index: -1
-block-blast-mixer-tiny
-  rotate: false
-<<<<<<< HEAD
-  xy: 309, 698
-=======
-  xy: 132, 10
->>>>>>> 49bd9168
-  size: 16, 16
-  orig: 16, 16
-  offset: 0, 0
-  index: -1
-block-blast-mixer-xlarge
-  rotate: false
-  xy: 131, 558
-  size: 48, 48
-  orig: 48, 48
-  offset: 0, 0
-  index: -1
-block-bridge-conduit-large
-  rotate: false
-  xy: 1031, 933
-  size: 40, 40
-  orig: 40, 40
-  offset: 0, 0
-  index: -1
-block-bridge-conduit-medium
-  rotate: false
-<<<<<<< HEAD
-  xy: 1951, 687
-=======
-  xy: 1701, 647
->>>>>>> 49bd9168
-  size: 32, 32
-  orig: 32, 32
-  offset: 0, 0
-  index: -1
-block-bridge-conduit-small
-  rotate: false
-<<<<<<< HEAD
-  xy: 2019, 714
-=======
-  xy: 1637, 363
->>>>>>> 49bd9168
-  size: 24, 24
-  orig: 24, 24
-  offset: 0, 0
-  index: -1
-block-bridge-conduit-tiny
-  rotate: false
-<<<<<<< HEAD
-  xy: 331, 598
-=======
-  xy: 881, 10
->>>>>>> 49bd9168
-  size: 16, 16
-  orig: 16, 16
-  offset: 0, 0
-  index: -1
-block-bridge-conduit-xlarge
-  rotate: false
-  xy: 181, 608
-  size: 48, 48
-  orig: 48, 48
-  offset: 0, 0
-  index: -1
-block-bridge-conveyor-large
-  rotate: false
-  xy: 1073, 933
-  size: 40, 40
-  orig: 40, 40
-  offset: 0, 0
-  index: -1
-block-bridge-conveyor-medium
-  rotate: false
-<<<<<<< HEAD
-  xy: 1979, 899
-=======
-  xy: 1735, 647
->>>>>>> 49bd9168
-  size: 32, 32
-  orig: 32, 32
-  offset: 0, 0
-  index: -1
-block-bridge-conveyor-small
-  rotate: false
-<<<<<<< HEAD
-  xy: 969, 6
-=======
-  xy: 1669, 395
->>>>>>> 49bd9168
-  size: 24, 24
-  orig: 24, 24
-  offset: 0, 0
-  index: -1
-block-bridge-conveyor-tiny
-  rotate: false
-<<<<<<< HEAD
-  xy: 881, 579
-=======
-  xy: 309, 680
->>>>>>> 49bd9168
-  size: 16, 16
-  orig: 16, 16
-  offset: 0, 0
-  index: -1
-block-bridge-conveyor-xlarge
-  rotate: false
-  xy: 259, 769
-  size: 48, 48
-  orig: 48, 48
-  offset: 0, 0
-  index: -1
-block-char-large
-  rotate: false
-  xy: 1115, 933
-  size: 40, 40
-  orig: 40, 40
-  offset: 0, 0
-  index: -1
-block-char-medium
-  rotate: false
-<<<<<<< HEAD
-  xy: 2013, 907
-=======
-  xy: 1769, 647
->>>>>>> 49bd9168
-  size: 32, 32
-  orig: 32, 32
-  offset: 0, 0
-  index: -1
-block-char-small
-  rotate: false
-<<<<<<< HEAD
-  xy: 751, 2
-=======
-  xy: 1701, 427
->>>>>>> 49bd9168
-  size: 24, 24
-  orig: 24, 24
-  offset: 0, 0
-  index: -1
-block-char-tiny
-  rotate: false
-<<<<<<< HEAD
-  xy: 132, 10
-=======
-  xy: 331, 580
->>>>>>> 49bd9168
-  size: 16, 16
-  orig: 16, 16
-  offset: 0, 0
-  index: -1
-block-char-xlarge
-  rotate: false
-  xy: 1, 378
-  size: 48, 48
-  orig: 48, 48
-  offset: 0, 0
-  index: -1
-block-cliffs-large
-  rotate: false
-  xy: 1157, 933
-  size: 40, 40
-  orig: 40, 40
-  offset: 0, 0
-  index: -1
-block-cliffs-medium
-  rotate: false
-<<<<<<< HEAD
-  xy: 1985, 865
-=======
-  xy: 1803, 647
->>>>>>> 49bd9168
-  size: 32, 32
-  orig: 32, 32
-  offset: 0, 0
-  index: -1
-block-cliffs-small
-  rotate: false
-<<<<<<< HEAD
-  xy: 777, 2
-=======
-  xy: 1733, 459
->>>>>>> 49bd9168
-  size: 24, 24
-  orig: 24, 24
-  offset: 0, 0
-  index: -1
-block-cliffs-tiny
-  rotate: false
-<<<<<<< HEAD
-  xy: 2019, 696
-=======
-  xy: 1999, 521
->>>>>>> 49bd9168
-  size: 16, 16
-  orig: 16, 16
-  offset: 0, 0
-  index: -1
-block-cliffs-xlarge
-  rotate: false
-  xy: 51, 428
-  size: 48, 48
-  orig: 48, 48
-  offset: 0, 0
-  index: -1
-block-coal-centrifuge-large
-  rotate: false
-  xy: 1199, 933
-  size: 40, 40
-  orig: 40, 40
-  offset: 0, 0
-  index: -1
-block-coal-centrifuge-medium
-  rotate: false
-<<<<<<< HEAD
-  xy: 1985, 831
-=======
-  xy: 1837, 647
->>>>>>> 49bd9168
-  size: 32, 32
-  orig: 32, 32
-  offset: 0, 0
-  index: -1
-block-coal-centrifuge-small
-  rotate: false
-<<<<<<< HEAD
-  xy: 803, 2
-=======
-  xy: 1765, 491
->>>>>>> 49bd9168
-  size: 24, 24
-  orig: 24, 24
-  offset: 0, 0
-  index: -1
-block-coal-centrifuge-tiny
-  rotate: false
-<<<<<<< HEAD
-  xy: 881, 10
-=======
-  xy: 1711, 114
->>>>>>> 49bd9168
-  size: 16, 16
-  orig: 16, 16
-  offset: 0, 0
-  index: -1
-block-coal-centrifuge-xlarge
-  rotate: false
-  xy: 181, 558
-  size: 48, 48
-  orig: 48, 48
-  offset: 0, 0
-  index: -1
-block-combustion-generator-large
-  rotate: false
-  xy: 1241, 933
-  size: 40, 40
-  orig: 40, 40
-  offset: 0, 0
-  index: -1
-block-combustion-generator-medium
-  rotate: false
-<<<<<<< HEAD
-  xy: 1985, 797
-=======
-  xy: 1871, 647
->>>>>>> 49bd9168
-  size: 32, 32
-  orig: 32, 32
-  offset: 0, 0
-  index: -1
-block-combustion-generator-small
-  rotate: false
-<<<<<<< HEAD
-  xy: 829, 2
-=======
-  xy: 1797, 523
->>>>>>> 49bd9168
-  size: 24, 24
-  orig: 24, 24
-  offset: 0, 0
-  index: -1
-block-combustion-generator-tiny
-  rotate: false
-<<<<<<< HEAD
-  xy: 899, 1
-=======
-  xy: 899, 3
->>>>>>> 49bd9168
-  size: 16, 16
-  orig: 16, 16
-  offset: 0, 0
-  index: -1
-block-combustion-generator-xlarge
-  rotate: false
-  xy: 259, 719
-  size: 48, 48
-  orig: 48, 48
-  offset: 0, 0
-  index: -1
-block-command-center-large
-  rotate: false
-  xy: 1283, 933
-  size: 40, 40
-  orig: 40, 40
-  offset: 0, 0
-  index: -1
-block-command-center-medium
-  rotate: false
-<<<<<<< HEAD
-  xy: 1985, 763
-=======
-  xy: 1905, 647
->>>>>>> 49bd9168
-  size: 32, 32
-  orig: 32, 32
-  offset: 0, 0
-  index: -1
-block-command-center-small
-  rotate: false
-<<<<<<< HEAD
-  xy: 855, 2
-=======
-  xy: 1829, 555
->>>>>>> 49bd9168
-  size: 24, 24
-  orig: 24, 24
-  offset: 0, 0
-  index: -1
-block-command-center-tiny
-  rotate: false
-<<<<<<< HEAD
-  xy: 917, 1
-=======
-  xy: 917, 3
->>>>>>> 49bd9168
-  size: 16, 16
-  orig: 16, 16
-  offset: 0, 0
-  index: -1
-block-command-center-xlarge
-  rotate: false
-  xy: 1, 328
-  size: 48, 48
-  orig: 48, 48
-  offset: 0, 0
-  index: -1
-block-conduit-large
-  rotate: false
-  xy: 1325, 933
-  size: 40, 40
-  orig: 40, 40
-  offset: 0, 0
-  index: -1
-block-conduit-medium
-  rotate: false
-<<<<<<< HEAD
-  xy: 1985, 729
-=======
-  xy: 1951, 857
->>>>>>> 49bd9168
-  size: 32, 32
-  orig: 32, 32
-  offset: 0, 0
-  index: -1
-block-conduit-small
-  rotate: false
-<<<<<<< HEAD
-  xy: 1563, 216
-=======
-  xy: 1445, 13
->>>>>>> 49bd9168
-  size: 24, 24
-  orig: 24, 24
-  offset: 0, 0
-  index: -1
-block-conduit-tiny
-  rotate: false
-<<<<<<< HEAD
-  xy: 935, 1
-=======
-  xy: 935, 3
->>>>>>> 49bd9168
-  size: 16, 16
-  orig: 16, 16
-  offset: 0, 0
-  index: -1
-block-conduit-xlarge
-  rotate: false
-  xy: 51, 378
-  size: 48, 48
-  orig: 48, 48
-  offset: 0, 0
-  index: -1
-block-container-large
-  rotate: false
-  xy: 1367, 933
-  size: 40, 40
-  orig: 40, 40
-  offset: 0, 0
-  index: -1
-block-container-medium
-  rotate: false
-<<<<<<< HEAD
-  xy: 1985, 695
-=======
-  xy: 1951, 823
->>>>>>> 49bd9168
-  size: 32, 32
-  orig: 32, 32
-  offset: 0, 0
-  index: -1
-block-container-small
-  rotate: false
-<<<<<<< HEAD
-  xy: 1563, 190
-=======
-  xy: 2019, 818
->>>>>>> 49bd9168
-  size: 24, 24
-  orig: 24, 24
-  offset: 0, 0
-  index: -1
-block-container-tiny
-  rotate: false
-<<<<<<< HEAD
-  xy: 1865, 414
-=======
-  xy: 953, 3
->>>>>>> 49bd9168
-  size: 16, 16
-  orig: 16, 16
-  offset: 0, 0
-  index: -1
-block-container-xlarge
-  rotate: false
-  xy: 259, 669
-  size: 48, 48
-  orig: 48, 48
-  offset: 0, 0
-  index: -1
-block-conveyor-large
-  rotate: false
-  xy: 1409, 933
-  size: 40, 40
-  orig: 40, 40
-  offset: 0, 0
-  index: -1
-block-conveyor-medium
-  rotate: false
-<<<<<<< HEAD
-  xy: 901, 563
-=======
-  xy: 1951, 789
->>>>>>> 49bd9168
-  size: 32, 32
-  orig: 32, 32
-  offset: 0, 0
-  index: -1
-block-conveyor-small
-  rotate: false
-<<<<<<< HEAD
-  xy: 1857, 621
-=======
-  xy: 106, 2
->>>>>>> 49bd9168
-  size: 24, 24
-  orig: 24, 24
-  offset: 0, 0
-  index: -1
-block-conveyor-tiny
-  rotate: false
-<<<<<<< HEAD
-  xy: 1811, 388
-=======
-  xy: 971, 3
->>>>>>> 49bd9168
-  size: 16, 16
-  orig: 16, 16
-  offset: 0, 0
-  index: -1
-block-conveyor-xlarge
-  rotate: false
-  xy: 1, 278
-  size: 48, 48
-  orig: 48, 48
-  offset: 0, 0
-  index: -1
-block-copper-wall-large
-  rotate: false
-  xy: 1451, 933
-  size: 40, 40
-  orig: 40, 40
-  offset: 0, 0
-  index: -1
-block-copper-wall-large-large
-  rotate: false
-  xy: 1493, 933
-  size: 40, 40
-  orig: 40, 40
-  offset: 0, 0
-  index: -1
-block-copper-wall-large-medium
-  rotate: false
-<<<<<<< HEAD
-  xy: 901, 529
-=======
-  xy: 1951, 755
->>>>>>> 49bd9168
-  size: 32, 32
-  orig: 32, 32
-  offset: 0, 0
-  index: -1
-block-copper-wall-large-small
-  rotate: false
-<<<<<<< HEAD
-  xy: 1883, 621
-=======
-  xy: 1855, 555
->>>>>>> 49bd9168
-  size: 24, 24
-  orig: 24, 24
-  offset: 0, 0
-  index: -1
-block-copper-wall-large-tiny
-  rotate: false
-<<<<<<< HEAD
-  xy: 309, 680
-=======
-  xy: 1999, 503
->>>>>>> 49bd9168
-  size: 16, 16
-  orig: 16, 16
-  offset: 0, 0
-  index: -1
-block-copper-wall-large-xlarge
-  rotate: false
-  xy: 51, 328
-  size: 48, 48
-  orig: 48, 48
-  offset: 0, 0
-  index: -1
-block-copper-wall-medium
-  rotate: false
-<<<<<<< HEAD
-  xy: 901, 495
-=======
-  xy: 1951, 721
->>>>>>> 49bd9168
-  size: 32, 32
-  orig: 32, 32
-  offset: 0, 0
-  index: -1
-block-copper-wall-small
-  rotate: false
-<<<<<<< HEAD
-  xy: 1909, 621
-=======
-  xy: 2019, 792
->>>>>>> 49bd9168
-  size: 24, 24
-  orig: 24, 24
-  offset: 0, 0
-  index: -1
-block-copper-wall-tiny
-  rotate: false
-<<<<<<< HEAD
-  xy: 331, 580
-=======
-  xy: 1729, 114
->>>>>>> 49bd9168
-  size: 16, 16
-  orig: 16, 16
-  offset: 0, 0
-  index: -1
-block-copper-wall-xlarge
-  rotate: false
-  xy: 1, 228
-  size: 48, 48
-  orig: 48, 48
-  offset: 0, 0
-  index: -1
-block-core-foundation-large
-  rotate: false
-  xy: 1535, 933
-  size: 40, 40
-  orig: 40, 40
-  offset: 0, 0
-  index: -1
-block-core-foundation-medium
-  rotate: false
-<<<<<<< HEAD
-  xy: 901, 461
-=======
-  xy: 1951, 687
->>>>>>> 49bd9168
-  size: 32, 32
-  orig: 32, 32
-  offset: 0, 0
-  index: -1
-block-core-foundation-small
-  rotate: false
-<<<<<<< HEAD
-  xy: 1875, 595
-=======
-  xy: 1881, 555
->>>>>>> 49bd9168
-  size: 24, 24
-  orig: 24, 24
-  offset: 0, 0
-  index: -1
-block-core-foundation-tiny
-  rotate: false
-<<<<<<< HEAD
-  xy: 1811, 370
-=======
-  xy: 1941, 485
->>>>>>> 49bd9168
-  size: 16, 16
-  orig: 16, 16
-  offset: 0, 0
-  index: -1
-block-core-foundation-xlarge
-  rotate: false
-  xy: 51, 278
-  size: 48, 48
-  orig: 48, 48
-  offset: 0, 0
-  index: -1
-block-core-nucleus-large
-  rotate: false
-  xy: 1577, 933
-  size: 40, 40
-  orig: 40, 40
-  offset: 0, 0
-  index: -1
-block-core-nucleus-medium
-  rotate: false
-<<<<<<< HEAD
-  xy: 901, 427
-=======
-  xy: 1007, 589
->>>>>>> 49bd9168
-  size: 32, 32
-  orig: 32, 32
-  offset: 0, 0
-  index: -1
-block-core-nucleus-small
-  rotate: false
-<<<<<<< HEAD
-  xy: 1901, 595
-=======
-  xy: 2019, 766
->>>>>>> 49bd9168
-  size: 24, 24
-  orig: 24, 24
-  offset: 0, 0
-  index: -1
-block-core-nucleus-tiny
-  rotate: false
-<<<<<<< HEAD
-  xy: 1829, 388
-=======
-  xy: 1941, 467
->>>>>>> 49bd9168
-  size: 16, 16
-  orig: 16, 16
-  offset: 0, 0
-  index: -1
-block-core-nucleus-xlarge
-  rotate: false
-  xy: 1, 178
-  size: 48, 48
-  orig: 48, 48
-<<<<<<< HEAD
-  offset: 0, 0
-  index: -1
-block-core-shard-large
-  rotate: false
-  xy: 1619, 933
-  size: 40, 40
-  orig: 40, 40
-  offset: 0, 0
-  index: -1
-block-core-shard-medium
-  rotate: false
-  xy: 901, 393
-  size: 32, 32
-  orig: 32, 32
-  offset: 0, 0
-  index: -1
-block-core-shard-small
-  rotate: false
-  xy: 1905, 569
-  size: 24, 24
-  orig: 24, 24
-  offset: 0, 0
-  index: -1
-block-core-shard-tiny
-  rotate: false
-  xy: 1829, 370
-  size: 16, 16
-  orig: 16, 16
-  offset: 0, 0
-  index: -1
-block-core-shard-xlarge
-  rotate: false
-  xy: 51, 228
-  size: 48, 48
-  orig: 48, 48
-  offset: 0, 0
-  index: -1
-block-craters-large
-  rotate: false
-  xy: 1661, 933
-  size: 40, 40
-  orig: 40, 40
-  offset: 0, 0
-  index: -1
-block-craters-medium
-  rotate: false
-  xy: 901, 359
-  size: 32, 32
-  orig: 32, 32
-  offset: 0, 0
-  index: -1
-block-craters-small
-  rotate: false
-  xy: 1905, 543
-  size: 24, 24
-  orig: 24, 24
-  offset: 0, 0
-  index: -1
-block-craters-tiny
-  rotate: false
-  xy: 1847, 388
-  size: 16, 16
-  orig: 16, 16
-  offset: 0, 0
-  index: -1
-block-craters-xlarge
-  rotate: false
-  xy: 1, 128
-  size: 48, 48
-  orig: 48, 48
-  offset: 0, 0
-  index: -1
-block-crawler-factory-large
-  rotate: false
-  xy: 1703, 933
-  size: 40, 40
-  orig: 40, 40
-  offset: 0, 0
-  index: -1
-block-crawler-factory-medium
-  rotate: false
-  xy: 901, 325
-  size: 32, 32
-  orig: 32, 32
-  offset: 0, 0
-  index: -1
-block-crawler-factory-small
-  rotate: false
-  xy: 1905, 517
-  size: 24, 24
-  orig: 24, 24
-  offset: 0, 0
-  index: -1
-block-crawler-factory-tiny
-  rotate: false
-  xy: 1865, 396
-  size: 16, 16
-  orig: 16, 16
-  offset: 0, 0
-  index: -1
-block-crawler-factory-xlarge
-  rotate: false
-  xy: 51, 178
-  size: 48, 48
-  orig: 48, 48
-  offset: 0, 0
-  index: -1
-block-cryofluidmixer-large
-  rotate: false
-  xy: 1745, 933
-  size: 40, 40
-  orig: 40, 40
-  offset: 0, 0
-  index: -1
-block-cryofluidmixer-medium
-  rotate: false
-  xy: 901, 291
-  size: 32, 32
-  orig: 32, 32
-  offset: 0, 0
-  index: -1
-block-cryofluidmixer-small
-  rotate: false
-  xy: 1905, 491
-  size: 24, 24
-  orig: 24, 24
-  offset: 0, 0
-  index: -1
-block-cryofluidmixer-tiny
-  rotate: false
-  xy: 1847, 370
-  size: 16, 16
-  orig: 16, 16
-  offset: 0, 0
-  index: -1
-block-cryofluidmixer-xlarge
-  rotate: false
-  xy: 1, 78
-  size: 48, 48
-  orig: 48, 48
-  offset: 0, 0
-  index: -1
-block-cultivator-large
-  rotate: false
-  xy: 1787, 933
-  size: 40, 40
-  orig: 40, 40
-  offset: 0, 0
-  index: -1
-block-cultivator-medium
-  rotate: false
-  xy: 901, 257
-  size: 32, 32
-  orig: 32, 32
-  offset: 0, 0
-  index: -1
-block-cultivator-small
-  rotate: false
-  xy: 1905, 465
-  size: 24, 24
-  orig: 24, 24
-  offset: 0, 0
-  index: -1
-block-cultivator-tiny
-  rotate: false
-  xy: 1865, 378
-  size: 16, 16
-  orig: 16, 16
-  offset: 0, 0
-  index: -1
-block-cultivator-xlarge
-  rotate: false
-  xy: 51, 128
-  size: 48, 48
-  orig: 48, 48
-  offset: 0, 0
-  index: -1
-block-cyclone-large
-  rotate: false
-  xy: 1829, 933
-  size: 40, 40
-  orig: 40, 40
-  offset: 0, 0
-  index: -1
-block-cyclone-medium
-  rotate: false
-  xy: 901, 223
-  size: 32, 32
-  orig: 32, 32
-  offset: 0, 0
-  index: -1
-block-cyclone-small
-  rotate: false
-  xy: 1927, 595
-  size: 24, 24
-  orig: 24, 24
-  offset: 0, 0
-  index: -1
-block-cyclone-tiny
-  rotate: false
-  xy: 1427, 6
-  size: 16, 16
-  orig: 16, 16
-  offset: 0, 0
-  index: -1
-block-cyclone-xlarge
-  rotate: false
-  xy: 1, 28
-  size: 48, 48
-  orig: 48, 48
-  offset: 0, 0
-  index: -1
-block-dagger-factory-large
-  rotate: false
-  xy: 1871, 933
-  size: 40, 40
-  orig: 40, 40
-  offset: 0, 0
-  index: -1
-block-dagger-factory-medium
-  rotate: false
-  xy: 901, 189
-  size: 32, 32
-  orig: 32, 32
-  offset: 0, 0
-  index: -1
-block-dagger-factory-small
-  rotate: false
-  xy: 1953, 597
-  size: 24, 24
-  orig: 24, 24
-  offset: 0, 0
-  index: -1
-block-dagger-factory-tiny
-  rotate: false
-  xy: 1445, 6
-  size: 16, 16
-  orig: 16, 16
-  offset: 0, 0
-  index: -1
-block-dagger-factory-xlarge
-  rotate: false
-  xy: 51, 78
-  size: 48, 48
-  orig: 48, 48
-  offset: 0, 0
-  index: -1
-block-dark-metal-large
-  rotate: false
-  xy: 1913, 933
-  size: 40, 40
-  orig: 40, 40
-  offset: 0, 0
-  index: -1
-block-dark-metal-medium
-  rotate: false
-  xy: 901, 155
-  size: 32, 32
-  orig: 32, 32
-  offset: 0, 0
-  index: -1
-block-dark-metal-small
-  rotate: false
-  xy: 1931, 569
-  size: 24, 24
-  orig: 24, 24
-  offset: 0, 0
-  index: -1
-block-dark-metal-tiny
-  rotate: false
-  xy: 1769, 346
-  size: 16, 16
-  orig: 16, 16
-  offset: 0, 0
-  index: -1
-block-dark-metal-xlarge
-  rotate: false
-  xy: 51, 28
-  size: 48, 48
-  orig: 48, 48
-  offset: 0, 0
-  index: -1
-block-dark-panel-1-large
-  rotate: false
-  xy: 1955, 933
-  size: 40, 40
-  orig: 40, 40
-  offset: 0, 0
-  index: -1
-block-dark-panel-1-medium
-  rotate: false
-  xy: 901, 121
-  size: 32, 32
-  orig: 32, 32
-  offset: 0, 0
-  index: -1
-block-dark-panel-1-small
-  rotate: false
-  xy: 1931, 543
-  size: 24, 24
-  orig: 24, 24
-  offset: 0, 0
-  index: -1
-block-dark-panel-1-tiny
-  rotate: false
-  xy: 1757, 328
-  size: 16, 16
-  orig: 16, 16
-  offset: 0, 0
-  index: -1
-block-dark-panel-1-xlarge
-  rotate: false
-  xy: 857, 975
-  size: 48, 48
-  orig: 48, 48
-  offset: 0, 0
-  index: -1
-block-dark-panel-2-large
-  rotate: false
-  xy: 845, 891
-  size: 40, 40
-  orig: 40, 40
-  offset: 0, 0
-  index: -1
-block-dark-panel-2-medium
-  rotate: false
-  xy: 901, 87
-  size: 32, 32
-  orig: 32, 32
-  offset: 0, 0
-  index: -1
-block-dark-panel-2-small
-  rotate: false
-  xy: 1931, 517
-  size: 24, 24
-  orig: 24, 24
-  offset: 0, 0
-  index: -1
-block-dark-panel-2-tiny
-  rotate: false
-  xy: 1463, 6
-  size: 16, 16
-  orig: 16, 16
-  offset: 0, 0
-  index: -1
-block-dark-panel-2-xlarge
-  rotate: false
-  xy: 907, 975
-  size: 48, 48
-  orig: 48, 48
-  offset: 0, 0
-  index: -1
-block-dark-panel-3-large
-  rotate: false
-  xy: 887, 891
-  size: 40, 40
-  orig: 40, 40
-  offset: 0, 0
-  index: -1
-block-dark-panel-3-medium
-  rotate: false
-  xy: 901, 53
-  size: 32, 32
-  orig: 32, 32
-  offset: 0, 0
-  index: -1
-block-dark-panel-3-small
-  rotate: false
-  xy: 1931, 491
-  size: 24, 24
-  orig: 24, 24
-  offset: 0, 0
-  index: -1
-block-dark-panel-3-tiny
-  rotate: false
-  xy: 1481, 8
-  size: 16, 16
-  orig: 16, 16
-  offset: 0, 0
-  index: -1
-block-dark-panel-3-xlarge
-  rotate: false
-  xy: 957, 975
-  size: 48, 48
-  orig: 48, 48
-  offset: 0, 0
-  index: -1
-block-dark-panel-4-large
-  rotate: false
-  xy: 929, 891
-  size: 40, 40
-  orig: 40, 40
-  offset: 0, 0
-  index: -1
-block-dark-panel-4-medium
-  rotate: false
-  xy: 935, 563
-  size: 32, 32
-  orig: 32, 32
-  offset: 0, 0
-  index: -1
-block-dark-panel-4-small
-  rotate: false
-  xy: 1931, 465
-  size: 24, 24
-  orig: 24, 24
-  offset: 0, 0
-  index: -1
-block-dark-panel-4-tiny
-  rotate: false
-  xy: 1787, 351
-  size: 16, 16
-  orig: 16, 16
-  offset: 0, 0
-  index: -1
-block-dark-panel-4-xlarge
-  rotate: false
-  xy: 1007, 975
-  size: 48, 48
-  orig: 48, 48
-  offset: 0, 0
-  index: -1
-block-dark-panel-5-large
-  rotate: false
-  xy: 971, 891
-  size: 40, 40
-  orig: 40, 40
-  offset: 0, 0
-  index: -1
-block-dark-panel-5-medium
-  rotate: false
-  xy: 935, 529
-  size: 32, 32
-  orig: 32, 32
-  offset: 0, 0
-  index: -1
-block-dark-panel-5-small
-  rotate: false
-  xy: 1957, 571
-  size: 24, 24
-  orig: 24, 24
-  offset: 0, 0
-  index: -1
-block-dark-panel-5-tiny
-  rotate: false
-  xy: 1775, 328
-  size: 16, 16
-  orig: 16, 16
-  offset: 0, 0
-  index: -1
-block-dark-panel-5-xlarge
-  rotate: false
-  xy: 1057, 975
-  size: 48, 48
-  orig: 48, 48
-  offset: 0, 0
-  index: -1
-block-dark-panel-6-large
-  rotate: false
-  xy: 1013, 891
-  size: 40, 40
-  orig: 40, 40
-  offset: 0, 0
-  index: -1
-block-dark-panel-6-medium
-  rotate: false
-  xy: 935, 495
-  size: 32, 32
-  orig: 32, 32
-  offset: 0, 0
-  index: -1
-block-dark-panel-6-small
-  rotate: false
-  xy: 1957, 545
-  size: 24, 24
-  orig: 24, 24
-  offset: 0, 0
-  index: -1
-block-dark-panel-6-tiny
-  rotate: false
-  xy: 1775, 310
-  size: 16, 16
-  orig: 16, 16
-  offset: 0, 0
-  index: -1
-block-dark-panel-6-xlarge
-  rotate: false
-  xy: 1107, 975
-  size: 48, 48
-  orig: 48, 48
-  offset: 0, 0
-  index: -1
-block-darksand-large
-  rotate: false
-  xy: 1055, 891
-  size: 40, 40
-  orig: 40, 40
-  offset: 0, 0
-  index: -1
-block-darksand-medium
-  rotate: false
-  xy: 935, 461
-  size: 32, 32
-  orig: 32, 32
-  offset: 0, 0
-  index: -1
-block-darksand-small
-  rotate: false
-  xy: 1957, 519
-  size: 24, 24
-  orig: 24, 24
-  offset: 0, 0
-  index: -1
-block-darksand-tainted-water-large
-  rotate: false
-  xy: 1097, 891
-  size: 40, 40
-  orig: 40, 40
-  offset: 0, 0
-  index: -1
-block-darksand-tainted-water-medium
-  rotate: false
-  xy: 935, 427
-  size: 32, 32
-  orig: 32, 32
-  offset: 0, 0
-  index: -1
-block-darksand-tainted-water-small
-  rotate: false
-  xy: 1957, 493
-  size: 24, 24
-  orig: 24, 24
-  offset: 0, 0
-  index: -1
-block-darksand-tainted-water-tiny
-  rotate: false
-  xy: 1775, 292
-=======
-  offset: 0, 0
-  index: -1
-block-core-shard-large
-  rotate: false
-  xy: 1619, 933
-  size: 40, 40
-  orig: 40, 40
-  offset: 0, 0
-  index: -1
-block-core-shard-medium
-  rotate: false
-  xy: 1041, 589
-  size: 32, 32
-  orig: 32, 32
-  offset: 0, 0
-  index: -1
-block-core-shard-small
-  rotate: false
-  xy: 2019, 740
-  size: 24, 24
-  orig: 24, 24
-  offset: 0, 0
-  index: -1
-block-core-shard-tiny
-  rotate: false
-  xy: 1935, 449
-  size: 16, 16
-  orig: 16, 16
-  offset: 0, 0
-  index: -1
-block-core-shard-xlarge
-  rotate: false
-  xy: 51, 228
-  size: 48, 48
-  orig: 48, 48
-  offset: 0, 0
-  index: -1
-block-craters-large
-  rotate: false
-  xy: 1661, 933
-  size: 40, 40
-  orig: 40, 40
-  offset: 0, 0
-  index: -1
-block-craters-medium
-  rotate: false
-  xy: 1075, 589
-  size: 32, 32
-  orig: 32, 32
-  offset: 0, 0
-  index: -1
-block-craters-small
-  rotate: false
-  xy: 2019, 714
-  size: 24, 24
-  orig: 24, 24
-  offset: 0, 0
-  index: -1
-block-craters-tiny
-  rotate: false
-  xy: 1959, 491
-  size: 16, 16
-  orig: 16, 16
-  offset: 0, 0
-  index: -1
-block-craters-xlarge
-  rotate: false
-  xy: 1, 128
-  size: 48, 48
-  orig: 48, 48
-  offset: 0, 0
-  index: -1
-block-crawler-factory-large
-  rotate: false
-  xy: 1703, 933
-  size: 40, 40
-  orig: 40, 40
-  offset: 0, 0
-  index: -1
-block-crawler-factory-medium
-  rotate: false
-  xy: 1109, 589
-  size: 32, 32
-  orig: 32, 32
-  offset: 0, 0
-  index: -1
-block-crawler-factory-small
-  rotate: false
-  xy: 1907, 555
-  size: 24, 24
-  orig: 24, 24
-  offset: 0, 0
-  index: -1
-block-crawler-factory-tiny
-  rotate: false
-  xy: 1959, 473
-  size: 16, 16
-  orig: 16, 16
-  offset: 0, 0
-  index: -1
-block-crawler-factory-xlarge
-  rotate: false
-  xy: 51, 178
-  size: 48, 48
-  orig: 48, 48
-  offset: 0, 0
-  index: -1
-block-cryofluidmixer-large
-  rotate: false
-  xy: 1745, 933
-  size: 40, 40
-  orig: 40, 40
-  offset: 0, 0
-  index: -1
-block-cryofluidmixer-medium
-  rotate: false
-  xy: 1143, 589
-  size: 32, 32
-  orig: 32, 32
-  offset: 0, 0
-  index: -1
-block-cryofluidmixer-small
-  rotate: false
-  xy: 2019, 688
-  size: 24, 24
-  orig: 24, 24
-  offset: 0, 0
-  index: -1
-block-cryofluidmixer-tiny
-  rotate: false
-  xy: 1977, 495
-  size: 16, 16
-  orig: 16, 16
-  offset: 0, 0
-  index: -1
-block-cryofluidmixer-xlarge
-  rotate: false
-  xy: 1, 78
-  size: 48, 48
-  orig: 48, 48
-  offset: 0, 0
-  index: -1
-block-cultivator-large
-  rotate: false
-  xy: 1787, 933
-  size: 40, 40
-  orig: 40, 40
-  offset: 0, 0
-  index: -1
-block-cultivator-medium
-  rotate: false
-  xy: 1177, 589
-  size: 32, 32
-  orig: 32, 32
-  offset: 0, 0
-  index: -1
-block-cultivator-small
-  rotate: false
-  xy: 751, 2
-  size: 24, 24
-  orig: 24, 24
-  offset: 0, 0
-  index: -1
-block-cultivator-tiny
-  rotate: false
-  xy: 1977, 477
-  size: 16, 16
-  orig: 16, 16
-  offset: 0, 0
-  index: -1
-block-cultivator-xlarge
-  rotate: false
-  xy: 51, 128
-  size: 48, 48
-  orig: 48, 48
-  offset: 0, 0
-  index: -1
-block-cyclone-large
-  rotate: false
-  xy: 1829, 933
-  size: 40, 40
-  orig: 40, 40
-  offset: 0, 0
-  index: -1
-block-cyclone-medium
-  rotate: false
-  xy: 1211, 589
-  size: 32, 32
-  orig: 32, 32
-  offset: 0, 0
-  index: -1
-block-cyclone-small
-  rotate: false
-  xy: 777, 2
-  size: 24, 24
-  orig: 24, 24
-  offset: 0, 0
-  index: -1
-block-cyclone-tiny
-  rotate: false
-  xy: 1995, 485
-  size: 16, 16
-  orig: 16, 16
-  offset: 0, 0
-  index: -1
-block-cyclone-xlarge
-  rotate: false
-  xy: 1, 28
-  size: 48, 48
-  orig: 48, 48
-  offset: 0, 0
-  index: -1
-block-dagger-factory-large
-  rotate: false
-  xy: 1871, 933
-  size: 40, 40
-  orig: 40, 40
-  offset: 0, 0
-  index: -1
-block-dagger-factory-medium
-  rotate: false
-  xy: 1245, 589
-  size: 32, 32
-  orig: 32, 32
-  offset: 0, 0
-  index: -1
-block-dagger-factory-small
-  rotate: false
-  xy: 803, 2
-  size: 24, 24
-  orig: 24, 24
-  offset: 0, 0
-  index: -1
-block-dagger-factory-tiny
-  rotate: false
-  xy: 1995, 467
-  size: 16, 16
-  orig: 16, 16
-  offset: 0, 0
-  index: -1
-block-dagger-factory-xlarge
-  rotate: false
-  xy: 51, 78
-  size: 48, 48
-  orig: 48, 48
-  offset: 0, 0
-  index: -1
-block-dark-metal-large
-  rotate: false
-  xy: 1913, 933
-  size: 40, 40
-  orig: 40, 40
-  offset: 0, 0
-  index: -1
-block-dark-metal-medium
-  rotate: false
-  xy: 1279, 589
-  size: 32, 32
-  orig: 32, 32
-  offset: 0, 0
-  index: -1
-block-dark-metal-small
-  rotate: false
-  xy: 829, 2
-  size: 24, 24
-  orig: 24, 24
-  offset: 0, 0
-  index: -1
-block-dark-metal-tiny
-  rotate: false
-  xy: 1977, 459
-  size: 16, 16
-  orig: 16, 16
-  offset: 0, 0
-  index: -1
-block-dark-metal-xlarge
-  rotate: false
-  xy: 51, 28
-  size: 48, 48
-  orig: 48, 48
-  offset: 0, 0
-  index: -1
-block-dark-panel-1-large
-  rotate: false
-  xy: 1955, 933
-  size: 40, 40
-  orig: 40, 40
-  offset: 0, 0
-  index: -1
-block-dark-panel-1-medium
-  rotate: false
-  xy: 1313, 589
-  size: 32, 32
-  orig: 32, 32
-  offset: 0, 0
-  index: -1
-block-dark-panel-1-small
-  rotate: false
-  xy: 855, 2
-  size: 24, 24
-  orig: 24, 24
-  offset: 0, 0
-  index: -1
-block-dark-panel-1-tiny
-  rotate: false
-  xy: 1959, 455
-  size: 16, 16
-  orig: 16, 16
-  offset: 0, 0
-  index: -1
-block-dark-panel-1-xlarge
-  rotate: false
-  xy: 857, 975
-  size: 48, 48
-  orig: 48, 48
-  offset: 0, 0
-  index: -1
-block-dark-panel-2-large
-  rotate: false
-  xy: 845, 891
-  size: 40, 40
-  orig: 40, 40
-  offset: 0, 0
-  index: -1
-block-dark-panel-2-medium
-  rotate: false
-  xy: 1347, 589
-  size: 32, 32
-  orig: 32, 32
-  offset: 0, 0
-  index: -1
-block-dark-panel-2-small
-  rotate: false
-  xy: 1929, 587
-  size: 24, 24
-  orig: 24, 24
-  offset: 0, 0
-  index: -1
-block-dark-panel-2-tiny
-  rotate: false
-  xy: 1995, 449
-  size: 16, 16
-  orig: 16, 16
-  offset: 0, 0
-  index: -1
-block-dark-panel-2-xlarge
-  rotate: false
-  xy: 907, 975
-  size: 48, 48
-  orig: 48, 48
-  offset: 0, 0
-  index: -1
-block-dark-panel-3-large
-  rotate: false
-  xy: 887, 891
-  size: 40, 40
-  orig: 40, 40
-  offset: 0, 0
-  index: -1
-block-dark-panel-3-medium
-  rotate: false
-  xy: 1381, 589
-  size: 32, 32
-  orig: 32, 32
-  offset: 0, 0
-  index: -1
-block-dark-panel-3-small
-  rotate: false
-  xy: 1933, 561
-  size: 24, 24
-  orig: 24, 24
-  offset: 0, 0
-  index: -1
-block-dark-panel-3-tiny
-  rotate: false
-  xy: 1977, 441
-  size: 16, 16
-  orig: 16, 16
-  offset: 0, 0
-  index: -1
-block-dark-panel-3-xlarge
-  rotate: false
-  xy: 957, 975
-  size: 48, 48
-  orig: 48, 48
-  offset: 0, 0
-  index: -1
-block-dark-panel-4-large
-  rotate: false
-  xy: 929, 891
-  size: 40, 40
-  orig: 40, 40
-  offset: 0, 0
-  index: -1
-block-dark-panel-4-medium
-  rotate: false
-  xy: 1415, 589
-  size: 32, 32
-  orig: 32, 32
-  offset: 0, 0
-  index: -1
-block-dark-panel-4-small
-  rotate: false
-  xy: 1955, 591
-  size: 24, 24
-  orig: 24, 24
-  offset: 0, 0
-  index: -1
-block-dark-panel-4-tiny
-  rotate: false
-  xy: 1995, 431
-  size: 16, 16
-  orig: 16, 16
-  offset: 0, 0
-  index: -1
-block-dark-panel-4-xlarge
-  rotate: false
-  xy: 1007, 975
-  size: 48, 48
-  orig: 48, 48
-  offset: 0, 0
-  index: -1
-block-dark-panel-5-large
-  rotate: false
-  xy: 971, 891
-  size: 40, 40
-  orig: 40, 40
-  offset: 0, 0
-  index: -1
-block-dark-panel-5-medium
-  rotate: false
-  xy: 1463, 613
-  size: 32, 32
-  orig: 32, 32
-  offset: 0, 0
-  index: -1
-block-dark-panel-5-small
-  rotate: false
-  xy: 1959, 565
-  size: 24, 24
-  orig: 24, 24
-  offset: 0, 0
-  index: -1
-block-dark-panel-5-tiny
-  rotate: false
-  xy: 1632, 21
-  size: 16, 16
-  orig: 16, 16
-  offset: 0, 0
-  index: -1
-block-dark-panel-5-xlarge
-  rotate: false
-  xy: 1057, 975
-  size: 48, 48
-  orig: 48, 48
-  offset: 0, 0
-  index: -1
-block-dark-panel-6-large
-  rotate: false
-  xy: 1013, 891
-  size: 40, 40
-  orig: 40, 40
-  offset: 0, 0
-  index: -1
-block-dark-panel-6-medium
-  rotate: false
-  xy: 1497, 613
-  size: 32, 32
-  orig: 32, 32
-  offset: 0, 0
-  index: -1
-block-dark-panel-6-small
-  rotate: false
-  xy: 1985, 669
-  size: 24, 24
-  orig: 24, 24
-  offset: 0, 0
-  index: -1
-block-dark-panel-6-tiny
-  rotate: false
-  xy: 1650, 21
-  size: 16, 16
-  orig: 16, 16
-  offset: 0, 0
-  index: -1
-block-dark-panel-6-xlarge
-  rotate: false
-  xy: 1107, 975
-  size: 48, 48
-  orig: 48, 48
-  offset: 0, 0
-  index: -1
-block-darksand-large
-  rotate: false
-  xy: 1055, 891
-  size: 40, 40
-  orig: 40, 40
-  offset: 0, 0
-  index: -1
-block-darksand-medium
-  rotate: false
-  xy: 1531, 613
-  size: 32, 32
-  orig: 32, 32
-  offset: 0, 0
-  index: -1
-block-darksand-small
-  rotate: false
-  xy: 1971, 643
-  size: 24, 24
-  orig: 24, 24
-  offset: 0, 0
-  index: -1
-block-darksand-tainted-water-large
-  rotate: false
-  xy: 1097, 891
-  size: 40, 40
-  orig: 40, 40
-  offset: 0, 0
-  index: -1
-block-darksand-tainted-water-medium
-  rotate: false
-  xy: 1565, 613
-  size: 32, 32
-  orig: 32, 32
-  offset: 0, 0
-  index: -1
-block-darksand-tainted-water-small
-  rotate: false
-  xy: 1971, 617
-  size: 24, 24
-  orig: 24, 24
-  offset: 0, 0
-  index: -1
-block-darksand-tainted-water-tiny
-  rotate: false
-  xy: 1668, 21
->>>>>>> 49bd9168
-  size: 16, 16
-  orig: 16, 16
-  offset: 0, 0
-  index: -1
-block-darksand-tainted-water-xlarge
-  rotate: false
-  xy: 1157, 975
-  size: 48, 48
-  orig: 48, 48
-  offset: 0, 0
-  index: -1
-block-darksand-tiny
-  rotate: false
-<<<<<<< HEAD
-  xy: 1775, 274
-=======
-  xy: 1630, 3
->>>>>>> 49bd9168
-  size: 16, 16
-  orig: 16, 16
-  offset: 0, 0
-  index: -1
-block-darksand-water-large
-  rotate: false
-  xy: 1139, 891
-  size: 40, 40
-  orig: 40, 40
-  offset: 0, 0
-  index: -1
-block-darksand-water-medium
-  rotate: false
-<<<<<<< HEAD
-  xy: 935, 393
-=======
-  xy: 1599, 613
->>>>>>> 49bd9168
-  size: 32, 32
-  orig: 32, 32
-  offset: 0, 0
-  index: -1
-block-darksand-water-small
-  rotate: false
-<<<<<<< HEAD
-  xy: 1957, 467
-=======
-  xy: 1981, 591
->>>>>>> 49bd9168
-  size: 24, 24
-  orig: 24, 24
-  offset: 0, 0
-  index: -1
-block-darksand-water-tiny
-  rotate: false
-<<<<<<< HEAD
-  xy: 1775, 256
-=======
-  xy: 1648, 3
->>>>>>> 49bd9168
-  size: 16, 16
-  orig: 16, 16
-  offset: 0, 0
-  index: -1
-block-darksand-water-xlarge
-  rotate: false
-  xy: 1207, 975
-  size: 48, 48
-  orig: 48, 48
-  offset: 0, 0
-  index: -1
-block-darksand-xlarge
-  rotate: false
-  xy: 1257, 975
-  size: 48, 48
-  orig: 48, 48
-  offset: 0, 0
-  index: -1
-block-dart-mech-pad-large
-  rotate: false
-  xy: 1181, 891
-  size: 40, 40
-  orig: 40, 40
-  offset: 0, 0
-  index: -1
-block-dart-mech-pad-medium
-  rotate: false
-<<<<<<< HEAD
-  xy: 935, 359
-=======
-  xy: 1633, 613
->>>>>>> 49bd9168
-  size: 32, 32
-  orig: 32, 32
-  offset: 0, 0
-  index: -1
-block-dart-mech-pad-small
-  rotate: false
-<<<<<<< HEAD
-  xy: 1983, 573
-=======
-  xy: 1985, 565
->>>>>>> 49bd9168
-  size: 24, 24
-  orig: 24, 24
-  offset: 0, 0
-  index: -1
-block-dart-mech-pad-tiny
-  rotate: false
-<<<<<<< HEAD
-  xy: 1775, 238
-=======
-  xy: 1666, 3
->>>>>>> 49bd9168
-  size: 16, 16
-  orig: 16, 16
-  offset: 0, 0
-  index: -1
-block-dart-mech-pad-xlarge
-  rotate: false
-  xy: 1307, 975
-  size: 48, 48
-  orig: 48, 48
-  offset: 0, 0
-  index: -1
-block-deepwater-large
-  rotate: false
-  xy: 1223, 891
-  size: 40, 40
-  orig: 40, 40
-  offset: 0, 0
-  index: -1
-block-deepwater-medium
-  rotate: false
-<<<<<<< HEAD
-  xy: 935, 325
-=======
-  xy: 1667, 613
->>>>>>> 49bd9168
-  size: 32, 32
-  orig: 32, 32
-  offset: 0, 0
-  index: -1
-block-deepwater-small
-  rotate: false
-<<<<<<< HEAD
-  xy: 1983, 547
-=======
-  xy: 1997, 643
->>>>>>> 49bd9168
-  size: 24, 24
-  orig: 24, 24
-  offset: 0, 0
-  index: -1
-block-deepwater-tiny
-  rotate: false
-<<<<<<< HEAD
-  xy: 1883, 414
-=======
-  xy: 1749, 273
->>>>>>> 49bd9168
-  size: 16, 16
-  orig: 16, 16
-  offset: 0, 0
-  index: -1
-block-deepwater-xlarge
-  rotate: false
-  xy: 1357, 975
-  size: 48, 48
-  orig: 48, 48
-  offset: 0, 0
-  index: -1
-block-delta-mech-pad-large
-  rotate: false
-  xy: 1265, 891
-  size: 40, 40
-  orig: 40, 40
-  offset: 0, 0
-  index: -1
-block-delta-mech-pad-medium
-  rotate: false
-<<<<<<< HEAD
-  xy: 935, 291
-=======
-  xy: 1701, 613
->>>>>>> 49bd9168
-  size: 32, 32
-  orig: 32, 32
-  offset: 0, 0
-  index: -1
-block-delta-mech-pad-small
-  rotate: false
-<<<<<<< HEAD
-  xy: 2009, 573
-=======
-  xy: 1997, 617
->>>>>>> 49bd9168
-  size: 24, 24
-  orig: 24, 24
-  offset: 0, 0
-  index: -1
-block-delta-mech-pad-tiny
-  rotate: false
-<<<<<<< HEAD
-  xy: 1883, 396
-=======
-  xy: 1767, 273
->>>>>>> 49bd9168
-  size: 16, 16
-  orig: 16, 16
-  offset: 0, 0
-  index: -1
-block-delta-mech-pad-xlarge
-  rotate: false
-  xy: 1407, 975
-  size: 48, 48
-  orig: 48, 48
-  offset: 0, 0
-  index: -1
-block-differential-generator-large
-  rotate: false
-  xy: 1307, 891
-  size: 40, 40
-  orig: 40, 40
-  offset: 0, 0
-  index: -1
-block-differential-generator-medium
-  rotate: false
-<<<<<<< HEAD
-  xy: 935, 257
-=======
-  xy: 1735, 613
->>>>>>> 49bd9168
-  size: 32, 32
-  orig: 32, 32
-  offset: 0, 0
-  index: -1
-block-differential-generator-small
-  rotate: false
-<<<<<<< HEAD
-  xy: 1983, 521
-=======
-  xy: 2023, 662
->>>>>>> 49bd9168
-  size: 24, 24
-  orig: 24, 24
-  offset: 0, 0
-  index: -1
-block-differential-generator-tiny
-  rotate: false
-<<<<<<< HEAD
-  xy: 1883, 378
-=======
-  xy: 1743, 255
->>>>>>> 49bd9168
-  size: 16, 16
-  orig: 16, 16
-  offset: 0, 0
-  index: -1
-block-differential-generator-xlarge
-  rotate: false
-  xy: 1457, 975
-  size: 48, 48
-  orig: 48, 48
-  offset: 0, 0
-  index: -1
-block-diode-large
-  rotate: false
-  xy: 1349, 891
-  size: 40, 40
-  orig: 40, 40
-  offset: 0, 0
-  index: -1
-block-diode-medium
-  rotate: false
-<<<<<<< HEAD
-  xy: 935, 223
-=======
-  xy: 1769, 613
->>>>>>> 49bd9168
-  size: 32, 32
-  orig: 32, 32
-  offset: 0, 0
-  index: -1
-block-diode-small
-  rotate: false
-<<<<<<< HEAD
-  xy: 2009, 547
-=======
-  xy: 2023, 636
->>>>>>> 49bd9168
-  size: 24, 24
-  orig: 24, 24
-  offset: 0, 0
-  index: -1
-block-diode-tiny
-  rotate: false
-<<<<<<< HEAD
-  xy: 1865, 360
-=======
-  xy: 1761, 255
->>>>>>> 49bd9168
-  size: 16, 16
-  orig: 16, 16
-  offset: 0, 0
-  index: -1
-block-diode-xlarge
-  rotate: false
-  xy: 1507, 975
-  size: 48, 48
-  orig: 48, 48
-  offset: 0, 0
-  index: -1
-block-distributor-large
-  rotate: false
-  xy: 1391, 891
-  size: 40, 40
-  orig: 40, 40
-  offset: 0, 0
-  index: -1
-block-distributor-medium
-  rotate: false
-<<<<<<< HEAD
-  xy: 935, 189
-=======
-  xy: 1803, 613
->>>>>>> 49bd9168
-  size: 32, 32
-  orig: 32, 32
-  offset: 0, 0
-  index: -1
-block-distributor-small
-  rotate: false
-<<<<<<< HEAD
-  xy: 1983, 495
-=======
-  xy: 2023, 610
->>>>>>> 49bd9168
-  size: 24, 24
-  orig: 24, 24
-  offset: 0, 0
-  index: -1
-block-distributor-tiny
-  rotate: false
-<<<<<<< HEAD
-  xy: 1883, 360
-=======
-  xy: 1737, 237
->>>>>>> 49bd9168
-  size: 16, 16
-  orig: 16, 16
-  offset: 0, 0
-  index: -1
-block-distributor-xlarge
-  rotate: false
-  xy: 1557, 975
-  size: 48, 48
-  orig: 48, 48
-  offset: 0, 0
-  index: -1
-block-door-large
-  rotate: false
-  xy: 1433, 891
-  size: 40, 40
-  orig: 40, 40
-  offset: 0, 0
-  index: -1
-block-door-large-large
-  rotate: false
-  xy: 1475, 891
-  size: 40, 40
-  orig: 40, 40
-  offset: 0, 0
-  index: -1
-block-door-large-medium
-  rotate: false
-<<<<<<< HEAD
-  xy: 935, 155
-=======
-  xy: 1837, 613
->>>>>>> 49bd9168
-  size: 32, 32
-  orig: 32, 32
-  offset: 0, 0
-  index: -1
-block-door-large-small
-  rotate: false
-<<<<<<< HEAD
-  xy: 2009, 521
-=======
-  xy: 1477, 177
->>>>>>> 49bd9168
-  size: 24, 24
-  orig: 24, 24
-  offset: 0, 0
-  index: -1
-block-door-large-tiny
-  rotate: false
-<<<<<<< HEAD
-  xy: 1793, 333
-=======
-  xy: 1737, 219
->>>>>>> 49bd9168
-  size: 16, 16
-  orig: 16, 16
-  offset: 0, 0
-  index: -1
-block-door-large-xlarge
-  rotate: false
-  xy: 1607, 975
-  size: 48, 48
-  orig: 48, 48
-  offset: 0, 0
-  index: -1
-block-door-medium
-<<<<<<< HEAD
-  rotate: false
-  xy: 935, 121
-  size: 32, 32
-  orig: 32, 32
-  offset: 0, 0
-  index: -1
-block-door-small
-  rotate: false
-  xy: 1983, 469
-  size: 24, 24
-  orig: 24, 24
-  offset: 0, 0
-  index: -1
-block-door-tiny
-  rotate: false
-  xy: 1793, 315
-  size: 16, 16
-  orig: 16, 16
-  offset: 0, 0
-  index: -1
-block-door-xlarge
-  rotate: false
-  xy: 1657, 975
-  size: 48, 48
-  orig: 48, 48
-  offset: 0, 0
-  index: -1
-block-draug-factory-large
-  rotate: false
-  xy: 1517, 891
-  size: 40, 40
-  orig: 40, 40
-  offset: 0, 0
-  index: -1
-block-draug-factory-medium
-  rotate: false
-  xy: 935, 87
-  size: 32, 32
-  orig: 32, 32
-  offset: 0, 0
-  index: -1
-block-draug-factory-small
-  rotate: false
-  xy: 2009, 495
-  size: 24, 24
-  orig: 24, 24
-  offset: 0, 0
-  index: -1
-block-draug-factory-tiny
-  rotate: false
-  xy: 1793, 297
-  size: 16, 16
-  orig: 16, 16
-  offset: 0, 0
-  index: -1
-block-draug-factory-xlarge
-  rotate: false
-  xy: 1707, 975
-  size: 48, 48
-  orig: 48, 48
-  offset: 0, 0
-  index: -1
-block-dunerocks-large
-  rotate: false
-  xy: 1559, 891
-  size: 40, 40
-  orig: 40, 40
-  offset: 0, 0
-  index: -1
-block-dunerocks-medium
-  rotate: false
-  xy: 935, 53
-  size: 32, 32
-  orig: 32, 32
-  offset: 0, 0
-  index: -1
-block-dunerocks-small
-  rotate: false
-  xy: 2009, 469
-  size: 24, 24
-  orig: 24, 24
-  offset: 0, 0
-  index: -1
-block-dunerocks-tiny
-  rotate: false
-  xy: 1793, 279
-  size: 16, 16
-  orig: 16, 16
-  offset: 0, 0
-  index: -1
-block-dunerocks-xlarge
-  rotate: false
-  xy: 1757, 975
-  size: 48, 48
-  orig: 48, 48
-  offset: 0, 0
-  index: -1
-block-duo-large
-  rotate: false
-  xy: 1601, 891
-  size: 40, 40
-  orig: 40, 40
-  offset: 0, 0
-  index: -1
-block-duo-medium
-  rotate: false
-  xy: 901, 19
-  size: 32, 32
-  orig: 32, 32
-  offset: 0, 0
-  index: -1
-block-duo-small
-  rotate: false
-  xy: 1905, 439
-  size: 24, 24
-  orig: 24, 24
-  offset: 0, 0
-  index: -1
-block-duo-tiny
-  rotate: false
-  xy: 1793, 261
-  size: 16, 16
-  orig: 16, 16
-  offset: 0, 0
-  index: -1
-block-duo-xlarge
-  rotate: false
-  xy: 1807, 975
-  size: 48, 48
-  orig: 48, 48
-  offset: 0, 0
-  index: -1
-block-force-projector-large
-  rotate: false
-  xy: 1643, 891
-  size: 40, 40
-  orig: 40, 40
-  offset: 0, 0
-  index: -1
-block-force-projector-medium
-  rotate: false
-  xy: 935, 19
-  size: 32, 32
-  orig: 32, 32
-  offset: 0, 0
-  index: -1
-block-force-projector-small
-  rotate: false
-  xy: 1931, 439
-  size: 24, 24
-  orig: 24, 24
-  offset: 0, 0
-  index: -1
-block-force-projector-tiny
-  rotate: false
-  xy: 1793, 243
-  size: 16, 16
-  orig: 16, 16
-  offset: 0, 0
-  index: -1
-block-force-projector-xlarge
-  rotate: false
-  xy: 1857, 975
-  size: 48, 48
-  orig: 48, 48
-  offset: 0, 0
-  index: -1
-block-fortress-factory-large
-  rotate: false
-  xy: 1685, 891
-  size: 40, 40
-  orig: 40, 40
-  offset: 0, 0
-  index: -1
-block-fortress-factory-medium
-  rotate: false
-  xy: 969, 576
-  size: 32, 32
-  orig: 32, 32
-  offset: 0, 0
-  index: -1
-block-fortress-factory-small
-  rotate: false
-  xy: 1957, 441
-  size: 24, 24
-  orig: 24, 24
-  offset: 0, 0
-  index: -1
-block-fortress-factory-tiny
-  rotate: false
-  xy: 1805, 351
-  size: 16, 16
-  orig: 16, 16
-  offset: 0, 0
-  index: -1
-block-fortress-factory-xlarge
-  rotate: false
-  xy: 1907, 975
-=======
-  rotate: false
-  xy: 1871, 613
-  size: 32, 32
-  orig: 32, 32
-  offset: 0, 0
-  index: -1
-block-door-small
-  rotate: false
-  xy: 1476, 151
-  size: 24, 24
-  orig: 24, 24
-  offset: 0, 0
-  index: -1
-block-door-tiny
-  rotate: false
-  xy: 1755, 237
-  size: 16, 16
-  orig: 16, 16
-  offset: 0, 0
-  index: -1
-block-door-xlarge
-  rotate: false
-  xy: 1657, 975
-  size: 48, 48
-  orig: 48, 48
-  offset: 0, 0
-  index: -1
-block-draug-factory-large
-  rotate: false
-  xy: 1517, 891
-  size: 40, 40
-  orig: 40, 40
-  offset: 0, 0
-  index: -1
-block-draug-factory-medium
-  rotate: false
-  xy: 1905, 613
-  size: 32, 32
-  orig: 32, 32
-  offset: 0, 0
-  index: -1
-block-draug-factory-small
-  rotate: false
-  xy: 1476, 125
-  size: 24, 24
-  orig: 24, 24
-  offset: 0, 0
-  index: -1
-block-draug-factory-tiny
-  rotate: false
-  xy: 1737, 201
-  size: 16, 16
-  orig: 16, 16
-  offset: 0, 0
-  index: -1
-block-draug-factory-xlarge
-  rotate: false
-  xy: 1707, 975
-  size: 48, 48
-  orig: 48, 48
-  offset: 0, 0
-  index: -1
-block-dunerocks-large
-  rotate: false
-  xy: 1559, 891
-  size: 40, 40
-  orig: 40, 40
-  offset: 0, 0
-  index: -1
-block-dunerocks-medium
-  rotate: false
-  xy: 1979, 899
-  size: 32, 32
-  orig: 32, 32
-  offset: 0, 0
-  index: -1
-block-dunerocks-small
-  rotate: false
-  xy: 1476, 99
-  size: 24, 24
-  orig: 24, 24
-  offset: 0, 0
-  index: -1
-block-dunerocks-tiny
-  rotate: false
-  xy: 1755, 219
-  size: 16, 16
-  orig: 16, 16
-  offset: 0, 0
-  index: -1
-block-dunerocks-xlarge
-  rotate: false
-  xy: 1757, 975
-  size: 48, 48
-  orig: 48, 48
-  offset: 0, 0
-  index: -1
-block-duo-large
-  rotate: false
-  xy: 1601, 891
-  size: 40, 40
-  orig: 40, 40
-  offset: 0, 0
-  index: -1
-block-duo-medium
-  rotate: false
-  xy: 2013, 907
-  size: 32, 32
-  orig: 32, 32
-  offset: 0, 0
-  index: -1
-block-duo-small
-  rotate: false
-  xy: 1476, 73
-  size: 24, 24
-  orig: 24, 24
-  offset: 0, 0
-  index: -1
-block-duo-tiny
-  rotate: false
-  xy: 1737, 183
-  size: 16, 16
-  orig: 16, 16
-  offset: 0, 0
-  index: -1
-block-duo-xlarge
-  rotate: false
-  xy: 1807, 975
-  size: 48, 48
-  orig: 48, 48
-  offset: 0, 0
-  index: -1
-block-force-projector-large
-  rotate: false
-  xy: 1643, 891
-  size: 40, 40
-  orig: 40, 40
-  offset: 0, 0
-  index: -1
-block-force-projector-medium
-  rotate: false
-  xy: 1985, 865
-  size: 32, 32
-  orig: 32, 32
-  offset: 0, 0
-  index: -1
-block-force-projector-small
-  rotate: false
-  xy: 1474, 47
-  size: 24, 24
-  orig: 24, 24
-  offset: 0, 0
-  index: -1
-block-force-projector-tiny
-  rotate: false
-  xy: 1755, 201
-  size: 16, 16
-  orig: 16, 16
-  offset: 0, 0
-  index: -1
-block-force-projector-xlarge
-  rotate: false
-  xy: 1857, 975
-  size: 48, 48
-  orig: 48, 48
-  offset: 0, 0
-  index: -1
-block-fortress-factory-large
-  rotate: false
-  xy: 1685, 891
-  size: 40, 40
-  orig: 40, 40
-  offset: 0, 0
-  index: -1
-block-fortress-factory-medium
-  rotate: false
-  xy: 1985, 831
-  size: 32, 32
-  orig: 32, 32
-  offset: 0, 0
-  index: -1
-block-fortress-factory-small
-  rotate: false
-  xy: 1474, 21
-  size: 24, 24
-  orig: 24, 24
-  offset: 0, 0
-  index: -1
-block-fortress-factory-tiny
-  rotate: false
-  xy: 1737, 165
-  size: 16, 16
-  orig: 16, 16
-  offset: 0, 0
-  index: -1
-block-fortress-factory-xlarge
-  rotate: false
-  xy: 1907, 975
-  size: 48, 48
-  orig: 48, 48
-  offset: 0, 0
-  index: -1
-block-fuse-large
-  rotate: false
-  xy: 1727, 891
-  size: 40, 40
-  orig: 40, 40
-  offset: 0, 0
-  index: -1
-block-fuse-medium
-  rotate: false
-  xy: 1985, 797
-  size: 32, 32
-  orig: 32, 32
-  offset: 0, 0
-  index: -1
-block-fuse-small
-  rotate: false
-  xy: 1503, 203
-  size: 24, 24
-  orig: 24, 24
-  offset: 0, 0
-  index: -1
-block-fuse-tiny
-  rotate: false
-  xy: 1755, 183
-  size: 16, 16
-  orig: 16, 16
-  offset: 0, 0
-  index: -1
-block-fuse-xlarge
-  rotate: false
-  xy: 1957, 975
->>>>>>> 49bd9168
-  size: 48, 48
-  orig: 48, 48
-  offset: 0, 0
-  index: -1
-<<<<<<< HEAD
-block-fuse-large
-  rotate: false
-  xy: 1727, 891
-=======
-block-ghoul-factory-large
-  rotate: false
-  xy: 1769, 891
->>>>>>> 49bd9168
-  size: 40, 40
-  orig: 40, 40
-  offset: 0, 0
-  index: -1
-<<<<<<< HEAD
-block-fuse-medium
-  rotate: false
-  xy: 969, 542
-=======
-block-ghoul-factory-medium
-  rotate: false
-  xy: 1985, 763
->>>>>>> 49bd9168
-  size: 32, 32
-  orig: 32, 32
-  offset: 0, 0
-  index: -1
-<<<<<<< HEAD
-block-fuse-small
-  rotate: false
-  xy: 1983, 443
-=======
-block-ghoul-factory-small
-  rotate: false
-  xy: 1503, 177
->>>>>>> 49bd9168
-  size: 24, 24
-  orig: 24, 24
-  offset: 0, 0
-  index: -1
-<<<<<<< HEAD
-block-fuse-tiny
-  rotate: false
-  xy: 1823, 352
-  size: 16, 16
-  orig: 16, 16
-  offset: 0, 0
-  index: -1
-block-fuse-xlarge
-  rotate: false
-  xy: 1957, 975
-  size: 48, 48
-  orig: 48, 48
-  offset: 0, 0
-  index: -1
-block-ghoul-factory-large
-  rotate: false
-  xy: 1769, 891
-  size: 40, 40
-  orig: 40, 40
-  offset: 0, 0
-  index: -1
-block-ghoul-factory-medium
-  rotate: false
-  xy: 969, 508
-  size: 32, 32
-  orig: 32, 32
-  offset: 0, 0
-  index: -1
-block-ghoul-factory-small
-  rotate: false
-  xy: 2009, 443
-  size: 24, 24
-  orig: 24, 24
-  offset: 0, 0
-  index: -1
-block-ghoul-factory-tiny
-  rotate: false
-  xy: 1841, 352
-  size: 16, 16
-  orig: 16, 16
-  offset: 0, 0
-  index: -1
-block-ghoul-factory-xlarge
-  rotate: false
-  xy: 345, 866
-  size: 48, 48
-  orig: 48, 48
-  offset: 0, 0
-  index: -1
-block-glaive-ship-pad-large
-  rotate: false
-  xy: 1811, 891
-  size: 40, 40
-  orig: 40, 40
-  offset: 0, 0
-  index: -1
-block-glaive-ship-pad-medium
-  rotate: false
-  xy: 969, 474
-  size: 32, 32
-  orig: 32, 32
-  offset: 0, 0
-  index: -1
-block-glaive-ship-pad-small
-  rotate: false
-  xy: 1305, 86
-  size: 24, 24
-  orig: 24, 24
-  offset: 0, 0
-  index: -1
-block-glaive-ship-pad-tiny
-  rotate: false
-  xy: 1811, 333
-  size: 16, 16
-  orig: 16, 16
-  offset: 0, 0
-  index: -1
-block-glaive-ship-pad-xlarge
-  rotate: false
-  xy: 395, 866
-  size: 48, 48
-  orig: 48, 48
-  offset: 0, 0
-  index: -1
-block-graphite-press-large
-  rotate: false
-  xy: 1853, 891
-  size: 40, 40
-  orig: 40, 40
-  offset: 0, 0
-  index: -1
-block-graphite-press-medium
-  rotate: false
-  xy: 969, 440
-=======
-block-ghoul-factory-tiny
-  rotate: false
-  xy: 1737, 147
-  size: 16, 16
-  orig: 16, 16
-  offset: 0, 0
-  index: -1
-block-ghoul-factory-xlarge
-  rotate: false
-  xy: 345, 866
-  size: 48, 48
-  orig: 48, 48
-  offset: 0, 0
-  index: -1
-block-glaive-ship-pad-large
-  rotate: false
-  xy: 1811, 891
-  size: 40, 40
-  orig: 40, 40
-  offset: 0, 0
-  index: -1
-block-glaive-ship-pad-medium
-  rotate: false
-  xy: 1985, 729
-  size: 32, 32
-  orig: 32, 32
-  offset: 0, 0
-  index: -1
-block-glaive-ship-pad-small
-  rotate: false
-  xy: 1502, 151
-  size: 24, 24
-  orig: 24, 24
-  offset: 0, 0
-  index: -1
-block-glaive-ship-pad-tiny
-  rotate: false
-  xy: 1755, 165
-  size: 16, 16
-  orig: 16, 16
-  offset: 0, 0
-  index: -1
-block-glaive-ship-pad-xlarge
-  rotate: false
-  xy: 395, 866
-  size: 48, 48
-  orig: 48, 48
-  offset: 0, 0
-  index: -1
-block-graphite-press-large
-  rotate: false
-  xy: 1853, 891
-  size: 40, 40
-  orig: 40, 40
-  offset: 0, 0
-  index: -1
-block-graphite-press-medium
-  rotate: false
-  xy: 1985, 695
->>>>>>> 49bd9168
-  size: 32, 32
-  orig: 32, 32
-  offset: 0, 0
-  index: -1
-block-graphite-press-small
-  rotate: false
-<<<<<<< HEAD
-  xy: 1331, 86
-=======
-  xy: 1502, 125
->>>>>>> 49bd9168
-  size: 24, 24
-  orig: 24, 24
-  offset: 0, 0
-  index: -1
-block-graphite-press-tiny
-  rotate: false
-<<<<<<< HEAD
-  xy: 1811, 315
-=======
-  xy: 1755, 147
->>>>>>> 49bd9168
-  size: 16, 16
-  orig: 16, 16
-  offset: 0, 0
-  index: -1
-block-graphite-press-xlarge
-  rotate: false
-  xy: 445, 866
-  size: 48, 48
-  orig: 48, 48
-  offset: 0, 0
-  index: -1
-block-grass-large
-  rotate: false
-  xy: 1895, 891
-  size: 40, 40
-  orig: 40, 40
-<<<<<<< HEAD
-  offset: 0, 0
-  index: -1
-block-grass-medium
-  rotate: false
-  xy: 969, 406
-  size: 32, 32
-  orig: 32, 32
-  offset: 0, 0
-  index: -1
-block-grass-small
-  rotate: false
-  xy: 1357, 86
-  size: 24, 24
-  orig: 24, 24
-  offset: 0, 0
-  index: -1
-block-grass-tiny
-  rotate: false
-  xy: 1811, 297
-  size: 16, 16
-  orig: 16, 16
-  offset: 0, 0
-  index: -1
-block-grass-xlarge
-  rotate: false
-  xy: 495, 866
-  size: 48, 48
-  orig: 48, 48
-  offset: 0, 0
-  index: -1
-block-hail-large
-  rotate: false
-  xy: 1937, 891
-  size: 40, 40
-  orig: 40, 40
-  offset: 0, 0
-  index: -1
-block-hail-medium
-  rotate: false
-  xy: 969, 372
-=======
-  offset: 0, 0
-  index: -1
-block-grass-medium
-  rotate: false
-  xy: 901, 563
->>>>>>> 49bd9168
-  size: 32, 32
-  orig: 32, 32
-  offset: 0, 0
-  index: -1
-<<<<<<< HEAD
-block-hail-small
-  rotate: false
-  xy: 1383, 88
-=======
-block-grass-small
-  rotate: false
-  xy: 1502, 99
->>>>>>> 49bd9168
-  size: 24, 24
-  orig: 24, 24
-  offset: 0, 0
-  index: -1
-<<<<<<< HEAD
-block-hail-tiny
-  rotate: false
-  xy: 1811, 279
-=======
-block-grass-tiny
-  rotate: false
-  xy: 1807, 331
->>>>>>> 49bd9168
-  size: 16, 16
-  orig: 16, 16
-  offset: 0, 0
-  index: -1
-<<<<<<< HEAD
-block-hail-xlarge
-  rotate: false
-  xy: 545, 866
-=======
-block-grass-xlarge
-  rotate: false
-  xy: 495, 866
->>>>>>> 49bd9168
-  size: 48, 48
-  orig: 48, 48
-  offset: 0, 0
-  index: -1
-<<<<<<< HEAD
-block-holostone-large
-  rotate: false
-  xy: 859, 849
-=======
-block-hail-large
-  rotate: false
-  xy: 1937, 891
->>>>>>> 49bd9168
-  size: 40, 40
-  orig: 40, 40
-  offset: 0, 0
-  index: -1
-<<<<<<< HEAD
-block-holostone-medium
-  rotate: false
-  xy: 969, 338
-=======
-block-hail-medium
-  rotate: false
-  xy: 901, 529
->>>>>>> 49bd9168
-  size: 32, 32
-  orig: 32, 32
-  offset: 0, 0
-  index: -1
-<<<<<<< HEAD
-block-holostone-small
-  rotate: false
-  xy: 1303, 60
-=======
-block-hail-small
-  rotate: false
-  xy: 1502, 73
->>>>>>> 49bd9168
-  size: 24, 24
-  orig: 24, 24
-  offset: 0, 0
-  index: -1
-<<<<<<< HEAD
-block-holostone-tiny
-  rotate: false
-  xy: 1811, 261
-=======
-block-hail-tiny
-  rotate: false
-  xy: 1807, 313
->>>>>>> 49bd9168
-  size: 16, 16
-  orig: 16, 16
-  offset: 0, 0
-  index: -1
-<<<<<<< HEAD
-block-holostone-xlarge
-  rotate: false
-  xy: 595, 866
-=======
-block-hail-xlarge
-  rotate: false
-  xy: 545, 866
->>>>>>> 49bd9168
-  size: 48, 48
-  orig: 48, 48
-  offset: 0, 0
-  index: -1
-<<<<<<< HEAD
-block-hotrock-large
-  rotate: false
-  xy: 901, 849
-=======
-block-holostone-large
-  rotate: false
-  xy: 859, 849
->>>>>>> 49bd9168
-  size: 40, 40
-  orig: 40, 40
-  offset: 0, 0
-  index: -1
-<<<<<<< HEAD
-block-hotrock-medium
-  rotate: false
-  xy: 969, 304
-=======
-block-holostone-medium
-  rotate: false
-  xy: 935, 563
->>>>>>> 49bd9168
-  size: 32, 32
-  orig: 32, 32
-  offset: 0, 0
-  index: -1
-<<<<<<< HEAD
-block-hotrock-small
-  rotate: false
-  xy: 1329, 60
-  size: 24, 24
-  orig: 24, 24
-  offset: 0, 0
-  index: -1
-block-hotrock-tiny
-  rotate: false
-  xy: 1811, 243
-  size: 16, 16
-  orig: 16, 16
-  offset: 0, 0
-  index: -1
-block-hotrock-xlarge
-  rotate: false
-  xy: 645, 866
-  size: 48, 48
-  orig: 48, 48
-  offset: 0, 0
-  index: -1
-block-ice-large
-  rotate: false
-  xy: 859, 807
-  size: 40, 40
-  orig: 40, 40
-  offset: 0, 0
-  index: -1
-block-ice-medium
-  rotate: false
-  xy: 969, 270
-  size: 32, 32
-  orig: 32, 32
-  offset: 0, 0
-  index: -1
-block-ice-small
-  rotate: false
-  xy: 1355, 60
-  size: 24, 24
-  orig: 24, 24
-  offset: 0, 0
-  index: -1
-block-ice-snow-large
-  rotate: false
-  xy: 901, 807
-  size: 40, 40
-  orig: 40, 40
-  offset: 0, 0
-  index: -1
-block-ice-snow-medium
-  rotate: false
-  xy: 969, 236
-  size: 32, 32
-  orig: 32, 32
-  offset: 0, 0
-  index: -1
-block-ice-snow-small
-  rotate: false
-  xy: 1323, 34
-  size: 24, 24
-  orig: 24, 24
-  offset: 0, 0
-  index: -1
-block-ice-snow-tiny
-  rotate: false
-  xy: 1829, 334
-  size: 16, 16
-  orig: 16, 16
-  offset: 0, 0
-  index: -1
-block-ice-snow-xlarge
-  rotate: false
-  xy: 695, 866
-  size: 48, 48
-  orig: 48, 48
-  offset: 0, 0
-  index: -1
-block-ice-tiny
-  rotate: false
-  xy: 1829, 316
-  size: 16, 16
-  orig: 16, 16
-  offset: 0, 0
-  index: -1
-block-ice-xlarge
-  rotate: false
-  xy: 101, 478
-  size: 48, 48
-  orig: 48, 48
-  offset: 0, 0
-  index: -1
-block-icerocks-large
-  rotate: false
-  xy: 943, 849
-  size: 40, 40
-  orig: 40, 40
-  offset: 0, 0
-  index: -1
-block-icerocks-medium
-  rotate: false
-  xy: 969, 202
-  size: 32, 32
-  orig: 32, 32
-  offset: 0, 0
-  index: -1
-block-icerocks-small
-  rotate: false
-  xy: 1349, 34
-  size: 24, 24
-  orig: 24, 24
-  offset: 0, 0
-  index: -1
-block-icerocks-tiny
-  rotate: false
-  xy: 1829, 298
-  size: 16, 16
-  orig: 16, 16
-  offset: 0, 0
-  index: -1
-block-icerocks-xlarge
-  rotate: false
-  xy: 101, 428
-  size: 48, 48
-  orig: 48, 48
-  offset: 0, 0
-  index: -1
-block-ignarock-large
-  rotate: false
-  xy: 859, 765
-  size: 40, 40
-  orig: 40, 40
-  offset: 0, 0
-  index: -1
-block-ignarock-medium
-  rotate: false
-  xy: 969, 168
-  size: 32, 32
-  orig: 32, 32
-  offset: 0, 0
-  index: -1
-block-ignarock-small
-  rotate: false
-  xy: 1323, 8
-  size: 24, 24
-  orig: 24, 24
-  offset: 0, 0
-  index: -1
-block-ignarock-tiny
-  rotate: false
-  xy: 1829, 280
-  size: 16, 16
-  orig: 16, 16
-  offset: 0, 0
-  index: -1
-block-ignarock-xlarge
-  rotate: false
-  xy: 101, 378
-  size: 48, 48
-  orig: 48, 48
-  offset: 0, 0
-  index: -1
-block-illuminator-large
-  rotate: false
-  xy: 901, 765
-  size: 40, 40
-  orig: 40, 40
-  offset: 0, 0
-  index: -1
-block-illuminator-medium
-  rotate: false
-  xy: 969, 134
-  size: 32, 32
-  orig: 32, 32
-  offset: 0, 0
-  index: -1
-block-illuminator-small
-  rotate: false
-  xy: 1349, 8
-  size: 24, 24
-  orig: 24, 24
-  offset: 0, 0
-  index: -1
-block-illuminator-tiny
-  rotate: false
-  xy: 1829, 262
-  size: 16, 16
-  orig: 16, 16
-  offset: 0, 0
-  index: -1
-block-illuminator-xlarge
-  rotate: false
-  xy: 101, 328
-  size: 48, 48
-  orig: 48, 48
-  offset: 0, 0
-  index: -1
-block-impact-reactor-large
-  rotate: false
-  xy: 943, 807
-  size: 40, 40
-  orig: 40, 40
-  offset: 0, 0
-  index: -1
-block-impact-reactor-medium
-  rotate: false
-  xy: 969, 100
-  size: 32, 32
-  orig: 32, 32
-  offset: 0, 0
-  index: -1
-block-impact-reactor-small
-  rotate: false
-  xy: 1375, 34
-  size: 24, 24
-  orig: 24, 24
-  offset: 0, 0
-  index: -1
-block-impact-reactor-tiny
-  rotate: false
-  xy: 1829, 244
-  size: 16, 16
-  orig: 16, 16
-  offset: 0, 0
-  index: -1
-block-impact-reactor-xlarge
-  rotate: false
-  xy: 101, 278
-  size: 48, 48
-  orig: 48, 48
-  offset: 0, 0
-  index: -1
-block-incinerator-large
-  rotate: false
-  xy: 985, 849
-  size: 40, 40
-  orig: 40, 40
-  offset: 0, 0
-  index: -1
-block-incinerator-medium
-  rotate: false
-  xy: 969, 66
-  size: 32, 32
-  orig: 32, 32
-  offset: 0, 0
-  index: -1
-block-incinerator-small
-  rotate: false
-  xy: 1375, 8
-  size: 24, 24
-  orig: 24, 24
-  offset: 0, 0
-  index: -1
-block-incinerator-tiny
-  rotate: false
-  xy: 1847, 334
-  size: 16, 16
-  orig: 16, 16
-  offset: 0, 0
-  index: -1
-block-incinerator-xlarge
-  rotate: false
-  xy: 101, 228
-  size: 48, 48
-  orig: 48, 48
-  offset: 0, 0
-  index: -1
-block-inverted-sorter-large
-  rotate: false
-  xy: 859, 723
-=======
-block-holostone-small
-  rotate: false
-  xy: 1500, 47
-  size: 24, 24
-  orig: 24, 24
-  offset: 0, 0
-  index: -1
-block-holostone-tiny
-  rotate: false
-  xy: 1825, 337
-  size: 16, 16
-  orig: 16, 16
-  offset: 0, 0
-  index: -1
-block-holostone-xlarge
-  rotate: false
-  xy: 595, 866
-  size: 48, 48
-  orig: 48, 48
-  offset: 0, 0
-  index: -1
-block-hotrock-large
-  rotate: false
-  xy: 901, 849
-  size: 40, 40
-  orig: 40, 40
-  offset: 0, 0
-  index: -1
-block-hotrock-medium
-  rotate: false
-  xy: 901, 495
-  size: 32, 32
-  orig: 32, 32
-  offset: 0, 0
-  index: -1
-block-hotrock-small
-  rotate: false
-  xy: 1500, 21
-  size: 24, 24
-  orig: 24, 24
-  offset: 0, 0
-  index: -1
-block-hotrock-tiny
-  rotate: false
-  xy: 1825, 319
-  size: 16, 16
-  orig: 16, 16
-  offset: 0, 0
-  index: -1
-block-hotrock-xlarge
-  rotate: false
-  xy: 645, 866
-  size: 48, 48
-  orig: 48, 48
-  offset: 0, 0
-  index: -1
-block-ice-large
-  rotate: false
-  xy: 859, 807
-  size: 40, 40
-  orig: 40, 40
-  offset: 0, 0
-  index: -1
-block-ice-medium
-  rotate: false
-  xy: 935, 529
-  size: 32, 32
-  orig: 32, 32
-  offset: 0, 0
-  index: -1
-block-ice-small
-  rotate: false
-  xy: 1535, 235
-  size: 24, 24
-  orig: 24, 24
-  offset: 0, 0
-  index: -1
-block-ice-snow-large
-  rotate: false
-  xy: 901, 807
->>>>>>> 49bd9168
-  size: 40, 40
-  orig: 40, 40
-  offset: 0, 0
-  index: -1
-<<<<<<< HEAD
-block-inverted-sorter-medium
-  rotate: false
-  xy: 969, 32
-=======
-block-ice-snow-medium
-  rotate: false
-  xy: 969, 563
->>>>>>> 49bd9168
-  size: 32, 32
-  orig: 32, 32
-  offset: 0, 0
-  index: -1
-<<<<<<< HEAD
-block-inverted-sorter-small
-  rotate: false
-  xy: 1381, 60
-=======
-block-ice-snow-small
-  rotate: false
-  xy: 1529, 209
->>>>>>> 49bd9168
-  size: 24, 24
-  orig: 24, 24
-  offset: 0, 0
-  index: -1
-<<<<<<< HEAD
-block-inverted-sorter-tiny
-  rotate: false
-  xy: 1847, 316
-=======
-block-ice-snow-tiny
-  rotate: false
-  xy: 1845, 369
->>>>>>> 49bd9168
-  size: 16, 16
-  orig: 16, 16
-  offset: 0, 0
-  index: -1
-<<<<<<< HEAD
-block-inverted-sorter-xlarge
-  rotate: false
-  xy: 101, 178
-=======
-block-ice-snow-xlarge
-  rotate: false
-  xy: 695, 866
->>>>>>> 49bd9168
-  size: 48, 48
-  orig: 48, 48
-  offset: 0, 0
-  index: -1
-<<<<<<< HEAD
-block-item-source-large
-  rotate: false
-  xy: 901, 723
-=======
-block-ice-tiny
-  rotate: false
-  xy: 1863, 369
-  size: 16, 16
-  orig: 16, 16
-  offset: 0, 0
-  index: -1
-block-ice-xlarge
-  rotate: false
-  xy: 101, 478
-  size: 48, 48
-  orig: 48, 48
-  offset: 0, 0
-  index: -1
-block-icerocks-large
-  rotate: false
-  xy: 943, 849
->>>>>>> 49bd9168
-  size: 40, 40
-  orig: 40, 40
-  offset: 0, 0
-  index: -1
-<<<<<<< HEAD
-block-item-source-medium
-  rotate: false
-  xy: 1007, 618
-=======
-block-icerocks-medium
-  rotate: false
-  xy: 901, 461
->>>>>>> 49bd9168
-  size: 32, 32
-  orig: 32, 32
-  offset: 0, 0
-  index: -1
-<<<<<<< HEAD
-block-item-source-small
-  rotate: false
-  xy: 1401, 34
-=======
-block-icerocks-small
-  rotate: false
-  xy: 1529, 183
->>>>>>> 49bd9168
-  size: 24, 24
-  orig: 24, 24
-  offset: 0, 0
-  index: -1
-<<<<<<< HEAD
-block-item-source-tiny
-  rotate: false
-  xy: 1847, 298
-=======
-block-icerocks-tiny
-  rotate: false
-  xy: 1909, 433
->>>>>>> 49bd9168
-  size: 16, 16
-  orig: 16, 16
-  offset: 0, 0
-  index: -1
-<<<<<<< HEAD
-block-item-source-xlarge
-  rotate: false
-  xy: 101, 128
-=======
-block-icerocks-xlarge
-  rotate: false
-  xy: 101, 428
->>>>>>> 49bd9168
-  size: 48, 48
-  orig: 48, 48
-  offset: 0, 0
-  index: -1
-<<<<<<< HEAD
-block-item-void-large
-  rotate: false
-  xy: 943, 765
-=======
-block-ignarock-large
-  rotate: false
-  xy: 859, 765
->>>>>>> 49bd9168
-  size: 40, 40
-  orig: 40, 40
-  offset: 0, 0
-  index: -1
-<<<<<<< HEAD
-block-item-void-medium
-  rotate: false
-  xy: 1041, 618
-=======
-block-ignarock-medium
-  rotate: false
-  xy: 935, 495
->>>>>>> 49bd9168
-  size: 32, 32
-  orig: 32, 32
-  offset: 0, 0
-  index: -1
-<<<<<<< HEAD
-block-item-void-small
-  rotate: false
-  xy: 1401, 8
-=======
-block-ignarock-small
-  rotate: false
-  xy: 1567, 267
->>>>>>> 49bd9168
-  size: 24, 24
-  orig: 24, 24
-  offset: 0, 0
-  index: -1
-<<<<<<< HEAD
-block-item-void-tiny
-  rotate: false
-  xy: 1847, 280
-=======
-block-ignarock-tiny
-  rotate: false
-  xy: 1927, 431
->>>>>>> 49bd9168
-  size: 16, 16
-  orig: 16, 16
-  offset: 0, 0
-  index: -1
-<<<<<<< HEAD
-block-item-void-xlarge
-  rotate: false
-  xy: 101, 78
-=======
-block-ignarock-xlarge
-  rotate: false
-  xy: 101, 378
->>>>>>> 49bd9168
-  size: 48, 48
-  orig: 48, 48
-  offset: 0, 0
-  index: -1
-<<<<<<< HEAD
-block-javelin-ship-pad-large
-  rotate: false
-  xy: 985, 807
-=======
-block-illuminator-large
-  rotate: false
-  xy: 901, 765
->>>>>>> 49bd9168
-  size: 40, 40
-  orig: 40, 40
-  offset: 0, 0
-  index: -1
-<<<<<<< HEAD
-block-javelin-ship-pad-medium
-  rotate: false
-  xy: 1075, 618
-=======
-block-illuminator-medium
-  rotate: false
-  xy: 969, 529
->>>>>>> 49bd9168
-  size: 32, 32
-  orig: 32, 32
-  offset: 0, 0
-  index: -1
-<<<<<<< HEAD
-block-javelin-ship-pad-small
-  rotate: false
-  xy: 1707, 398
-=======
-block-illuminator-small
-  rotate: false
-  xy: 1561, 241
->>>>>>> 49bd9168
-  size: 24, 24
-  orig: 24, 24
-  offset: 0, 0
-  index: -1
-<<<<<<< HEAD
-block-javelin-ship-pad-tiny
-  rotate: false
-  xy: 1847, 262
-=======
-block-illuminator-tiny
-  rotate: false
-  xy: 1945, 431
->>>>>>> 49bd9168
-  size: 16, 16
-  orig: 16, 16
-  offset: 0, 0
-  index: -1
-<<<<<<< HEAD
-block-javelin-ship-pad-xlarge
-  rotate: false
-  xy: 101, 28
-=======
-block-illuminator-xlarge
-  rotate: false
-  xy: 101, 328
->>>>>>> 49bd9168
-  size: 48, 48
-  orig: 48, 48
-  offset: 0, 0
-  index: -1
-<<<<<<< HEAD
-block-junction-large
-  rotate: false
-  xy: 1027, 849
-=======
-block-impact-reactor-large
-  rotate: false
-  xy: 943, 807
->>>>>>> 49bd9168
-  size: 40, 40
-  orig: 40, 40
-  offset: 0, 0
-  index: -1
-<<<<<<< HEAD
-block-junction-medium
-  rotate: false
-  xy: 1109, 618
-=======
-block-impact-reactor-medium
-  rotate: false
-  xy: 901, 427
->>>>>>> 49bd9168
-  size: 32, 32
-  orig: 32, 32
-  offset: 0, 0
-  index: -1
-<<<<<<< HEAD
-block-junction-small
-  rotate: false
-  xy: 1707, 372
-=======
-block-impact-reactor-small
-  rotate: false
-  xy: 1599, 299
->>>>>>> 49bd9168
-  size: 24, 24
-  orig: 24, 24
-  offset: 0, 0
-  index: -1
-<<<<<<< HEAD
-block-junction-tiny
-  rotate: false
-  xy: 1847, 244
-=======
-block-impact-reactor-tiny
-  rotate: false
-  xy: 1903, 415
->>>>>>> 49bd9168
-  size: 16, 16
-  orig: 16, 16
-  offset: 0, 0
-  index: -1
-<<<<<<< HEAD
-block-junction-xlarge
-  rotate: false
-  xy: 231, 608
-=======
-block-impact-reactor-xlarge
-  rotate: false
-  xy: 101, 278
->>>>>>> 49bd9168
-  size: 48, 48
-  orig: 48, 48
-  offset: 0, 0
-  index: -1
-<<<<<<< HEAD
-block-kiln-large
-  rotate: false
-  xy: 859, 681
-=======
-block-incinerator-large
-  rotate: false
-  xy: 985, 849
->>>>>>> 49bd9168
-  size: 40, 40
-  orig: 40, 40
-  offset: 0, 0
-  index: -1
-<<<<<<< HEAD
-block-kiln-medium
-  rotate: false
-  xy: 1143, 618
-=======
-block-incinerator-medium
-  rotate: false
-  xy: 935, 461
->>>>>>> 49bd9168
-  size: 32, 32
-  orig: 32, 32
-  offset: 0, 0
-  index: -1
-<<<<<<< HEAD
-block-kiln-small
-  rotate: false
-  xy: 1707, 346
-=======
-block-incinerator-small
-  rotate: false
-  xy: 1593, 273
->>>>>>> 49bd9168
-  size: 24, 24
-  orig: 24, 24
-  offset: 0, 0
-  index: -1
-<<<<<<< HEAD
-block-kiln-tiny
-  rotate: false
-  xy: 1865, 342
-=======
-block-incinerator-tiny
-  rotate: false
-  xy: 1921, 413
->>>>>>> 49bd9168
-  size: 16, 16
-  orig: 16, 16
-  offset: 0, 0
-  index: -1
-<<<<<<< HEAD
-block-kiln-xlarge
-  rotate: false
-  xy: 231, 558
-=======
-block-incinerator-xlarge
-  rotate: false
-  xy: 101, 228
->>>>>>> 49bd9168
-  size: 48, 48
-  orig: 48, 48
-  offset: 0, 0
-  index: -1
-<<<<<<< HEAD
-block-lancer-large
-  rotate: false
-  xy: 901, 681
-=======
-block-inverted-sorter-large
-  rotate: false
-  xy: 859, 723
->>>>>>> 49bd9168
-  size: 40, 40
-  orig: 40, 40
-  offset: 0, 0
-  index: -1
-<<<<<<< HEAD
-block-lancer-medium
-  rotate: false
-  xy: 1177, 618
-=======
-block-inverted-sorter-medium
-  rotate: false
-  xy: 969, 495
->>>>>>> 49bd9168
-  size: 32, 32
-  orig: 32, 32
-  offset: 0, 0
-  index: -1
-<<<<<<< HEAD
-block-lancer-small
-  rotate: false
-  xy: 1435, 154
-=======
-block-inverted-sorter-small
-  rotate: false
-  xy: 1631, 331
->>>>>>> 49bd9168
-  size: 24, 24
-  orig: 24, 24
-  offset: 0, 0
-  index: -1
-<<<<<<< HEAD
-block-lancer-tiny
-  rotate: false
-  xy: 1865, 324
-=======
-block-inverted-sorter-tiny
-  rotate: false
-  xy: 1939, 413
->>>>>>> 49bd9168
-  size: 16, 16
-  orig: 16, 16
-  offset: 0, 0
-  index: -1
-<<<<<<< HEAD
-block-lancer-xlarge
-  rotate: false
-  xy: 745, 866
-=======
-block-inverted-sorter-xlarge
-  rotate: false
-  xy: 101, 178
->>>>>>> 49bd9168
-  size: 48, 48
-  orig: 48, 48
-  offset: 0, 0
-  index: -1
-<<<<<<< HEAD
-block-laser-drill-large
-  rotate: false
-  xy: 943, 723
-=======
-block-item-source-large
-  rotate: false
-  xy: 901, 723
->>>>>>> 49bd9168
-  size: 40, 40
-  orig: 40, 40
-  offset: 0, 0
-  index: -1
-<<<<<<< HEAD
-block-laser-drill-medium
-  rotate: false
-  xy: 1211, 618
-=======
-block-item-source-medium
-  rotate: false
-  xy: 901, 393
->>>>>>> 49bd9168
-  size: 32, 32
-  orig: 32, 32
-  offset: 0, 0
-  index: -1
-<<<<<<< HEAD
-block-laser-drill-small
-  rotate: false
-  xy: 1435, 128
-=======
-block-item-source-small
-  rotate: false
-  xy: 1625, 305
->>>>>>> 49bd9168
-  size: 24, 24
-  orig: 24, 24
-  offset: 0, 0
-  index: -1
-<<<<<<< HEAD
-block-laser-drill-tiny
-  rotate: false
-  xy: 1883, 342
-=======
-block-item-source-tiny
-  rotate: false
-  xy: 1685, 105
->>>>>>> 49bd9168
-  size: 16, 16
-  orig: 16, 16
-  offset: 0, 0
-  index: -1
-<<<<<<< HEAD
-block-laser-drill-xlarge
-  rotate: false
-  xy: 151, 508
-=======
-block-item-source-xlarge
-  rotate: false
-  xy: 101, 128
->>>>>>> 49bd9168
-  size: 48, 48
-  orig: 48, 48
-  offset: 0, 0
-  index: -1
-<<<<<<< HEAD
-block-launch-pad-large
-  rotate: false
-  xy: 985, 765
-  size: 40, 40
-  orig: 40, 40
-  offset: 0, 0
-  index: -1
-block-launch-pad-large-large
-  rotate: false
-  xy: 1027, 807
-=======
-block-item-void-large
-  rotate: false
-  xy: 943, 765
->>>>>>> 49bd9168
-  size: 40, 40
-  orig: 40, 40
-  offset: 0, 0
-  index: -1
-<<<<<<< HEAD
-block-launch-pad-large-medium
-  rotate: false
-  xy: 1245, 618
-=======
-block-item-void-medium
-  rotate: false
-  xy: 935, 427
->>>>>>> 49bd9168
-  size: 32, 32
-  orig: 32, 32
-  offset: 0, 0
-  index: -1
-<<<<<<< HEAD
-block-launch-pad-large-small
-  rotate: false
-  xy: 1409, 122
-=======
-block-item-void-small
-  rotate: false
-  xy: 1663, 363
->>>>>>> 49bd9168
-  size: 24, 24
-  orig: 24, 24
-  offset: 0, 0
-  index: -1
-<<<<<<< HEAD
-block-launch-pad-large-tiny
-  rotate: false
-  xy: 1865, 306
-=======
-block-item-void-tiny
-  rotate: false
-  xy: 1684, 87
->>>>>>> 49bd9168
-  size: 16, 16
-  orig: 16, 16
-  offset: 0, 0
-  index: -1
-<<<<<<< HEAD
-block-launch-pad-large-xlarge
-  rotate: false
-  xy: 151, 458
-=======
-block-item-void-xlarge
-  rotate: false
-  xy: 101, 78
->>>>>>> 49bd9168
-  size: 48, 48
-  orig: 48, 48
-  offset: 0, 0
-  index: -1
-<<<<<<< HEAD
-block-launch-pad-medium
-  rotate: false
-  xy: 1279, 618
-=======
-block-javelin-ship-pad-large
-  rotate: false
-  xy: 985, 807
-  size: 40, 40
-  orig: 40, 40
-  offset: 0, 0
-  index: -1
-block-javelin-ship-pad-medium
-  rotate: false
-  xy: 969, 461
->>>>>>> 49bd9168
-  size: 32, 32
-  orig: 32, 32
-  offset: 0, 0
-  index: -1
-<<<<<<< HEAD
-block-launch-pad-small
-  rotate: false
-  xy: 1409, 96
-=======
-block-javelin-ship-pad-small
-  rotate: false
-  xy: 1657, 337
->>>>>>> 49bd9168
-  size: 24, 24
-  orig: 24, 24
-  offset: 0, 0
-  index: -1
-<<<<<<< HEAD
-block-launch-pad-tiny
-  rotate: false
-  xy: 1883, 324
-=======
-block-javelin-ship-pad-tiny
-  rotate: false
-  xy: 1684, 69
->>>>>>> 49bd9168
-  size: 16, 16
-  orig: 16, 16
-  offset: 0, 0
-  index: -1
-<<<<<<< HEAD
-block-launch-pad-xlarge
-  rotate: false
-  xy: 201, 508
-=======
-block-javelin-ship-pad-xlarge
-  rotate: false
-  xy: 101, 28
->>>>>>> 49bd9168
-  size: 48, 48
-  orig: 48, 48
-  offset: 0, 0
-  index: -1
-<<<<<<< HEAD
-block-liquid-junction-large
-  rotate: false
-  xy: 1069, 849
-=======
-block-junction-large
-  rotate: false
-  xy: 1027, 849
->>>>>>> 49bd9168
-  size: 40, 40
-  orig: 40, 40
-  offset: 0, 0
-  index: -1
-<<<<<<< HEAD
-block-liquid-junction-medium
-  rotate: false
-  xy: 1313, 618
-=======
-block-junction-medium
-  rotate: false
-  xy: 901, 359
->>>>>>> 49bd9168
-  size: 32, 32
-  orig: 32, 32
-  offset: 0, 0
-  index: -1
-<<<<<<< HEAD
-block-liquid-junction-small
-  rotate: false
-  xy: 1435, 102
-=======
-block-junction-small
-  rotate: false
-  xy: 1695, 395
->>>>>>> 49bd9168
-  size: 24, 24
-  orig: 24, 24
-  offset: 0, 0
-  index: -1
-<<<<<<< HEAD
-block-liquid-junction-tiny
-  rotate: false
-  xy: 1865, 288
-=======
-block-junction-tiny
-  rotate: false
-  xy: 1684, 51
->>>>>>> 49bd9168
-  size: 16, 16
-  orig: 16, 16
-  offset: 0, 0
-  index: -1
-<<<<<<< HEAD
-block-liquid-junction-xlarge
-  rotate: false
-  xy: 151, 408
-=======
-block-junction-xlarge
-  rotate: false
-  xy: 231, 608
->>>>>>> 49bd9168
-  size: 48, 48
-  orig: 48, 48
-  offset: 0, 0
-  index: -1
-<<<<<<< HEAD
-block-liquid-router-large
-  rotate: false
-  xy: 943, 681
-=======
-block-kiln-large
-  rotate: false
-  xy: 859, 681
->>>>>>> 49bd9168
-  size: 40, 40
-  orig: 40, 40
-  offset: 0, 0
-  index: -1
-<<<<<<< HEAD
-block-liquid-router-medium
-  rotate: false
-  xy: 1347, 618
-=======
-block-kiln-medium
-  rotate: false
-  xy: 935, 393
->>>>>>> 49bd9168
-  size: 32, 32
-  orig: 32, 32
-  offset: 0, 0
-  index: -1
-<<<<<<< HEAD
-block-liquid-router-small
-  rotate: false
-  xy: 1409, 70
-=======
-block-kiln-small
-  rotate: false
-  xy: 1689, 369
->>>>>>> 49bd9168
-  size: 24, 24
-  orig: 24, 24
-  offset: 0, 0
-  index: -1
-<<<<<<< HEAD
-block-liquid-router-tiny
-  rotate: false
-  xy: 1883, 306
-=======
-block-kiln-tiny
-  rotate: false
-  xy: 1779, 255
->>>>>>> 49bd9168
-  size: 16, 16
-  orig: 16, 16
-  offset: 0, 0
-  index: -1
-<<<<<<< HEAD
-block-liquid-router-xlarge
-  rotate: false
-  xy: 201, 458
-=======
-block-kiln-xlarge
-  rotate: false
-  xy: 231, 558
->>>>>>> 49bd9168
-  size: 48, 48
-  orig: 48, 48
-  offset: 0, 0
-  index: -1
-<<<<<<< HEAD
-block-liquid-source-large
-  rotate: false
-  xy: 985, 723
-=======
-block-lancer-large
-  rotate: false
-  xy: 901, 681
->>>>>>> 49bd9168
-  size: 40, 40
-  orig: 40, 40
-  offset: 0, 0
-  index: -1
-<<<<<<< HEAD
-block-liquid-source-medium
-  rotate: false
-  xy: 1381, 618
-=======
-block-lancer-medium
-  rotate: false
-  xy: 969, 427
->>>>>>> 49bd9168
-  size: 32, 32
-  orig: 32, 32
-  offset: 0, 0
-  index: -1
-<<<<<<< HEAD
-block-liquid-source-small
-  rotate: false
-  xy: 1435, 76
-=======
-block-lancer-small
-  rotate: false
-  xy: 1727, 427
->>>>>>> 49bd9168
-  size: 24, 24
-  orig: 24, 24
-  offset: 0, 0
-  index: -1
-<<<<<<< HEAD
-block-liquid-source-tiny
-  rotate: false
-  xy: 1865, 270
-=======
-block-lancer-tiny
-  rotate: false
-  xy: 1773, 237
->>>>>>> 49bd9168
-  size: 16, 16
-  orig: 16, 16
-  offset: 0, 0
-  index: -1
-<<<<<<< HEAD
-block-liquid-source-xlarge
-  rotate: false
-  xy: 151, 358
-=======
-block-lancer-xlarge
-  rotate: false
-  xy: 745, 866
->>>>>>> 49bd9168
-  size: 48, 48
-  orig: 48, 48
-  offset: 0, 0
-  index: -1
-<<<<<<< HEAD
-block-liquid-tank-large
-  rotate: false
-  xy: 1027, 765
-=======
-block-laser-drill-large
-  rotate: false
-  xy: 943, 723
->>>>>>> 49bd9168
-  size: 40, 40
-  orig: 40, 40
-  offset: 0, 0
-  index: -1
-<<<<<<< HEAD
-block-liquid-tank-medium
-  rotate: false
-  xy: 1415, 618
-=======
-block-laser-drill-medium
-  rotate: false
-  xy: 901, 325
->>>>>>> 49bd9168
-  size: 32, 32
-  orig: 32, 32
-  offset: 0, 0
-  index: -1
-<<<<<<< HEAD
-block-liquid-tank-small
-  rotate: false
-  xy: 1461, 156
-=======
-block-laser-drill-small
-  rotate: false
-  xy: 1721, 401
->>>>>>> 49bd9168
-  size: 24, 24
-  orig: 24, 24
-  offset: 0, 0
-  index: -1
-<<<<<<< HEAD
-block-liquid-tank-tiny
-  rotate: false
-  xy: 1883, 288
-=======
-block-laser-drill-tiny
-  rotate: false
-  xy: 1773, 219
->>>>>>> 49bd9168
-  size: 16, 16
-  orig: 16, 16
-  offset: 0, 0
-  index: -1
-<<<<<<< HEAD
-block-liquid-tank-xlarge
-  rotate: false
-  xy: 201, 408
-=======
-block-laser-drill-xlarge
-  rotate: false
-  xy: 151, 508
->>>>>>> 49bd9168
-  size: 48, 48
-  orig: 48, 48
-  offset: 0, 0
-  index: -1
-<<<<<<< HEAD
-block-magmarock-large
-  rotate: false
-  xy: 1069, 807
-=======
-block-launch-pad-large
-  rotate: false
-  xy: 985, 765
->>>>>>> 49bd9168
-  size: 40, 40
-  orig: 40, 40
-  offset: 0, 0
-  index: -1
-<<<<<<< HEAD
-block-magmarock-medium
-  rotate: false
-  xy: 1449, 618
-=======
-block-launch-pad-large-large
-  rotate: false
-  xy: 1027, 807
-  size: 40, 40
-  orig: 40, 40
-  offset: 0, 0
-  index: -1
-block-launch-pad-large-medium
-  rotate: false
-  xy: 935, 359
->>>>>>> 49bd9168
-  size: 32, 32
-  orig: 32, 32
-  offset: 0, 0
-  index: -1
-<<<<<<< HEAD
-block-magmarock-small
-  rotate: false
-  xy: 1461, 130
-=======
-block-launch-pad-large-small
-  rotate: false
-  xy: 1759, 459
->>>>>>> 49bd9168
-  size: 24, 24
-  orig: 24, 24
-  offset: 0, 0
-  index: -1
-<<<<<<< HEAD
-block-magmarock-tiny
-  rotate: false
-  xy: 1865, 252
-=======
-block-launch-pad-large-tiny
-  rotate: false
-  xy: 1773, 201
->>>>>>> 49bd9168
-  size: 16, 16
-  orig: 16, 16
-  offset: 0, 0
-  index: -1
-<<<<<<< HEAD
-block-magmarock-xlarge
-  rotate: false
-  xy: 151, 308
-=======
-block-launch-pad-large-xlarge
-  rotate: false
-  xy: 151, 458
->>>>>>> 49bd9168
-  size: 48, 48
-  orig: 48, 48
-  offset: 0, 0
-  index: -1
-<<<<<<< HEAD
-block-mass-driver-large
-  rotate: false
-  xy: 1111, 849
-  size: 40, 40
-  orig: 40, 40
-  offset: 0, 0
-  index: -1
-block-mass-driver-medium
-  rotate: false
-  xy: 1483, 618
-=======
-block-launch-pad-medium
-  rotate: false
-  xy: 969, 393
->>>>>>> 49bd9168
-  size: 32, 32
-  orig: 32, 32
-  offset: 0, 0
-  index: -1
-<<<<<<< HEAD
-block-mass-driver-small
-  rotate: false
-  xy: 1461, 104
-=======
-block-launch-pad-small
-  rotate: false
-  xy: 1753, 433
->>>>>>> 49bd9168
-  size: 24, 24
-  orig: 24, 24
-  offset: 0, 0
-  index: -1
-<<<<<<< HEAD
-block-mass-driver-tiny
-  rotate: false
-  xy: 1883, 270
-=======
-block-launch-pad-tiny
-  rotate: false
-  xy: 1773, 183
->>>>>>> 49bd9168
-  size: 16, 16
-  orig: 16, 16
-  offset: 0, 0
-  index: -1
-<<<<<<< HEAD
-block-mass-driver-xlarge
-  rotate: false
-  xy: 201, 358
-=======
-block-launch-pad-xlarge
-  rotate: false
-  xy: 201, 508
->>>>>>> 49bd9168
-  size: 48, 48
-  orig: 48, 48
-  offset: 0, 0
-  index: -1
-<<<<<<< HEAD
-block-mechanical-drill-large
-  rotate: false
-  xy: 985, 681
-=======
-block-liquid-junction-large
-  rotate: false
-  xy: 1069, 849
->>>>>>> 49bd9168
-  size: 40, 40
-  orig: 40, 40
-  offset: 0, 0
-  index: -1
-<<<<<<< HEAD
-block-mechanical-drill-medium
-  rotate: false
-  xy: 1517, 618
-=======
-block-liquid-junction-medium
-  rotate: false
-  xy: 901, 291
->>>>>>> 49bd9168
-  size: 32, 32
-  orig: 32, 32
-  offset: 0, 0
-  index: -1
-<<<<<<< HEAD
-block-mechanical-drill-small
-  rotate: false
-  xy: 1461, 78
-=======
-block-liquid-junction-small
-  rotate: false
-  xy: 1791, 491
->>>>>>> 49bd9168
-  size: 24, 24
-  orig: 24, 24
-  offset: 0, 0
-  index: -1
-<<<<<<< HEAD
-block-mechanical-drill-tiny
-  rotate: false
-  xy: 1883, 252
-=======
-block-liquid-junction-tiny
-  rotate: false
-  xy: 1773, 165
->>>>>>> 49bd9168
-  size: 16, 16
-  orig: 16, 16
-  offset: 0, 0
-  index: -1
-<<<<<<< HEAD
-block-mechanical-drill-xlarge
-  rotate: false
-  xy: 151, 258
-=======
-block-liquid-junction-xlarge
-  rotate: false
-  xy: 151, 408
->>>>>>> 49bd9168
-  size: 48, 48
-  orig: 48, 48
-  offset: 0, 0
-  index: -1
-<<<<<<< HEAD
-block-mechanical-pump-large
-  rotate: false
-  xy: 1027, 723
-=======
-block-liquid-router-large
-  rotate: false
-  xy: 943, 681
->>>>>>> 49bd9168
-  size: 40, 40
-  orig: 40, 40
-  offset: 0, 0
-  index: -1
-<<<<<<< HEAD
-block-mechanical-pump-medium
-  rotate: false
-  xy: 1551, 618
-=======
-block-liquid-router-medium
-  rotate: false
-  xy: 935, 325
->>>>>>> 49bd9168
-  size: 32, 32
-  orig: 32, 32
-  offset: 0, 0
-  index: -1
-<<<<<<< HEAD
-block-mechanical-pump-small
-  rotate: false
-  xy: 1435, 50
-=======
-block-liquid-router-small
-  rotate: false
-  xy: 1785, 465
->>>>>>> 49bd9168
-  size: 24, 24
-  orig: 24, 24
-  offset: 0, 0
-  index: -1
-<<<<<<< HEAD
-block-mechanical-pump-tiny
-  rotate: false
-  xy: 1865, 234
-=======
-block-liquid-router-tiny
-  rotate: false
-  xy: 1773, 147
->>>>>>> 49bd9168
-  size: 16, 16
-  orig: 16, 16
-  offset: 0, 0
-  index: -1
-<<<<<<< HEAD
-block-mechanical-pump-xlarge
-  rotate: false
-  xy: 201, 308
-=======
-block-liquid-router-xlarge
-  rotate: false
-  xy: 201, 458
->>>>>>> 49bd9168
-  size: 48, 48
-  orig: 48, 48
-  offset: 0, 0
-  index: -1
-<<<<<<< HEAD
-block-meltdown-large
-  rotate: false
-  xy: 1069, 765
-=======
-block-liquid-source-large
-  rotate: false
-  xy: 985, 723
->>>>>>> 49bd9168
-  size: 40, 40
-  orig: 40, 40
-  offset: 0, 0
-  index: -1
-<<<<<<< HEAD
-block-meltdown-medium
-  rotate: false
-  xy: 1585, 618
-=======
-block-liquid-source-medium
-  rotate: false
-  xy: 969, 359
->>>>>>> 49bd9168
-  size: 32, 32
-  orig: 32, 32
-  offset: 0, 0
-  index: -1
-<<<<<<< HEAD
-block-meltdown-small
-  rotate: false
-  xy: 1461, 52
-=======
-block-liquid-source-small
-  rotate: false
-  xy: 1823, 523
->>>>>>> 49bd9168
-  size: 24, 24
-  orig: 24, 24
-  offset: 0, 0
-  index: -1
-<<<<<<< HEAD
-block-meltdown-tiny
-  rotate: false
-  xy: 1883, 234
-=======
-block-liquid-source-tiny
-  rotate: false
-  xy: 1775, 299
->>>>>>> 49bd9168
-  size: 16, 16
-  orig: 16, 16
-  offset: 0, 0
-  index: -1
-<<<<<<< HEAD
-block-meltdown-xlarge
-  rotate: false
-  xy: 151, 208
-=======
-block-liquid-source-xlarge
-  rotate: false
-  xy: 151, 358
->>>>>>> 49bd9168
-  size: 48, 48
-  orig: 48, 48
-  offset: 0, 0
-  index: -1
-<<<<<<< HEAD
-block-melter-large
-  rotate: false
-  xy: 1111, 807
-=======
-block-liquid-tank-large
-  rotate: false
-  xy: 1027, 765
->>>>>>> 49bd9168
-  size: 40, 40
-  orig: 40, 40
-  offset: 0, 0
-  index: -1
-<<<<<<< HEAD
-block-melter-medium
-  rotate: false
-  xy: 1619, 618
-=======
-block-liquid-tank-medium
-  rotate: false
-  xy: 901, 257
->>>>>>> 49bd9168
-  size: 32, 32
-  orig: 32, 32
-  offset: 0, 0
-  index: -1
-<<<<<<< HEAD
-block-melter-small
-  rotate: false
-  xy: 1427, 24
-=======
-block-liquid-tank-small
-  rotate: false
-  xy: 1817, 497
->>>>>>> 49bd9168
-  size: 24, 24
-  orig: 24, 24
-  offset: 0, 0
-  index: -1
-<<<<<<< HEAD
-block-melter-tiny
-  rotate: false
-  xy: 1901, 421
-=======
-block-liquid-tank-tiny
-  rotate: false
-  xy: 1825, 301
->>>>>>> 49bd9168
-  size: 16, 16
-  orig: 16, 16
-  offset: 0, 0
-  index: -1
-<<<<<<< HEAD
-block-melter-xlarge
-  rotate: false
-  xy: 201, 258
-=======
-block-liquid-tank-xlarge
-  rotate: false
-  xy: 201, 408
->>>>>>> 49bd9168
-  size: 48, 48
-  orig: 48, 48
-  offset: 0, 0
-  index: -1
-<<<<<<< HEAD
-block-mend-projector-large
-  rotate: false
-  xy: 1153, 849
-=======
-block-liquid-void-large
-  rotate: false
-  xy: 1069, 807
->>>>>>> 49bd9168
-  size: 40, 40
-  orig: 40, 40
-  offset: 0, 0
-  index: -1
-<<<<<<< HEAD
-block-mend-projector-medium
-  rotate: false
-  xy: 1653, 618
-=======
-block-liquid-void-medium
-  rotate: false
-  xy: 935, 291
->>>>>>> 49bd9168
-  size: 32, 32
-  orig: 32, 32
-  offset: 0, 0
-  index: -1
-<<<<<<< HEAD
-block-mend-projector-small
-  rotate: false
-  xy: 1453, 24
-=======
-block-liquid-void-small
-  rotate: false
-  xy: 1849, 529
->>>>>>> 49bd9168
-  size: 24, 24
-  orig: 24, 24
-  offset: 0, 0
-  index: -1
-<<<<<<< HEAD
-block-mend-projector-tiny
-  rotate: false
-  xy: 1901, 403
-=======
-block-liquid-void-tiny
-  rotate: false
-  xy: 1871, 395
->>>>>>> 49bd9168
-  size: 16, 16
-  orig: 16, 16
-  offset: 0, 0
-  index: -1
-<<<<<<< HEAD
-block-mend-projector-xlarge
-  rotate: false
-  xy: 151, 158
-=======
-block-liquid-void-xlarge
-  rotate: false
-  xy: 151, 308
->>>>>>> 49bd9168
-  size: 48, 48
-  orig: 48, 48
-  offset: 0, 0
-  index: -1
-<<<<<<< HEAD
-block-mender-large
-  rotate: false
-  xy: 1027, 681
-=======
-block-magmarock-large
-  rotate: false
-  xy: 1111, 849
->>>>>>> 49bd9168
-  size: 40, 40
-  orig: 40, 40
-  offset: 0, 0
-  index: -1
-<<<<<<< HEAD
-block-mender-medium
-  rotate: false
-  xy: 1687, 618
-=======
-block-magmarock-medium
-  rotate: false
-  xy: 969, 325
->>>>>>> 49bd9168
-  size: 32, 32
-  orig: 32, 32
-  offset: 0, 0
-  index: -1
-<<<<<<< HEAD
-block-mender-small
-  rotate: false
-  xy: 1479, 26
-=======
-block-magmarock-small
-  rotate: false
-  xy: 1875, 529
->>>>>>> 49bd9168
-  size: 24, 24
-  orig: 24, 24
-  offset: 0, 0
-  index: -1
-<<<<<<< HEAD
-block-mender-tiny
-  rotate: false
-  xy: 1919, 421
-=======
-block-magmarock-tiny
-  rotate: false
-  xy: 1957, 413
->>>>>>> 49bd9168
-  size: 16, 16
-  orig: 16, 16
-  offset: 0, 0
-  index: -1
-<<<<<<< HEAD
-block-mender-xlarge
-  rotate: false
-  xy: 201, 208
-=======
-block-magmarock-xlarge
-  rotate: false
-  xy: 201, 358
->>>>>>> 49bd9168
-  size: 48, 48
-  orig: 48, 48
-  offset: 0, 0
-  index: -1
-<<<<<<< HEAD
-block-message-large
-  rotate: false
-  xy: 1069, 723
-=======
-block-mass-driver-large
-  rotate: false
-  xy: 985, 681
->>>>>>> 49bd9168
-  size: 40, 40
-  orig: 40, 40
-  offset: 0, 0
-  index: -1
-<<<<<<< HEAD
-block-message-medium
-  rotate: false
-  xy: 1721, 618
-=======
-block-mass-driver-medium
-  rotate: false
-  xy: 901, 223
->>>>>>> 49bd9168
-  size: 32, 32
-  orig: 32, 32
-  offset: 0, 0
-  index: -1
-<<<<<<< HEAD
-block-message-small
-  rotate: false
-  xy: 1575, 356
-=======
-block-mass-driver-small
-  rotate: false
-  xy: 1901, 529
->>>>>>> 49bd9168
-  size: 24, 24
-  orig: 24, 24
-  offset: 0, 0
-  index: -1
-<<<<<<< HEAD
-block-message-tiny
-  rotate: false
-  xy: 1901, 385
-=======
-block-mass-driver-tiny
-  rotate: false
-  xy: 1791, 237
->>>>>>> 49bd9168
-  size: 16, 16
-  orig: 16, 16
-  offset: 0, 0
-  index: -1
-<<<<<<< HEAD
-block-message-xlarge
-  rotate: false
-  xy: 151, 108
-=======
-block-mass-driver-xlarge
-  rotate: false
-  xy: 151, 258
->>>>>>> 49bd9168
-  size: 48, 48
-  orig: 48, 48
-  offset: 0, 0
-  index: -1
-<<<<<<< HEAD
-block-metal-floor-2-large
-  rotate: false
-  xy: 1111, 765
-=======
-block-mechanical-drill-large
-  rotate: false
-  xy: 1027, 723
->>>>>>> 49bd9168
-  size: 40, 40
-  orig: 40, 40
-  offset: 0, 0
-  index: -1
-<<<<<<< HEAD
-block-metal-floor-2-medium
-  rotate: false
-  xy: 1755, 618
-=======
-block-mechanical-drill-medium
-  rotate: false
-  xy: 935, 257
->>>>>>> 49bd9168
-  size: 32, 32
-  orig: 32, 32
-  offset: 0, 0
-  index: -1
-<<<<<<< HEAD
-block-metal-floor-2-small
-  rotate: false
-  xy: 1601, 358
-=======
-block-mechanical-drill-small
-  rotate: false
-  xy: 1933, 535
->>>>>>> 49bd9168
-  size: 24, 24
-  orig: 24, 24
-  offset: 0, 0
-  index: -1
-<<<<<<< HEAD
-block-metal-floor-2-tiny
-  rotate: false
-  xy: 1919, 403
-=======
-block-mechanical-drill-tiny
-  rotate: false
-  xy: 1791, 219
->>>>>>> 49bd9168
-  size: 16, 16
-  orig: 16, 16
-  offset: 0, 0
-  index: -1
-<<<<<<< HEAD
-block-metal-floor-2-xlarge
-  rotate: false
-  xy: 201, 158
-=======
-block-mechanical-drill-xlarge
-  rotate: false
-  xy: 201, 308
->>>>>>> 49bd9168
-  size: 48, 48
-  orig: 48, 48
-  offset: 0, 0
-  index: -1
-<<<<<<< HEAD
-block-metal-floor-3-large
-  rotate: false
-  xy: 1153, 807
-=======
-block-mechanical-pump-large
-  rotate: false
-  xy: 1069, 765
->>>>>>> 49bd9168
-  size: 40, 40
-  orig: 40, 40
-  offset: 0, 0
-  index: -1
-<<<<<<< HEAD
-block-metal-floor-3-medium
-  rotate: false
-  xy: 1789, 618
-=======
-block-mechanical-pump-medium
-  rotate: false
-  xy: 969, 291
->>>>>>> 49bd9168
-  size: 32, 32
-  orig: 32, 32
-  offset: 0, 0
-  index: -1
-<<<<<<< HEAD
-block-metal-floor-3-small
-  rotate: false
-  xy: 1575, 330
-=======
-block-mechanical-pump-small
-  rotate: false
-  xy: 1959, 539
->>>>>>> 49bd9168
-  size: 24, 24
-  orig: 24, 24
-  offset: 0, 0
-  index: -1
-<<<<<<< HEAD
-block-metal-floor-3-tiny
-  rotate: false
-  xy: 1937, 421
-=======
-block-mechanical-pump-tiny
-  rotate: false
-  xy: 1791, 201
->>>>>>> 49bd9168
-  size: 16, 16
-  orig: 16, 16
-  offset: 0, 0
-  index: -1
-<<<<<<< HEAD
-block-metal-floor-3-xlarge
-  rotate: false
-  xy: 151, 58
-=======
-block-mechanical-pump-xlarge
-  rotate: false
-  xy: 151, 208
->>>>>>> 49bd9168
-  size: 48, 48
-  orig: 48, 48
-  offset: 0, 0
-  index: -1
-<<<<<<< HEAD
-block-metal-floor-5-large
-  rotate: false
-  xy: 1195, 849
-=======
-block-meltdown-large
-  rotate: false
-  xy: 1111, 807
->>>>>>> 49bd9168
-  size: 40, 40
-  orig: 40, 40
-  offset: 0, 0
-  index: -1
-<<<<<<< HEAD
-block-metal-floor-5-medium
-  rotate: false
-  xy: 1823, 618
-=======
-block-meltdown-medium
-  rotate: false
-  xy: 901, 189
->>>>>>> 49bd9168
-  size: 32, 32
-  orig: 32, 32
-  offset: 0, 0
-  index: -1
-<<<<<<< HEAD
-block-metal-floor-5-small
-  rotate: false
-  xy: 1601, 332
-=======
-block-meltdown-small
-  rotate: false
-  xy: 1985, 539
->>>>>>> 49bd9168
-  size: 24, 24
-  orig: 24, 24
-  offset: 0, 0
-  index: -1
-<<<<<<< HEAD
-block-metal-floor-5-tiny
-  rotate: false
-  xy: 1901, 367
-=======
-block-meltdown-tiny
-  rotate: false
-  xy: 1791, 183
->>>>>>> 49bd9168
-  size: 16, 16
-  orig: 16, 16
-  offset: 0, 0
-  index: -1
-<<<<<<< HEAD
-block-metal-floor-5-xlarge
-  rotate: false
-  xy: 201, 108
-=======
-block-meltdown-xlarge
-  rotate: false
-  xy: 201, 258
->>>>>>> 49bd9168
-  size: 48, 48
-  orig: 48, 48
-  offset: 0, 0
-  index: -1
-<<<<<<< HEAD
-block-metal-floor-damaged-large
-  rotate: false
-  xy: 1069, 681
-=======
-block-melter-large
-  rotate: false
-  xy: 1153, 849
->>>>>>> 49bd9168
-  size: 40, 40
-  orig: 40, 40
-  offset: 0, 0
-  index: -1
-<<<<<<< HEAD
-block-metal-floor-damaged-medium
-  rotate: false
-  xy: 1003, 584
-=======
-block-melter-medium
-  rotate: false
-  xy: 935, 223
->>>>>>> 49bd9168
-  size: 32, 32
-  orig: 32, 32
-  offset: 0, 0
-  index: -1
-<<<<<<< HEAD
-block-metal-floor-damaged-small
-  rotate: false
-  xy: 1627, 334
-=======
-block-melter-small
-  rotate: false
-  xy: 1555, 209
->>>>>>> 49bd9168
-  size: 24, 24
-  orig: 24, 24
-  offset: 0, 0
-  index: -1
-<<<<<<< HEAD
-block-metal-floor-damaged-tiny
-  rotate: false
-  xy: 1919, 385
-=======
-block-melter-tiny
-  rotate: false
-  xy: 1791, 165
->>>>>>> 49bd9168
-  size: 16, 16
-  orig: 16, 16
-  offset: 0, 0
-  index: -1
-<<<<<<< HEAD
-block-metal-floor-damaged-xlarge
-  rotate: false
-  xy: 201, 58
-=======
-block-melter-xlarge
-  rotate: false
-  xy: 151, 158
->>>>>>> 49bd9168
-  size: 48, 48
-  orig: 48, 48
-  offset: 0, 0
-  index: -1
-<<<<<<< HEAD
-block-metal-floor-large
-  rotate: false
-  xy: 1111, 723
-=======
-block-mend-projector-large
-  rotate: false
-  xy: 1027, 681
->>>>>>> 49bd9168
-  size: 40, 40
-  orig: 40, 40
-  offset: 0, 0
-  index: -1
-<<<<<<< HEAD
-block-metal-floor-medium
-  rotate: false
-  xy: 1003, 550
-=======
-block-mend-projector-medium
-  rotate: false
-  xy: 969, 257
->>>>>>> 49bd9168
-  size: 32, 32
-  orig: 32, 32
-  offset: 0, 0
-  index: -1
-<<<<<<< HEAD
-block-metal-floor-small
-  rotate: false
-  xy: 1653, 334
-=======
-block-mend-projector-small
-  rotate: false
-  xy: 1555, 183
->>>>>>> 49bd9168
-  size: 24, 24
-  orig: 24, 24
-  offset: 0, 0
-  index: -1
-<<<<<<< HEAD
-block-metal-floor-tiny
-  rotate: false
-  xy: 1937, 403
-=======
-block-mend-projector-tiny
-  rotate: false
-  xy: 1791, 147
->>>>>>> 49bd9168
-  size: 16, 16
-  orig: 16, 16
-  offset: 0, 0
-  index: -1
-<<<<<<< HEAD
-block-metal-floor-xlarge
-  rotate: false
-  xy: 251, 508
-=======
-block-mend-projector-xlarge
-  rotate: false
-  xy: 201, 208
->>>>>>> 49bd9168
-  size: 48, 48
-  orig: 48, 48
-  offset: 0, 0
-  index: -1
-<<<<<<< HEAD
-block-moss-large
-  rotate: false
-  xy: 1153, 765
-=======
-block-mender-large
-  rotate: false
-  xy: 1069, 723
->>>>>>> 49bd9168
-  size: 40, 40
-  orig: 40, 40
-  offset: 0, 0
-  index: -1
-<<<<<<< HEAD
-block-moss-medium
-  rotate: false
-  xy: 1037, 584
-=======
-block-mender-medium
-  rotate: false
-  xy: 901, 155
->>>>>>> 49bd9168
-  size: 32, 32
-  orig: 32, 32
-  offset: 0, 0
-  index: -1
-<<<<<<< HEAD
-block-moss-small
-  rotate: false
-  xy: 1679, 334
-=======
-block-mender-small
-  rotate: false
-  xy: 1529, 157
->>>>>>> 49bd9168
-  size: 24, 24
-  orig: 24, 24
-  offset: 0, 0
-  index: -1
-<<<<<<< HEAD
-block-moss-tiny
-  rotate: false
-  xy: 1901, 349
-=======
-block-mender-tiny
-  rotate: false
-  xy: 1975, 423
->>>>>>> 49bd9168
-  size: 16, 16
-  orig: 16, 16
-  offset: 0, 0
-  index: -1
-<<<<<<< HEAD
-block-moss-xlarge
-  rotate: false
-  xy: 251, 458
-=======
-block-mender-xlarge
-  rotate: false
-  xy: 151, 108
->>>>>>> 49bd9168
-  size: 48, 48
-  orig: 48, 48
-  offset: 0, 0
-  index: -1
-<<<<<<< HEAD
-block-multi-press-large
-  rotate: false
-  xy: 1195, 807
-=======
-block-message-large
-  rotate: false
-  xy: 1111, 765
->>>>>>> 49bd9168
-  size: 40, 40
-  orig: 40, 40
-  offset: 0, 0
-  index: -1
-<<<<<<< HEAD
-block-multi-press-medium
-  rotate: false
-  xy: 1003, 516
-=======
-block-message-medium
-  rotate: false
-  xy: 935, 189
->>>>>>> 49bd9168
-  size: 32, 32
-  orig: 32, 32
-  offset: 0, 0
-  index: -1
-<<<<<<< HEAD
-block-multi-press-small
-  rotate: false
-  xy: 1705, 320
-=======
-block-message-small
-  rotate: false
-  xy: 1555, 157
->>>>>>> 49bd9168
-  size: 24, 24
-  orig: 24, 24
-  offset: 0, 0
-  index: -1
-<<<<<<< HEAD
-block-multi-press-tiny
-  rotate: false
-  xy: 1919, 367
-=======
-block-message-tiny
-  rotate: false
-  xy: 1975, 405
->>>>>>> 49bd9168
-  size: 16, 16
-  orig: 16, 16
-  offset: 0, 0
-  index: -1
-<<<<<<< HEAD
-block-multi-press-xlarge
-  rotate: false
-  xy: 251, 408
-=======
-block-message-xlarge
-  rotate: false
-  xy: 201, 158
->>>>>>> 49bd9168
-  size: 48, 48
-  orig: 48, 48
-  offset: 0, 0
-  index: -1
-<<<<<<< HEAD
-block-oil-extractor-large
-  rotate: false
-  xy: 1237, 849
-=======
-block-metal-floor-2-large
-  rotate: false
-  xy: 1153, 807
->>>>>>> 49bd9168
-  size: 40, 40
-  orig: 40, 40
-  offset: 0, 0
-  index: -1
-<<<<<<< HEAD
-block-oil-extractor-medium
-  rotate: false
-  xy: 1037, 550
-=======
-block-metal-floor-2-medium
-  rotate: false
-  xy: 969, 223
->>>>>>> 49bd9168
-  size: 32, 32
-  orig: 32, 32
-  offset: 0, 0
-  index: -1
-<<<<<<< HEAD
-block-oil-extractor-small
-  rotate: false
-  xy: 1534, 178
-=======
-block-metal-floor-2-small
-  rotate: false
-  xy: 1528, 131
->>>>>>> 49bd9168
-  size: 24, 24
-  orig: 24, 24
-  offset: 0, 0
-  index: -1
-<<<<<<< HEAD
-block-oil-extractor-tiny
-  rotate: false
-  xy: 1937, 385
-=======
-block-metal-floor-2-tiny
-  rotate: false
-  xy: 1993, 413
->>>>>>> 49bd9168
-  size: 16, 16
-  orig: 16, 16
-  offset: 0, 0
-  index: -1
-<<<<<<< HEAD
-block-oil-extractor-xlarge
-  rotate: false
-  xy: 251, 358
-=======
-block-metal-floor-2-xlarge
-  rotate: false
-  xy: 151, 58
->>>>>>> 49bd9168
-  size: 48, 48
-  orig: 48, 48
-  offset: 0, 0
-  index: -1
-<<<<<<< HEAD
-block-omega-mech-pad-large
-  rotate: false
-  xy: 1111, 681
-=======
-block-metal-floor-3-large
-  rotate: false
-  xy: 1195, 849
->>>>>>> 49bd9168
-  size: 40, 40
-  orig: 40, 40
-  offset: 0, 0
-  index: -1
-<<<<<<< HEAD
-block-omega-mech-pad-medium
-  rotate: false
-  xy: 1071, 584
-=======
-block-metal-floor-3-medium
-  rotate: false
-  xy: 901, 121
->>>>>>> 49bd9168
-  size: 32, 32
-  orig: 32, 32
-  offset: 0, 0
-  index: -1
-<<<<<<< HEAD
-block-omega-mech-pad-small
-  rotate: false
-  xy: 1560, 164
-=======
-block-metal-floor-3-small
-  rotate: false
-  xy: 1528, 105
->>>>>>> 49bd9168
-  size: 24, 24
-  orig: 24, 24
-  offset: 0, 0
-  index: -1
-<<<<<<< HEAD
-block-omega-mech-pad-tiny
-  rotate: false
-  xy: 1901, 331
-=======
-block-metal-floor-3-tiny
-  rotate: false
-  xy: 1993, 395
->>>>>>> 49bd9168
-  size: 16, 16
-  orig: 16, 16
-  offset: 0, 0
-  index: -1
-<<<<<<< HEAD
-block-omega-mech-pad-xlarge
-  rotate: false
-  xy: 251, 308
-=======
-block-metal-floor-3-xlarge
-  rotate: false
-  xy: 201, 108
->>>>>>> 49bd9168
-  size: 48, 48
-  orig: 48, 48
-  offset: 0, 0
-  index: -1
-<<<<<<< HEAD
-block-overdrive-projector-large
-  rotate: false
-  xy: 1153, 723
-=======
-block-metal-floor-5-large
-  rotate: false
-  xy: 1069, 681
->>>>>>> 49bd9168
-  size: 40, 40
-  orig: 40, 40
-  offset: 0, 0
-  index: -1
-<<<<<<< HEAD
-block-overdrive-projector-medium
-  rotate: false
-  xy: 1003, 482
-=======
-block-metal-floor-5-medium
-  rotate: false
-  xy: 935, 155
->>>>>>> 49bd9168
-  size: 32, 32
-  orig: 32, 32
-  offset: 0, 0
-  index: -1
-<<<<<<< HEAD
-block-overdrive-projector-small
-  rotate: false
-  xy: 1586, 164
-=======
-block-metal-floor-5-small
-  rotate: false
-  xy: 1554, 131
->>>>>>> 49bd9168
-  size: 24, 24
-  orig: 24, 24
-  offset: 0, 0
-  index: -1
-<<<<<<< HEAD
-block-overdrive-projector-tiny
-  rotate: false
-  xy: 1919, 349
-=======
-block-metal-floor-5-tiny
-  rotate: false
-  xy: 1471, 3
->>>>>>> 49bd9168
-  size: 16, 16
-  orig: 16, 16
-  offset: 0, 0
-  index: -1
-<<<<<<< HEAD
-block-overdrive-projector-xlarge
-  rotate: false
-  xy: 251, 258
-=======
-block-metal-floor-5-xlarge
-  rotate: false
-  xy: 201, 58
->>>>>>> 49bd9168
-  size: 48, 48
-  orig: 48, 48
-  offset: 0, 0
-  index: -1
-<<<<<<< HEAD
-block-overflow-gate-large
-  rotate: false
-  xy: 1195, 765
-=======
-block-metal-floor-damaged-large
-  rotate: false
-  xy: 1111, 723
->>>>>>> 49bd9168
-  size: 40, 40
-  orig: 40, 40
-  offset: 0, 0
-  index: -1
-<<<<<<< HEAD
-block-overflow-gate-medium
-  rotate: false
-  xy: 1037, 516
-=======
-block-metal-floor-damaged-medium
-  rotate: false
-  xy: 969, 189
->>>>>>> 49bd9168
-  size: 32, 32
-  orig: 32, 32
-  offset: 0, 0
-  index: -1
-<<<<<<< HEAD
-block-overflow-gate-small
-  rotate: false
-  xy: 1957, 415
-=======
-block-metal-floor-damaged-small
-  rotate: false
-  xy: 1528, 79
->>>>>>> 49bd9168
-  size: 24, 24
-  orig: 24, 24
-  offset: 0, 0
-  index: -1
-<<<<<<< HEAD
-block-overflow-gate-tiny
-  rotate: false
-  xy: 1937, 367
-=======
-block-metal-floor-damaged-tiny
-  rotate: false
-  xy: 1489, 3
->>>>>>> 49bd9168
-  size: 16, 16
-  orig: 16, 16
-  offset: 0, 0
-  index: -1
-<<<<<<< HEAD
-block-overflow-gate-xlarge
-  rotate: false
-  xy: 251, 208
-=======
-block-metal-floor-damaged-xlarge
-  rotate: false
-  xy: 251, 508
->>>>>>> 49bd9168
-  size: 48, 48
-  orig: 48, 48
-  offset: 0, 0
-  index: -1
-<<<<<<< HEAD
-block-pebbles-large
-  rotate: false
-  xy: 1237, 807
-=======
-block-metal-floor-large
-  rotate: false
-  xy: 1153, 765
->>>>>>> 49bd9168
-  size: 40, 40
-  orig: 40, 40
-  offset: 0, 0
-  index: -1
-<<<<<<< HEAD
-block-pebbles-medium
-  rotate: false
-  xy: 1071, 550
-=======
-block-metal-floor-medium
-  rotate: false
-  xy: 901, 87
->>>>>>> 49bd9168
-  size: 32, 32
-  orig: 32, 32
-  offset: 0, 0
-  index: -1
-<<<<<<< HEAD
-block-pebbles-small
-  rotate: false
-  xy: 1983, 417
-=======
-block-metal-floor-small
-  rotate: false
-  xy: 1554, 105
->>>>>>> 49bd9168
-  size: 24, 24
-  orig: 24, 24
-  offset: 0, 0
-  index: -1
-<<<<<<< HEAD
-block-pebbles-tiny
-  rotate: false
-  xy: 1901, 313
-=======
-block-metal-floor-tiny
-  rotate: false
-  xy: 1507, 3
->>>>>>> 49bd9168
-  size: 16, 16
-  orig: 16, 16
-  offset: 0, 0
-  index: -1
-<<<<<<< HEAD
-block-pebbles-xlarge
-  rotate: false
-  xy: 251, 158
-=======
-block-metal-floor-xlarge
-  rotate: false
-  xy: 251, 458
->>>>>>> 49bd9168
-  size: 48, 48
-  orig: 48, 48
-  offset: 0, 0
-  index: -1
-<<<<<<< HEAD
-block-phantom-factory-large
-  rotate: false
-  xy: 1279, 849
-=======
-block-moss-large
-  rotate: false
-  xy: 1195, 807
->>>>>>> 49bd9168
-  size: 40, 40
-  orig: 40, 40
-  offset: 0, 0
-  index: -1
-<<<<<<< HEAD
-block-phantom-factory-medium
-  rotate: false
-  xy: 1105, 584
-=======
-block-moss-medium
-  rotate: false
-  xy: 935, 121
->>>>>>> 49bd9168
-  size: 32, 32
-  orig: 32, 32
-  offset: 0, 0
-  index: -1
-<<<<<<< HEAD
-block-phantom-factory-small
-  rotate: false
-  xy: 2009, 417
-=======
-block-moss-small
-  rotate: false
-  xy: 1554, 79
->>>>>>> 49bd9168
-  size: 24, 24
-  orig: 24, 24
-  offset: 0, 0
-  index: -1
-<<<<<<< HEAD
-block-phantom-factory-tiny
-  rotate: false
-  xy: 1919, 331
-=======
-block-moss-tiny
-  rotate: false
-  xy: 2013, 485
->>>>>>> 49bd9168
-  size: 16, 16
-  orig: 16, 16
-  offset: 0, 0
-  index: -1
-<<<<<<< HEAD
-block-phantom-factory-xlarge
-  rotate: false
-  xy: 251, 108
-=======
-block-moss-xlarge
-  rotate: false
-  xy: 251, 408
->>>>>>> 49bd9168
-  size: 48, 48
-  orig: 48, 48
-  offset: 0, 0
-  index: -1
-<<<<<<< HEAD
-block-phase-conduit-large
-  rotate: false
-  xy: 1153, 681
-=======
-block-multi-press-large
-  rotate: false
-  xy: 1237, 849
->>>>>>> 49bd9168
-  size: 40, 40
-  orig: 40, 40
-  offset: 0, 0
-  index: -1
-<<<<<<< HEAD
-block-phase-conduit-medium
-  rotate: false
-  xy: 1003, 448
-=======
-block-multi-press-medium
-  rotate: false
-  xy: 969, 155
->>>>>>> 49bd9168
-  size: 32, 32
-  orig: 32, 32
-  offset: 0, 0
-  index: -1
-<<<<<<< HEAD
-block-phase-conduit-small
-  rotate: false
-  xy: 1709, 430
-=======
-block-multi-press-small
-  rotate: false
-  xy: 1587, 241
->>>>>>> 49bd9168
-  size: 24, 24
-  orig: 24, 24
-  offset: 0, 0
-  index: -1
-<<<<<<< HEAD
-block-phase-conduit-tiny
-  rotate: false
-  xy: 1937, 349
-=======
-block-multi-press-tiny
-  rotate: false
-  xy: 2031, 592
->>>>>>> 49bd9168
-  size: 16, 16
-  orig: 16, 16
-  offset: 0, 0
-  index: -1
-<<<<<<< HEAD
-block-phase-conduit-xlarge
-  rotate: false
-  xy: 251, 58
-=======
-block-multi-press-xlarge
-  rotate: false
-  xy: 251, 358
->>>>>>> 49bd9168
-  size: 48, 48
-  orig: 48, 48
-  offset: 0, 0
-  index: -1
-<<<<<<< HEAD
-block-phase-conveyor-large
-  rotate: false
-  xy: 1195, 723
-=======
-block-oil-extractor-large
-  rotate: false
-  xy: 1111, 681
->>>>>>> 49bd9168
-  size: 40, 40
-  orig: 40, 40
-  offset: 0, 0
-  index: -1
-<<<<<<< HEAD
-block-phase-conveyor-medium
-  rotate: false
-  xy: 1037, 482
-=======
-block-oil-extractor-medium
-  rotate: false
-  xy: 901, 53
->>>>>>> 49bd9168
-  size: 32, 32
-  orig: 32, 32
-  offset: 0, 0
-  index: -1
-<<<<<<< HEAD
-block-phase-conveyor-small
-  rotate: false
-  xy: 1735, 432
-=======
-block-oil-extractor-small
-  rotate: false
-  xy: 1581, 215
->>>>>>> 49bd9168
-  size: 24, 24
-  orig: 24, 24
-  offset: 0, 0
-  index: -1
-<<<<<<< HEAD
-block-phase-conveyor-tiny
-  rotate: false
-  xy: 1901, 295
-=======
-block-oil-extractor-tiny
-  rotate: false
-  xy: 2013, 467
->>>>>>> 49bd9168
-  size: 16, 16
-  orig: 16, 16
-  offset: 0, 0
-  index: -1
-<<<<<<< HEAD
-block-phase-conveyor-xlarge
-  rotate: false
-  xy: 151, 8
-=======
-block-oil-extractor-xlarge
-  rotate: false
-  xy: 251, 308
->>>>>>> 49bd9168
-  size: 48, 48
-  orig: 48, 48
-  offset: 0, 0
-  index: -1
-<<<<<<< HEAD
-block-phase-wall-large
-  rotate: false
-  xy: 1237, 765
-  size: 40, 40
-  orig: 40, 40
-  offset: 0, 0
-  index: -1
-block-phase-wall-large-large
-  rotate: false
-  xy: 1279, 807
-=======
-block-omega-mech-pad-large
-  rotate: false
-  xy: 1153, 723
->>>>>>> 49bd9168
-  size: 40, 40
-  orig: 40, 40
-  offset: 0, 0
-  index: -1
-<<<<<<< HEAD
-block-phase-wall-large-medium
-  rotate: false
-  xy: 1071, 516
-=======
-block-omega-mech-pad-medium
-  rotate: false
-  xy: 935, 87
->>>>>>> 49bd9168
-  size: 32, 32
-  orig: 32, 32
-  offset: 0, 0
-  index: -1
-<<<<<<< HEAD
-block-phase-wall-large-small
-  rotate: false
-  xy: 1761, 432
-=======
-block-omega-mech-pad-small
-  rotate: false
-  xy: 1581, 189
->>>>>>> 49bd9168
-  size: 24, 24
-  orig: 24, 24
-  offset: 0, 0
-  index: -1
-<<<<<<< HEAD
-block-phase-wall-large-tiny
-  rotate: false
-  xy: 1919, 313
-=======
-block-omega-mech-pad-tiny
-  rotate: false
-  xy: 2031, 574
->>>>>>> 49bd9168
-  size: 16, 16
-  orig: 16, 16
-  offset: 0, 0
-  index: -1
-<<<<<<< HEAD
-block-phase-wall-large-xlarge
-  rotate: false
-  xy: 201, 8
-=======
-block-omega-mech-pad-xlarge
-  rotate: false
-  xy: 251, 258
->>>>>>> 49bd9168
-  size: 48, 48
-  orig: 48, 48
-  offset: 0, 0
-  index: -1
-<<<<<<< HEAD
-block-phase-wall-medium
-  rotate: false
-  xy: 1105, 550
-=======
-block-overdrive-projector-large
-  rotate: false
-  xy: 1195, 765
-  size: 40, 40
-  orig: 40, 40
-  offset: 0, 0
-  index: -1
-block-overdrive-projector-medium
-  rotate: false
-  xy: 969, 121
->>>>>>> 49bd9168
-  size: 32, 32
-  orig: 32, 32
-  offset: 0, 0
-  index: -1
-<<<<<<< HEAD
-block-phase-wall-small
-  rotate: false
-  xy: 1787, 432
-=======
-block-overdrive-projector-small
-  rotate: false
-  xy: 1581, 163
->>>>>>> 49bd9168
-  size: 24, 24
-  orig: 24, 24
-  offset: 0, 0
-  index: -1
-<<<<<<< HEAD
-block-phase-wall-tiny
-  rotate: false
-  xy: 1937, 331
-=======
-block-overdrive-projector-tiny
-  rotate: false
-  xy: 2013, 449
->>>>>>> 49bd9168
-  size: 16, 16
-  orig: 16, 16
-  offset: 0, 0
-  index: -1
-<<<<<<< HEAD
-block-phase-wall-xlarge
-  rotate: false
-  xy: 251, 8
-=======
-block-overdrive-projector-xlarge
-  rotate: false
-  xy: 251, 208
->>>>>>> 49bd9168
-  size: 48, 48
-  orig: 48, 48
-  offset: 0, 0
-  index: -1
-<<<<<<< HEAD
-block-phase-weaver-large
-  rotate: false
-  xy: 1321, 849
-=======
-block-overflow-gate-large
-  rotate: false
-  xy: 1237, 807
->>>>>>> 49bd9168
-  size: 40, 40
-  orig: 40, 40
-  offset: 0, 0
-  index: -1
-<<<<<<< HEAD
-block-phase-weaver-medium
-  rotate: false
-  xy: 1139, 584
-=======
-block-overflow-gate-medium
-  rotate: false
-  xy: 935, 53
->>>>>>> 49bd9168
-  size: 32, 32
-  orig: 32, 32
-  offset: 0, 0
-  index: -1
-<<<<<<< HEAD
-block-phase-weaver-small
-  rotate: false
-  xy: 1813, 432
-=======
-block-overflow-gate-small
-  rotate: false
-  xy: 1619, 273
->>>>>>> 49bd9168
-  size: 24, 24
-  orig: 24, 24
-  offset: 0, 0
-  index: -1
-<<<<<<< HEAD
-block-phase-weaver-tiny
-  rotate: false
-  xy: 1901, 277
-=======
-block-overflow-gate-tiny
-  rotate: false
-  xy: 2031, 556
->>>>>>> 49bd9168
-  size: 16, 16
-  orig: 16, 16
-  offset: 0, 0
-  index: -1
-<<<<<<< HEAD
-block-phase-weaver-xlarge
-  rotate: false
-  xy: 281, 619
-=======
-block-overflow-gate-xlarge
-  rotate: false
-  xy: 251, 158
->>>>>>> 49bd9168
-  size: 48, 48
-  orig: 48, 48
-  offset: 0, 0
-  index: -1
-<<<<<<< HEAD
-block-pine-large
-  rotate: false
-  xy: 1195, 681
-=======
-block-pebbles-large
-  rotate: false
-  xy: 1279, 849
->>>>>>> 49bd9168
-  size: 40, 40
-  orig: 40, 40
-  offset: 0, 0
-  index: -1
-<<<<<<< HEAD
-block-pine-medium
-  rotate: false
-  xy: 1003, 414
-=======
-block-pebbles-medium
-  rotate: false
-  xy: 969, 87
->>>>>>> 49bd9168
-  size: 32, 32
-  orig: 32, 32
-  offset: 0, 0
-  index: -1
-<<<<<<< HEAD
-block-pine-small
-  rotate: false
-  xy: 1839, 432
-=======
-block-pebbles-small
-  rotate: false
-  xy: 1613, 247
->>>>>>> 49bd9168
-  size: 24, 24
-  orig: 24, 24
-  offset: 0, 0
-  index: -1
-<<<<<<< HEAD
-block-pine-tiny
-  rotate: false
-  xy: 1919, 295
-=======
-block-pebbles-tiny
-  rotate: false
-  xy: 2013, 431
->>>>>>> 49bd9168
-  size: 16, 16
-  orig: 16, 16
-  offset: 0, 0
-  index: -1
-<<<<<<< HEAD
-block-pine-xlarge
-  rotate: false
-  xy: 281, 569
-=======
-block-pebbles-xlarge
-  rotate: false
-  xy: 251, 108
->>>>>>> 49bd9168
-  size: 48, 48
-  orig: 48, 48
-  offset: 0, 0
-  index: -1
-<<<<<<< HEAD
-block-plastanium-compressor-large
-  rotate: false
-  xy: 1237, 723
-=======
-block-phantom-factory-large
-  rotate: false
-  xy: 1153, 681
->>>>>>> 49bd9168
-  size: 40, 40
-  orig: 40, 40
-  offset: 0, 0
-  index: -1
-<<<<<<< HEAD
-block-plastanium-compressor-medium
-  rotate: false
-  xy: 1037, 448
-=======
-block-phantom-factory-medium
-  rotate: false
-  xy: 969, 53
->>>>>>> 49bd9168
-  size: 32, 32
-  orig: 32, 32
-  offset: 0, 0
-  index: -1
-<<<<<<< HEAD
-block-plastanium-compressor-small
-  rotate: false
-  xy: 1865, 432
-=======
-block-phantom-factory-small
-  rotate: false
-  xy: 1651, 305
->>>>>>> 49bd9168
-  size: 24, 24
-  orig: 24, 24
-  offset: 0, 0
-  index: -1
-<<<<<<< HEAD
-block-plastanium-compressor-tiny
-  rotate: false
-  xy: 1937, 313
-=======
-block-phantom-factory-tiny
-  rotate: false
-  xy: 2011, 413
->>>>>>> 49bd9168
-  size: 16, 16
-  orig: 16, 16
-  offset: 0, 0
-  index: -1
-<<<<<<< HEAD
-block-plastanium-compressor-xlarge
-  rotate: false
-  xy: 301, 519
-=======
-block-phantom-factory-xlarge
-  rotate: false
-  xy: 251, 58
->>>>>>> 49bd9168
-  size: 48, 48
-  orig: 48, 48
-  offset: 0, 0
-  index: -1
-<<<<<<< HEAD
-block-plastanium-wall-large
-  rotate: false
-  xy: 1279, 765
-=======
-block-phase-conduit-large
-  rotate: false
-  xy: 1195, 723
->>>>>>> 49bd9168
-  size: 40, 40
-  orig: 40, 40
-  offset: 0, 0
-  index: -1
-<<<<<<< HEAD
-block-plastanium-wall-large-large
-  rotate: false
-  xy: 1321, 807
-  size: 40, 40
-  orig: 40, 40
-  offset: 0, 0
-  index: -1
-block-plastanium-wall-large-medium
-  rotate: false
-  xy: 1071, 482
-=======
-block-phase-conduit-medium
-  rotate: false
-  xy: 1003, 555
->>>>>>> 49bd9168
-  size: 32, 32
-  orig: 32, 32
-  offset: 0, 0
-  index: -1
-<<<<<<< HEAD
-block-plastanium-wall-large-small
-  rotate: false
-  xy: 1469, 188
-=======
-block-phase-conduit-small
-  rotate: false
-  xy: 1645, 279
->>>>>>> 49bd9168
-  size: 24, 24
-  orig: 24, 24
-  offset: 0, 0
-  index: -1
-<<<<<<< HEAD
-block-plastanium-wall-large-tiny
-  rotate: false
-  xy: 1901, 259
-=======
-block-phase-conduit-tiny
-  rotate: false
-  xy: 2031, 538
->>>>>>> 49bd9168
-  size: 16, 16
-  orig: 16, 16
-  offset: 0, 0
-  index: -1
-<<<<<<< HEAD
-block-plastanium-wall-large-xlarge
-  rotate: false
-  xy: 301, 469
-=======
-block-phase-conduit-xlarge
-  rotate: false
-  xy: 151, 8
->>>>>>> 49bd9168
-  size: 48, 48
-  orig: 48, 48
-  offset: 0, 0
-  index: -1
-<<<<<<< HEAD
-block-plastanium-wall-medium
-  rotate: false
-  xy: 1105, 516
-=======
-block-phase-conveyor-large
-  rotate: false
-  xy: 1237, 765
-  size: 40, 40
-  orig: 40, 40
-  offset: 0, 0
-  index: -1
-block-phase-conveyor-medium
-  rotate: false
-  xy: 1003, 521
->>>>>>> 49bd9168
-  size: 32, 32
-  orig: 32, 32
-  offset: 0, 0
-  index: -1
-<<<<<<< HEAD
-block-plastanium-wall-small
-  rotate: false
-  xy: 1495, 176
-=======
-block-phase-conveyor-small
-  rotate: false
-  xy: 1683, 337
->>>>>>> 49bd9168
-  size: 24, 24
-  orig: 24, 24
-  offset: 0, 0
-  index: -1
-<<<<<<< HEAD
-block-plastanium-wall-tiny
-  rotate: false
-  xy: 1919, 277
-=======
-block-phase-conveyor-tiny
-  rotate: false
-  xy: 2011, 395
->>>>>>> 49bd9168
-  size: 16, 16
-  orig: 16, 16
-  offset: 0, 0
-  index: -1
-<<<<<<< HEAD
-block-plastanium-wall-xlarge
-  rotate: false
-  xy: 301, 419
-=======
-block-phase-conveyor-xlarge
-  rotate: false
-  xy: 201, 8
->>>>>>> 49bd9168
-  size: 48, 48
-  orig: 48, 48
-  offset: 0, 0
-  index: -1
-<<<<<<< HEAD
-block-plated-conduit-large
-  rotate: false
-  xy: 1363, 849
-=======
-block-phase-wall-large
-  rotate: false
-  xy: 1279, 807
-  size: 40, 40
-  orig: 40, 40
-  offset: 0, 0
-  index: -1
-block-phase-wall-large-large
-  rotate: false
-  xy: 1321, 849
->>>>>>> 49bd9168
-  size: 40, 40
-  orig: 40, 40
-  offset: 0, 0
-  index: -1
-<<<<<<< HEAD
-block-plated-conduit-medium
-  rotate: false
-  xy: 1139, 550
-=======
-block-phase-wall-large-medium
-  rotate: false
-  xy: 1037, 555
->>>>>>> 49bd9168
-  size: 32, 32
-  orig: 32, 32
-  offset: 0, 0
-  index: -1
-<<<<<<< HEAD
-block-plated-conduit-small
-  rotate: false
-  xy: 1487, 150
-=======
-block-phase-wall-large-small
-  rotate: false
-  xy: 1677, 311
->>>>>>> 49bd9168
-  size: 24, 24
-  orig: 24, 24
-  offset: 0, 0
-  index: -1
-<<<<<<< HEAD
-block-plated-conduit-tiny
-  rotate: false
-  xy: 1937, 295
-=======
-block-phase-wall-large-tiny
-  rotate: false
-  xy: 2031, 520
->>>>>>> 49bd9168
-  size: 16, 16
-  orig: 16, 16
-  offset: 0, 0
-  index: -1
-<<<<<<< HEAD
-block-plated-conduit-xlarge
-  rotate: false
-  xy: 301, 369
-=======
-block-phase-wall-large-xlarge
-  rotate: false
-  xy: 251, 8
->>>>>>> 49bd9168
-  size: 48, 48
-  orig: 48, 48
-  offset: 0, 0
-  index: -1
-<<<<<<< HEAD
-block-pneumatic-drill-large
-  rotate: false
-  xy: 1237, 681
-  size: 40, 40
-  orig: 40, 40
-  offset: 0, 0
-  index: -1
-block-pneumatic-drill-medium
-  rotate: false
-  xy: 1173, 584
-=======
-block-phase-wall-medium
-  rotate: false
-  xy: 1003, 487
->>>>>>> 49bd9168
-  size: 32, 32
-  orig: 32, 32
-  offset: 0, 0
-  index: -1
-<<<<<<< HEAD
-block-pneumatic-drill-small
-  rotate: false
-  xy: 1487, 124
-=======
-block-phase-wall-small
-  rotate: false
-  xy: 1715, 369
->>>>>>> 49bd9168
-  size: 24, 24
-  orig: 24, 24
-  offset: 0, 0
-  index: -1
-<<<<<<< HEAD
-block-pneumatic-drill-tiny
-  rotate: false
-  xy: 1901, 241
-=======
-block-phase-wall-tiny
-  rotate: false
-  xy: 2031, 502
->>>>>>> 49bd9168
-  size: 16, 16
-  orig: 16, 16
-  offset: 0, 0
-  index: -1
-<<<<<<< HEAD
-block-pneumatic-drill-xlarge
-  rotate: false
-  xy: 301, 319
-=======
-block-phase-wall-xlarge
-  rotate: false
-  xy: 281, 619
->>>>>>> 49bd9168
-  size: 48, 48
-  orig: 48, 48
-  offset: 0, 0
-  index: -1
-<<<<<<< HEAD
-block-power-node-large
-  rotate: false
-  xy: 1279, 723
-=======
-block-phase-weaver-large
-  rotate: false
-  xy: 1195, 681
->>>>>>> 49bd9168
-  size: 40, 40
-  orig: 40, 40
-  offset: 0, 0
-  index: -1
-<<<<<<< HEAD
-block-power-node-large-large
-  rotate: false
-  xy: 1321, 765
-  size: 40, 40
-  orig: 40, 40
-  offset: 0, 0
-  index: -1
-block-power-node-large-medium
-  rotate: false
-  xy: 1003, 380
-=======
-block-phase-weaver-medium
-  rotate: false
-  xy: 1037, 521
->>>>>>> 49bd9168
-  size: 32, 32
-  orig: 32, 32
-  offset: 0, 0
-  index: -1
-<<<<<<< HEAD
-block-power-node-large-small
-  rotate: false
-  xy: 1487, 98
-=======
-block-phase-weaver-small
-  rotate: false
-  xy: 1709, 343
->>>>>>> 49bd9168
-  size: 24, 24
-  orig: 24, 24
-  offset: 0, 0
-  index: -1
-<<<<<<< HEAD
-block-power-node-large-tiny
-  rotate: false
-  xy: 1919, 259
-=======
-block-phase-weaver-tiny
-  rotate: false
-  xy: 2031, 484
->>>>>>> 49bd9168
-  size: 16, 16
-  orig: 16, 16
-  offset: 0, 0
-  index: -1
-<<<<<<< HEAD
-block-power-node-large-xlarge
-  rotate: false
-  xy: 301, 269
-=======
-block-phase-weaver-xlarge
-  rotate: false
-  xy: 281, 569
->>>>>>> 49bd9168
-  size: 48, 48
-  orig: 48, 48
-  offset: 0, 0
-  index: -1
-<<<<<<< HEAD
-block-power-node-medium
-  rotate: false
-  xy: 1037, 414
-=======
-block-pine-large
-  rotate: false
-  xy: 1237, 723
-  size: 40, 40
-  orig: 40, 40
-  offset: 0, 0
-  index: -1
-block-pine-medium
-  rotate: false
-  xy: 1071, 555
->>>>>>> 49bd9168
-  size: 32, 32
-  orig: 32, 32
-  offset: 0, 0
-  index: -1
-<<<<<<< HEAD
-block-power-node-small
-  rotate: false
-  xy: 1487, 72
-=======
-block-pine-small
-  rotate: false
-  xy: 1747, 401
->>>>>>> 49bd9168
-  size: 24, 24
-  orig: 24, 24
-  offset: 0, 0
-  index: -1
-<<<<<<< HEAD
-block-power-node-tiny
-  rotate: false
-  xy: 1937, 277
-=======
-block-pine-tiny
-  rotate: false
-  xy: 2031, 466
->>>>>>> 49bd9168
-  size: 16, 16
-  orig: 16, 16
-  offset: 0, 0
-  index: -1
-<<<<<<< HEAD
-block-power-node-xlarge
-  rotate: false
-  xy: 301, 219
-=======
-block-pine-xlarge
-  rotate: false
-  xy: 301, 519
->>>>>>> 49bd9168
-  size: 48, 48
-  orig: 48, 48
-  offset: 0, 0
-  index: -1
-<<<<<<< HEAD
-block-power-source-large
-  rotate: false
-  xy: 1363, 807
-=======
-block-plastanium-compressor-large
-  rotate: false
-  xy: 1279, 765
->>>>>>> 49bd9168
-  size: 40, 40
-  orig: 40, 40
-  offset: 0, 0
-  index: -1
-<<<<<<< HEAD
-block-power-source-medium
-  rotate: false
-  xy: 1071, 448
-=======
-block-plastanium-compressor-medium
-  rotate: false
-  xy: 1003, 453
->>>>>>> 49bd9168
-  size: 32, 32
-  orig: 32, 32
-  offset: 0, 0
-  index: -1
-<<<<<<< HEAD
-block-power-source-small
-  rotate: false
-  xy: 1513, 150
-=======
-block-plastanium-compressor-small
-  rotate: false
-  xy: 1741, 375
->>>>>>> 49bd9168
-  size: 24, 24
-  orig: 24, 24
-  offset: 0, 0
-  index: -1
-<<<<<<< HEAD
-block-power-source-tiny
-  rotate: false
-  xy: 1919, 241
-=======
-block-plastanium-compressor-tiny
-  rotate: false
-  xy: 2031, 448
->>>>>>> 49bd9168
-  size: 16, 16
-  orig: 16, 16
-  offset: 0, 0
-  index: -1
-<<<<<<< HEAD
-block-power-source-xlarge
-  rotate: false
-  xy: 301, 169
-=======
-block-plastanium-compressor-xlarge
-  rotate: false
-  xy: 301, 469
->>>>>>> 49bd9168
-  size: 48, 48
-  orig: 48, 48
-  offset: 0, 0
-  index: -1
-<<<<<<< HEAD
-block-power-void-large
-  rotate: false
-  xy: 1405, 849
-=======
-block-plastanium-wall-large
-  rotate: false
-  xy: 1321, 807
->>>>>>> 49bd9168
-  size: 40, 40
-  orig: 40, 40
-  offset: 0, 0
-  index: -1
-<<<<<<< HEAD
-block-power-void-medium
-  rotate: false
-  xy: 1105, 482
-=======
-block-plastanium-wall-large-large
-  rotate: false
-  xy: 1363, 849
-  size: 40, 40
-  orig: 40, 40
-  offset: 0, 0
-  index: -1
-block-plastanium-wall-large-medium
-  rotate: false
-  xy: 1037, 487
->>>>>>> 49bd9168
-  size: 32, 32
-  orig: 32, 32
-  offset: 0, 0
-  index: -1
-<<<<<<< HEAD
-block-power-void-small
-  rotate: false
-  xy: 1513, 124
-=======
-block-plastanium-wall-large-small
-  rotate: false
-  xy: 1779, 433
->>>>>>> 49bd9168
-  size: 24, 24
-  orig: 24, 24
-  offset: 0, 0
-  index: -1
-<<<<<<< HEAD
-block-power-void-tiny
-  rotate: false
-  xy: 1937, 259
-=======
-block-plastanium-wall-large-tiny
-  rotate: false
-  xy: 2031, 430
->>>>>>> 49bd9168
-  size: 16, 16
-  orig: 16, 16
-  offset: 0, 0
-  index: -1
-<<<<<<< HEAD
-block-power-void-xlarge
-  rotate: false
-  xy: 301, 119
-=======
-block-plastanium-wall-large-xlarge
-  rotate: false
-  xy: 301, 419
->>>>>>> 49bd9168
-  size: 48, 48
-  orig: 48, 48
-  offset: 0, 0
-  index: -1
-<<<<<<< HEAD
-block-pulse-conduit-large
-  rotate: false
-  xy: 1279, 681
-  size: 40, 40
-  orig: 40, 40
-  offset: 0, 0
-  index: -1
-block-pulse-conduit-medium
-  rotate: false
-  xy: 1139, 516
-=======
-block-plastanium-wall-medium
-  rotate: false
-  xy: 1071, 521
->>>>>>> 49bd9168
-  size: 32, 32
-  orig: 32, 32
-  offset: 0, 0
-  index: -1
-<<<<<<< HEAD
-block-pulse-conduit-small
-  rotate: false
-  xy: 1513, 98
-=======
-block-plastanium-wall-small
-  rotate: false
-  xy: 1773, 407
->>>>>>> 49bd9168
-  size: 24, 24
-  orig: 24, 24
-  offset: 0, 0
-  index: -1
-<<<<<<< HEAD
-block-pulse-conduit-tiny
-  rotate: false
-  xy: 1937, 241
-=======
-block-plastanium-wall-tiny
-  rotate: false
-  xy: 2029, 412
->>>>>>> 49bd9168
-  size: 16, 16
-  orig: 16, 16
-  offset: 0, 0
-  index: -1
-<<<<<<< HEAD
-block-pulse-conduit-xlarge
-  rotate: false
-  xy: 301, 69
-=======
-block-plastanium-wall-xlarge
-  rotate: false
-  xy: 301, 369
->>>>>>> 49bd9168
-  size: 48, 48
-  orig: 48, 48
-  offset: 0, 0
-  index: -1
-<<<<<<< HEAD
-block-pulverizer-large
-  rotate: false
-  xy: 1321, 723
-=======
-block-plated-conduit-large
-  rotate: false
-  xy: 1237, 681
->>>>>>> 49bd9168
-  size: 40, 40
-  orig: 40, 40
-  offset: 0, 0
-  index: -1
-<<<<<<< HEAD
-block-pulverizer-medium
-  rotate: false
-  xy: 1173, 550
-=======
-block-plated-conduit-medium
-  rotate: false
-  xy: 1105, 555
->>>>>>> 49bd9168
-  size: 32, 32
-  orig: 32, 32
-  offset: 0, 0
-  index: -1
-<<<<<<< HEAD
-block-pulverizer-small
-  rotate: false
-  xy: 1513, 72
-=======
-block-plated-conduit-small
-  rotate: false
-  xy: 1811, 465
->>>>>>> 49bd9168
-  size: 24, 24
-  orig: 24, 24
-  offset: 0, 0
-  index: -1
-<<<<<<< HEAD
-block-pulverizer-tiny
-  rotate: false
-  xy: 1955, 397
-=======
-block-plated-conduit-tiny
-  rotate: false
-  xy: 2029, 394
->>>>>>> 49bd9168
-  size: 16, 16
-  orig: 16, 16
-  offset: 0, 0
-  index: -1
-<<<<<<< HEAD
-block-pulverizer-xlarge
-  rotate: false
-  xy: 301, 19
-=======
-block-plated-conduit-xlarge
-  rotate: false
-  xy: 301, 319
->>>>>>> 49bd9168
-  size: 48, 48
-  orig: 48, 48
-  offset: 0, 0
-  index: -1
-<<<<<<< HEAD
-block-pyratite-mixer-large
-  rotate: false
-  xy: 1363, 765
-=======
-block-pneumatic-drill-large
-  rotate: false
-  xy: 1279, 723
->>>>>>> 49bd9168
-  size: 40, 40
-  orig: 40, 40
-  offset: 0, 0
-  index: -1
-<<<<<<< HEAD
-block-pyratite-mixer-medium
-  rotate: false
-  xy: 1207, 584
-=======
-block-pneumatic-drill-medium
-  rotate: false
-  xy: 1003, 419
->>>>>>> 49bd9168
-  size: 32, 32
-  orig: 32, 32
-  offset: 0, 0
-  index: -1
-<<<<<<< HEAD
-block-pyratite-mixer-small
-  rotate: false
-  xy: 1505, 46
-=======
-block-pneumatic-drill-small
-  rotate: false
-  xy: 1805, 439
->>>>>>> 49bd9168
-  size: 24, 24
-  orig: 24, 24
-  offset: 0, 0
-  index: -1
-<<<<<<< HEAD
-block-pyratite-mixer-tiny
-  rotate: false
-  xy: 1955, 379
-=======
-block-pneumatic-drill-tiny
-  rotate: false
-  xy: 1686, 33
->>>>>>> 49bd9168
-  size: 16, 16
-  orig: 16, 16
-  offset: 0, 0
-  index: -1
-<<<<<<< HEAD
-block-pyratite-mixer-xlarge
-  rotate: false
-  xy: 795, 878
-=======
-block-pneumatic-drill-xlarge
-  rotate: false
-  xy: 301, 269
->>>>>>> 49bd9168
-  size: 48, 48
-  orig: 48, 48
-  offset: 0, 0
-  index: -1
-<<<<<<< HEAD
-block-repair-point-large
-  rotate: false
-  xy: 1405, 807
-=======
-block-power-node-large
-  rotate: false
-  xy: 1321, 765
->>>>>>> 49bd9168
-  size: 40, 40
-  orig: 40, 40
-  offset: 0, 0
-  index: -1
-<<<<<<< HEAD
-block-repair-point-medium
-  rotate: false
-  xy: 1003, 346
-=======
-block-power-node-large-large
-  rotate: false
-  xy: 1363, 807
-  size: 40, 40
-  orig: 40, 40
-  offset: 0, 0
-  index: -1
-block-power-node-large-medium
-  rotate: false
-  xy: 1037, 453
->>>>>>> 49bd9168
-  size: 32, 32
-  orig: 32, 32
-  offset: 0, 0
-  index: -1
-<<<<<<< HEAD
-block-repair-point-small
-  rotate: false
-  xy: 1505, 20
-=======
-block-power-node-large-small
-  rotate: false
-  xy: 1843, 497
->>>>>>> 49bd9168
-  size: 24, 24
-  orig: 24, 24
-  offset: 0, 0
-  index: -1
-<<<<<<< HEAD
-block-repair-point-tiny
-  rotate: false
-  xy: 1955, 361
-=======
-block-power-node-large-tiny
-  rotate: false
-  xy: 1686, 15
->>>>>>> 49bd9168
-  size: 16, 16
-  orig: 16, 16
-  offset: 0, 0
-  index: -1
-<<<<<<< HEAD
-block-repair-point-xlarge
-  rotate: false
-  xy: 309, 816
-=======
-block-power-node-large-xlarge
-  rotate: false
-  xy: 301, 219
->>>>>>> 49bd9168
-  size: 48, 48
-  orig: 48, 48
-  offset: 0, 0
-  index: -1
-<<<<<<< HEAD
-block-revenant-factory-large
-  rotate: false
-  xy: 1447, 849
-  size: 40, 40
-  orig: 40, 40
-  offset: 0, 0
-  index: -1
-block-revenant-factory-medium
-  rotate: false
-  xy: 1037, 380
-=======
-block-power-node-medium
-  rotate: false
-  xy: 1071, 487
->>>>>>> 49bd9168
-  size: 32, 32
-  orig: 32, 32
-  offset: 0, 0
-  index: -1
-<<<<<<< HEAD
-block-revenant-factory-small
-  rotate: false
-  xy: 1531, 46
-=======
-block-power-node-small
-  rotate: false
-  xy: 1837, 471
->>>>>>> 49bd9168
-  size: 24, 24
-  orig: 24, 24
-  offset: 0, 0
-  index: -1
-<<<<<<< HEAD
-block-revenant-factory-tiny
-  rotate: false
-  xy: 1955, 343
-=======
-block-power-node-tiny
-  rotate: false
-  xy: 1747, 129
->>>>>>> 49bd9168
-  size: 16, 16
-  orig: 16, 16
-  offset: 0, 0
-  index: -1
-<<<<<<< HEAD
-block-revenant-factory-xlarge
-  rotate: false
-  xy: 309, 766
-=======
-block-power-node-xlarge
-  rotate: false
-  xy: 301, 169
->>>>>>> 49bd9168
-  size: 48, 48
-  orig: 48, 48
-  offset: 0, 0
-  index: -1
-<<<<<<< HEAD
-block-ripple-large
-  rotate: false
-  xy: 1321, 681
-=======
-block-power-source-large
-  rotate: false
-  xy: 1405, 849
->>>>>>> 49bd9168
-  size: 40, 40
-  orig: 40, 40
-  offset: 0, 0
-  index: -1
-<<<<<<< HEAD
-block-ripple-medium
-  rotate: false
-  xy: 1071, 414
-=======
-block-power-source-medium
-  rotate: false
-  xy: 1105, 521
->>>>>>> 49bd9168
-  size: 32, 32
-  orig: 32, 32
-  offset: 0, 0
-  index: -1
-<<<<<<< HEAD
-block-ripple-small
-  rotate: false
-  xy: 1531, 20
-=======
-block-power-source-small
-  rotate: false
-  xy: 1869, 503
->>>>>>> 49bd9168
-  size: 24, 24
-  orig: 24, 24
-  offset: 0, 0
-  index: -1
-<<<<<<< HEAD
-block-ripple-tiny
-  rotate: false
-  xy: 1955, 325
-=======
-block-power-source-tiny
-  rotate: false
-  xy: 1765, 129
->>>>>>> 49bd9168
-  size: 16, 16
-  orig: 16, 16
-  offset: 0, 0
-  index: -1
-<<<<<<< HEAD
-block-ripple-xlarge
-  rotate: false
-  xy: 359, 816
-=======
-block-power-source-xlarge
-  rotate: false
-  xy: 301, 119
->>>>>>> 49bd9168
-  size: 48, 48
-  orig: 48, 48
-  offset: 0, 0
-  index: -1
-<<<<<<< HEAD
-block-rock-large
-  rotate: false
-  xy: 1363, 723
-=======
-block-power-void-large
-  rotate: false
-  xy: 1279, 681
->>>>>>> 49bd9168
-  size: 40, 40
-  orig: 40, 40
-  offset: 0, 0
-  index: -1
-<<<<<<< HEAD
-block-rock-medium
-  rotate: false
-  xy: 1105, 448
-=======
-block-power-void-medium
-  rotate: false
-  xy: 1139, 555
->>>>>>> 49bd9168
-  size: 32, 32
-  orig: 32, 32
-  offset: 0, 0
-  index: -1
-<<<<<<< HEAD
-block-rock-small
-  rotate: false
-  xy: 1539, 138
-=======
-block-power-void-small
-  rotate: false
-  xy: 1895, 503
->>>>>>> 49bd9168
-  size: 24, 24
-  orig: 24, 24
-  offset: 0, 0
-  index: -1
-<<<<<<< HEAD
-block-rock-tiny
-  rotate: false
-  xy: 1955, 307
-=======
-block-power-void-tiny
-  rotate: false
-  xy: 1783, 129
->>>>>>> 49bd9168
-  size: 16, 16
-  orig: 16, 16
-  offset: 0, 0
-  index: -1
-<<<<<<< HEAD
-block-rock-xlarge
-  rotate: false
-  xy: 309, 716
-=======
-block-power-void-xlarge
-  rotate: false
-  xy: 301, 69
->>>>>>> 49bd9168
-  size: 48, 48
-  orig: 48, 48
-  offset: 0, 0
-  index: -1
-<<<<<<< HEAD
-block-rocks-large
-  rotate: false
-  xy: 1405, 765
-=======
-block-pulse-conduit-large
-  rotate: false
-  xy: 1321, 723
->>>>>>> 49bd9168
-  size: 40, 40
-  orig: 40, 40
-  offset: 0, 0
-  index: -1
-<<<<<<< HEAD
-block-rocks-medium
-  rotate: false
-  xy: 1139, 482
-=======
-block-pulse-conduit-medium
-  rotate: false
-  xy: 1003, 385
->>>>>>> 49bd9168
-  size: 32, 32
-  orig: 32, 32
-  offset: 0, 0
-  index: -1
-<<<<<<< HEAD
-block-rocks-small
-  rotate: false
-  xy: 1539, 112
-=======
-block-pulse-conduit-small
-  rotate: false
-  xy: 1528, 53
->>>>>>> 49bd9168
-  size: 24, 24
-  orig: 24, 24
-  offset: 0, 0
-  index: -1
-<<<<<<< HEAD
-block-rocks-tiny
-  rotate: false
-  xy: 1955, 289
-=======
-block-pulse-conduit-tiny
-  rotate: false
-  xy: 1747, 111
->>>>>>> 49bd9168
-  size: 16, 16
-  orig: 16, 16
-  offset: 0, 0
-  index: -1
-<<<<<<< HEAD
-block-rocks-xlarge
-  rotate: false
-  xy: 359, 766
-=======
-block-pulse-conduit-xlarge
-  rotate: false
-  xy: 301, 19
->>>>>>> 49bd9168
-  size: 48, 48
-  orig: 48, 48
-  offset: 0, 0
-  index: -1
-<<<<<<< HEAD
-block-rotary-pump-large
-  rotate: false
-  xy: 1447, 807
-=======
-block-pulverizer-large
-  rotate: false
-  xy: 1363, 765
->>>>>>> 49bd9168
-  size: 40, 40
-  orig: 40, 40
-  offset: 0, 0
-  index: -1
-<<<<<<< HEAD
-block-rotary-pump-medium
-  rotate: false
-  xy: 1173, 516
-=======
-block-pulverizer-medium
-  rotate: false
-  xy: 1037, 419
->>>>>>> 49bd9168
-  size: 32, 32
-  orig: 32, 32
-  offset: 0, 0
-  index: -1
-<<<<<<< HEAD
-block-rotary-pump-small
-  rotate: false
-  xy: 1565, 138
-=======
-block-pulverizer-small
-  rotate: false
-  xy: 1554, 53
->>>>>>> 49bd9168
-  size: 24, 24
-  orig: 24, 24
-  offset: 0, 0
-  index: -1
-<<<<<<< HEAD
-block-rotary-pump-tiny
-  rotate: false
-  xy: 1955, 271
-=======
-block-pulverizer-tiny
-  rotate: false
-  xy: 1765, 111
->>>>>>> 49bd9168
-  size: 16, 16
-  orig: 16, 16
-  offset: 0, 0
-  index: -1
-<<<<<<< HEAD
-block-rotary-pump-xlarge
-  rotate: false
-  xy: 409, 816
-=======
-block-pulverizer-xlarge
-  rotate: false
-  xy: 795, 878
->>>>>>> 49bd9168
-  size: 48, 48
-  orig: 48, 48
-  offset: 0, 0
-  index: -1
-<<<<<<< HEAD
-block-router-large
-  rotate: false
-  xy: 1489, 849
-=======
-block-pyratite-mixer-large
-  rotate: false
-  xy: 1405, 807
->>>>>>> 49bd9168
-  size: 40, 40
-  orig: 40, 40
-  offset: 0, 0
-  index: -1
-<<<<<<< HEAD
-block-router-medium
-  rotate: false
-  xy: 1207, 550
-=======
-block-pyratite-mixer-medium
-  rotate: false
-  xy: 1071, 453
->>>>>>> 49bd9168
-  size: 32, 32
-  orig: 32, 32
-  offset: 0, 0
-  index: -1
-<<<<<<< HEAD
-block-router-small
-  rotate: false
-  xy: 1539, 86
-=======
-block-pyratite-mixer-small
-  rotate: false
-  xy: 1526, 27
->>>>>>> 49bd9168
-  size: 24, 24
-  orig: 24, 24
-  offset: 0, 0
-  index: -1
-<<<<<<< HEAD
-block-router-tiny
-  rotate: false
-  xy: 1955, 253
-=======
-block-pyratite-mixer-tiny
-  rotate: false
-  xy: 1783, 111
->>>>>>> 49bd9168
-  size: 16, 16
-  orig: 16, 16
-  offset: 0, 0
-  index: -1
-<<<<<<< HEAD
-block-router-xlarge
-  rotate: false
-  xy: 359, 716
-=======
-block-pyratite-mixer-xlarge
-  rotate: false
-  xy: 309, 816
->>>>>>> 49bd9168
-  size: 48, 48
-  orig: 48, 48
-  offset: 0, 0
-  index: -1
-<<<<<<< HEAD
-block-rtg-generator-large
-  rotate: false
-  xy: 1363, 681
-=======
-block-repair-point-large
-  rotate: false
-  xy: 1447, 849
->>>>>>> 49bd9168
-  size: 40, 40
-  orig: 40, 40
-  offset: 0, 0
-  index: -1
-<<<<<<< HEAD
-block-rtg-generator-medium
-  rotate: false
-  xy: 1241, 584
-=======
-block-repair-point-medium
-  rotate: false
-  xy: 1105, 487
->>>>>>> 49bd9168
-  size: 32, 32
-  orig: 32, 32
-  offset: 0, 0
-  index: -1
-<<<<<<< HEAD
-block-rtg-generator-small
-  rotate: false
-  xy: 1565, 112
-=======
-block-repair-point-small
-  rotate: false
-  xy: 1526, 1
->>>>>>> 49bd9168
-  size: 24, 24
-  orig: 24, 24
-  offset: 0, 0
-  index: -1
-<<<<<<< HEAD
-block-rtg-generator-tiny
-  rotate: false
-  xy: 1955, 235
-=======
-block-repair-point-tiny
-  rotate: false
-  xy: 1801, 129
->>>>>>> 49bd9168
-  size: 16, 16
-  orig: 16, 16
-  offset: 0, 0
-  index: -1
-<<<<<<< HEAD
-block-rtg-generator-xlarge
-  rotate: false
-  xy: 409, 766
-=======
-block-repair-point-xlarge
-  rotate: false
-  xy: 309, 766
->>>>>>> 49bd9168
-  size: 48, 48
-  orig: 48, 48
-  offset: 0, 0
-  index: -1
-<<<<<<< HEAD
-block-salt-large
-  rotate: false
-  xy: 1405, 723
-=======
-block-revenant-factory-large
-  rotate: false
-  xy: 1321, 681
->>>>>>> 49bd9168
-  size: 40, 40
-  orig: 40, 40
-  offset: 0, 0
-  index: -1
-<<<<<<< HEAD
-block-salt-medium
-  rotate: false
-  xy: 1003, 312
-=======
-block-revenant-factory-medium
-  rotate: false
-  xy: 1139, 521
->>>>>>> 49bd9168
-  size: 32, 32
-  orig: 32, 32
-  offset: 0, 0
-  index: -1
-<<<<<<< HEAD
-block-salt-small
-  rotate: false
-  xy: 1565, 86
-=======
-block-revenant-factory-small
-  rotate: false
-  xy: 1552, 27
->>>>>>> 49bd9168
-  size: 24, 24
-  orig: 24, 24
-  offset: 0, 0
-  index: -1
-<<<<<<< HEAD
-block-salt-tiny
-  rotate: false
-  xy: 1973, 373
-=======
-block-revenant-factory-tiny
-  rotate: false
-  xy: 1801, 111
->>>>>>> 49bd9168
-  size: 16, 16
-  orig: 16, 16
-  offset: 0, 0
-  index: -1
-<<<<<<< HEAD
-block-salt-xlarge
-  rotate: false
-  xy: 459, 816
-=======
-block-revenant-factory-xlarge
-  rotate: false
-  xy: 359, 816
->>>>>>> 49bd9168
-  size: 48, 48
-  orig: 48, 48
-  offset: 0, 0
-  index: -1
-<<<<<<< HEAD
-block-saltrocks-large
-  rotate: false
-  xy: 1447, 765
-=======
-block-ripple-large
-  rotate: false
-  xy: 1363, 723
->>>>>>> 49bd9168
-  size: 40, 40
-  orig: 40, 40
-  offset: 0, 0
-  index: -1
-<<<<<<< HEAD
-block-saltrocks-medium
-  rotate: false
-  xy: 1037, 346
-=======
-block-ripple-medium
-  rotate: false
-  xy: 1173, 555
->>>>>>> 49bd9168
-  size: 32, 32
-  orig: 32, 32
-  offset: 0, 0
-  index: -1
-<<<<<<< HEAD
-block-saltrocks-small
-  rotate: false
-  xy: 1591, 138
-=======
-block-ripple-small
-  rotate: false
-  xy: 1552, 1
->>>>>>> 49bd9168
-  size: 24, 24
-  orig: 24, 24
-  offset: 0, 0
-  index: -1
-<<<<<<< HEAD
-block-saltrocks-tiny
-  rotate: false
-  xy: 1973, 355
-=======
-block-ripple-tiny
-  rotate: false
-  xy: 1843, 351
->>>>>>> 49bd9168
-  size: 16, 16
-  orig: 16, 16
-  offset: 0, 0
-  index: -1
-<<<<<<< HEAD
-block-saltrocks-xlarge
-  rotate: false
-  xy: 409, 716
-=======
-block-ripple-xlarge
-  rotate: false
-  xy: 309, 716
->>>>>>> 49bd9168
-  size: 48, 48
-  orig: 48, 48
-  offset: 0, 0
-  index: -1
-<<<<<<< HEAD
-block-salvo-large
-  rotate: false
-  xy: 1489, 807
-=======
-block-rock-large
-  rotate: false
-  xy: 1405, 765
->>>>>>> 49bd9168
-  size: 40, 40
-  orig: 40, 40
-  offset: 0, 0
-  index: -1
-<<<<<<< HEAD
-block-salvo-medium
-  rotate: false
-  xy: 1071, 380
-=======
-block-rock-medium
-  rotate: false
-  xy: 1003, 351
->>>>>>> 49bd9168
-  size: 32, 32
-  orig: 32, 32
-  offset: 0, 0
-  index: -1
-<<<<<<< HEAD
-block-salvo-small
-  rotate: false
-  xy: 1591, 112
-=======
-block-rock-small
-  rotate: false
-  xy: 1607, 215
->>>>>>> 49bd9168
-  size: 24, 24
-  orig: 24, 24
-  offset: 0, 0
-  index: -1
-<<<<<<< HEAD
-block-salvo-tiny
-  rotate: false
-  xy: 1991, 373
-=======
-block-rock-tiny
-  rotate: false
-  xy: 1843, 333
->>>>>>> 49bd9168
-  size: 16, 16
-  orig: 16, 16
-  offset: 0, 0
-  index: -1
-<<<<<<< HEAD
-block-salvo-xlarge
-  rotate: false
-  xy: 459, 766
-=======
-block-rock-xlarge
-  rotate: false
-  xy: 359, 766
->>>>>>> 49bd9168
-  size: 48, 48
-  orig: 48, 48
-  offset: 0, 0
-  index: -1
-<<<<<<< HEAD
-block-sand-boulder-large
-  rotate: false
-  xy: 1531, 849
-=======
-block-rocks-large
-  rotate: false
-  xy: 1447, 807
->>>>>>> 49bd9168
-  size: 40, 40
-  orig: 40, 40
-  offset: 0, 0
-  index: -1
-<<<<<<< HEAD
-block-sand-boulder-medium
-  rotate: false
-  xy: 1105, 414
-=======
-block-rocks-medium
-  rotate: false
-  xy: 1037, 385
->>>>>>> 49bd9168
-  size: 32, 32
-  orig: 32, 32
-  offset: 0, 0
-  index: -1
-<<<<<<< HEAD
-block-sand-boulder-small
-  rotate: false
-  xy: 1591, 86
-=======
-block-rocks-small
-  rotate: false
-  xy: 1607, 189
->>>>>>> 49bd9168
-  size: 24, 24
-  orig: 24, 24
-  offset: 0, 0
-  index: -1
-<<<<<<< HEAD
-block-sand-boulder-tiny
-  rotate: false
-  xy: 1973, 337
-=======
-block-rocks-tiny
-  rotate: false
-  xy: 1861, 351
->>>>>>> 49bd9168
-  size: 16, 16
-  orig: 16, 16
-  offset: 0, 0
-  index: -1
-<<<<<<< HEAD
-block-sand-boulder-xlarge
-  rotate: false
-  xy: 509, 816
-=======
-block-rocks-xlarge
-  rotate: false
-  xy: 409, 816
->>>>>>> 49bd9168
-  size: 48, 48
-  orig: 48, 48
-  offset: 0, 0
-  index: -1
-<<<<<<< HEAD
-block-sand-large
-  rotate: false
-  xy: 1405, 681
-=======
-block-rotary-pump-large
-  rotate: false
-  xy: 1489, 849
->>>>>>> 49bd9168
-  size: 40, 40
-  orig: 40, 40
-  offset: 0, 0
-  index: -1
-<<<<<<< HEAD
-block-sand-medium
-  rotate: false
-  xy: 1139, 448
-=======
-block-rotary-pump-medium
-  rotate: false
-  xy: 1071, 419
->>>>>>> 49bd9168
-  size: 32, 32
-  orig: 32, 32
-  offset: 0, 0
-  index: -1
-<<<<<<< HEAD
-block-sand-small
-  rotate: false
-  xy: 1557, 60
-=======
-block-rotary-pump-small
-  rotate: false
-  xy: 1607, 163
->>>>>>> 49bd9168
-  size: 24, 24
-  orig: 24, 24
-  offset: 0, 0
-  index: -1
-<<<<<<< HEAD
-block-sand-tiny
-  rotate: false
-  xy: 1991, 355
-=======
-block-rotary-pump-tiny
-  rotate: false
-  xy: 1843, 315
->>>>>>> 49bd9168
-  size: 16, 16
-  orig: 16, 16
-  offset: 0, 0
-  index: -1
-<<<<<<< HEAD
-block-sand-water-large
-  rotate: false
-  xy: 1447, 723
-=======
-block-rotary-pump-xlarge
-  rotate: false
-  xy: 359, 716
-  size: 48, 48
-  orig: 48, 48
-  offset: 0, 0
-  index: -1
-block-router-large
-  rotate: false
-  xy: 1363, 681
->>>>>>> 49bd9168
-  size: 40, 40
-  orig: 40, 40
-  offset: 0, 0
-  index: -1
-<<<<<<< HEAD
-block-sand-water-medium
-  rotate: false
-  xy: 1173, 482
-=======
-block-router-medium
-  rotate: false
-  xy: 1105, 453
->>>>>>> 49bd9168
-  size: 32, 32
-  orig: 32, 32
-  offset: 0, 0
-  index: -1
-<<<<<<< HEAD
-block-sand-water-small
-  rotate: false
-  xy: 1557, 34
-=======
-block-router-small
-  rotate: false
-  xy: 1581, 137
->>>>>>> 49bd9168
-  size: 24, 24
-  orig: 24, 24
-  offset: 0, 0
-  index: -1
-<<<<<<< HEAD
-block-sand-water-tiny
-  rotate: false
-  xy: 2009, 373
-=======
-block-router-tiny
-  rotate: false
-  xy: 1861, 333
->>>>>>> 49bd9168
-  size: 16, 16
-  orig: 16, 16
-  offset: 0, 0
-  index: -1
-<<<<<<< HEAD
-block-sand-water-xlarge
-  rotate: false
-  xy: 459, 716
-=======
-block-router-xlarge
-  rotate: false
-  xy: 409, 766
->>>>>>> 49bd9168
-  size: 48, 48
-  orig: 48, 48
-  offset: 0, 0
-  index: -1
-<<<<<<< HEAD
-block-sand-xlarge
-  rotate: false
-  xy: 509, 766
-  size: 48, 48
-  orig: 48, 48
-  offset: 0, 0
-  index: -1
-block-sandrocks-large
-  rotate: false
-  xy: 1489, 765
-=======
-block-rtg-generator-large
-  rotate: false
-  xy: 1405, 723
->>>>>>> 49bd9168
-  size: 40, 40
-  orig: 40, 40
-  offset: 0, 0
-  index: -1
-<<<<<<< HEAD
-block-sandrocks-medium
-  rotate: false
-  xy: 1207, 516
-=======
-block-rtg-generator-medium
-  rotate: false
-  xy: 1139, 487
->>>>>>> 49bd9168
-  size: 32, 32
-  orig: 32, 32
-  offset: 0, 0
-  index: -1
-<<<<<<< HEAD
-block-sandrocks-small
-  rotate: false
-  xy: 1583, 60
-=======
-block-rtg-generator-small
-  rotate: false
-  xy: 1607, 137
->>>>>>> 49bd9168
-  size: 24, 24
-  orig: 24, 24
-  offset: 0, 0
-  index: -1
-<<<<<<< HEAD
-block-sandrocks-tiny
-  rotate: false
-  xy: 1973, 319
-=======
-block-rtg-generator-tiny
-  rotate: false
-  xy: 1861, 315
->>>>>>> 49bd9168
-  size: 16, 16
-  orig: 16, 16
-  offset: 0, 0
-  index: -1
-<<<<<<< HEAD
-block-sandrocks-xlarge
-  rotate: false
-  xy: 559, 816
-=======
-block-rtg-generator-xlarge
-  rotate: false
-  xy: 459, 816
->>>>>>> 49bd9168
-  size: 48, 48
-  orig: 48, 48
-  offset: 0, 0
-  index: -1
-<<<<<<< HEAD
-block-scatter-large
-  rotate: false
-  xy: 1531, 807
-=======
-block-salt-large
-  rotate: false
-  xy: 1447, 765
->>>>>>> 49bd9168
-  size: 40, 40
-  orig: 40, 40
-  offset: 0, 0
-  index: -1
-<<<<<<< HEAD
-block-scatter-medium
-  rotate: false
-  xy: 1241, 550
-=======
-block-salt-medium
-  rotate: false
-  xy: 1173, 521
->>>>>>> 49bd9168
-  size: 32, 32
-  orig: 32, 32
-  offset: 0, 0
-  index: -1
-<<<<<<< HEAD
-block-scatter-small
-  rotate: false
-  xy: 1583, 34
-=======
-block-salt-small
-  rotate: false
-  xy: 1580, 111
->>>>>>> 49bd9168
-  size: 24, 24
-  orig: 24, 24
-  offset: 0, 0
-  index: -1
-<<<<<<< HEAD
-block-scatter-tiny
-  rotate: false
-  xy: 1991, 337
-=======
-block-salt-tiny
-  rotate: false
-  xy: 1843, 297
->>>>>>> 49bd9168
-  size: 16, 16
-  orig: 16, 16
-  offset: 0, 0
-  index: -1
-<<<<<<< HEAD
-block-scatter-xlarge
-  rotate: false
-  xy: 509, 716
-=======
-block-salt-xlarge
-  rotate: false
-  xy: 409, 716
->>>>>>> 49bd9168
-  size: 48, 48
-  orig: 48, 48
-  offset: 0, 0
-  index: -1
-<<<<<<< HEAD
-block-scorch-large
-  rotate: false
-  xy: 1573, 849
-=======
-block-saltrocks-large
-  rotate: false
-  xy: 1489, 807
->>>>>>> 49bd9168
-  size: 40, 40
-  orig: 40, 40
-  offset: 0, 0
-  index: -1
-<<<<<<< HEAD
-block-scorch-medium
-  rotate: false
-  xy: 1275, 584
-=======
-block-saltrocks-medium
-  rotate: false
-  xy: 1207, 555
->>>>>>> 49bd9168
-  size: 32, 32
-  orig: 32, 32
-  offset: 0, 0
-  index: -1
-<<<<<<< HEAD
-block-scorch-small
-  rotate: false
-  xy: 1557, 8
-=======
-block-saltrocks-small
-  rotate: false
-  xy: 1580, 85
->>>>>>> 49bd9168
-  size: 24, 24
-  orig: 24, 24
-  offset: 0, 0
-  index: -1
-<<<<<<< HEAD
-block-scorch-tiny
-  rotate: false
-  xy: 2009, 355
-=======
-block-saltrocks-tiny
-  rotate: false
-  xy: 1861, 297
->>>>>>> 49bd9168
-  size: 16, 16
-  orig: 16, 16
-  offset: 0, 0
-  index: -1
-<<<<<<< HEAD
-block-scorch-xlarge
-  rotate: false
-  xy: 559, 766
-=======
-block-saltrocks-xlarge
-  rotate: false
-  xy: 459, 766
->>>>>>> 49bd9168
-  size: 48, 48
-  orig: 48, 48
-  offset: 0, 0
-  index: -1
-<<<<<<< HEAD
-block-scrap-wall-gigantic-large
-  rotate: false
-  xy: 1447, 681
-=======
-block-salvo-large
-  rotate: false
-  xy: 1531, 849
->>>>>>> 49bd9168
-  size: 40, 40
-  orig: 40, 40
-  offset: 0, 0
-  index: -1
-<<<<<<< HEAD
-block-scrap-wall-gigantic-medium
-  rotate: false
-  xy: 1003, 278
-=======
-block-salvo-medium
-  rotate: false
-  xy: 1003, 317
->>>>>>> 49bd9168
-  size: 32, 32
-  orig: 32, 32
-  offset: 0, 0
-  index: -1
-<<<<<<< HEAD
-block-scrap-wall-gigantic-small
-  rotate: false
-  xy: 1583, 8
-=======
-block-salvo-small
-  rotate: false
-  xy: 1606, 111
->>>>>>> 49bd9168
-  size: 24, 24
-  orig: 24, 24
-  offset: 0, 0
-  index: -1
-<<<<<<< HEAD
-block-scrap-wall-gigantic-tiny
-  rotate: false
-  xy: 1973, 301
-=======
-block-salvo-tiny
-  rotate: false
-  xy: 1889, 397
->>>>>>> 49bd9168
-  size: 16, 16
-  orig: 16, 16
-  offset: 0, 0
-  index: -1
-<<<<<<< HEAD
-block-scrap-wall-gigantic-xlarge
-  rotate: false
-  xy: 609, 816
-=======
-block-salvo-xlarge
-  rotate: false
-  xy: 509, 816
->>>>>>> 49bd9168
-  size: 48, 48
-  orig: 48, 48
-  offset: 0, 0
-  index: -1
-<<<<<<< HEAD
-block-scrap-wall-huge-large
-  rotate: false
-  xy: 1489, 723
-=======
-block-sand-boulder-large
-  rotate: false
-  xy: 1405, 681
->>>>>>> 49bd9168
-  size: 40, 40
-  orig: 40, 40
-  offset: 0, 0
-  index: -1
-<<<<<<< HEAD
-block-scrap-wall-huge-medium
-  rotate: false
-  xy: 1037, 312
-=======
-block-sand-boulder-medium
-  rotate: false
-  xy: 1037, 351
->>>>>>> 49bd9168
-  size: 32, 32
-  orig: 32, 32
-  offset: 0, 0
-  index: -1
-<<<<<<< HEAD
-block-scrap-wall-huge-small
-  rotate: false
-  xy: 1609, 60
-=======
-block-sand-boulder-small
-  rotate: false
-  xy: 1580, 59
->>>>>>> 49bd9168
-  size: 24, 24
-  orig: 24, 24
-  offset: 0, 0
-  index: -1
-<<<<<<< HEAD
-block-scrap-wall-huge-tiny
-  rotate: false
-  xy: 1991, 319
-=======
-block-sand-boulder-tiny
-  rotate: false
-  xy: 2007, 592
->>>>>>> 49bd9168
-  size: 16, 16
-  orig: 16, 16
-  offset: 0, 0
-  index: -1
-<<<<<<< HEAD
-block-scrap-wall-huge-xlarge
-  rotate: false
-  xy: 559, 716
-=======
-block-sand-boulder-xlarge
-  rotate: false
-  xy: 459, 716
->>>>>>> 49bd9168
-  size: 48, 48
-  orig: 48, 48
-  offset: 0, 0
-  index: -1
-<<<<<<< HEAD
-block-scrap-wall-large
-  rotate: false
-  xy: 1531, 765
-=======
-block-sand-large
-  rotate: false
-  xy: 1447, 723
->>>>>>> 49bd9168
-  size: 40, 40
-  orig: 40, 40
-  offset: 0, 0
-  index: -1
-<<<<<<< HEAD
-block-scrap-wall-large-large
-  rotate: false
-  xy: 1573, 807
-  size: 40, 40
-  orig: 40, 40
-  offset: 0, 0
-  index: -1
-block-scrap-wall-large-medium
-  rotate: false
-  xy: 1071, 346
-=======
-block-sand-medium
-  rotate: false
-  xy: 1071, 385
->>>>>>> 49bd9168
-  size: 32, 32
-  orig: 32, 32
-  offset: 0, 0
-  index: -1
-<<<<<<< HEAD
-block-scrap-wall-large-small
-  rotate: false
-  xy: 1609, 34
-=======
-block-sand-small
-  rotate: false
-  xy: 1606, 85
->>>>>>> 49bd9168
-  size: 24, 24
-  orig: 24, 24
-  offset: 0, 0
-  index: -1
-<<<<<<< HEAD
-block-scrap-wall-large-tiny
-  rotate: false
-  xy: 2009, 337
-=======
-block-sand-tiny
-  rotate: false
-  xy: 2011, 574
->>>>>>> 49bd9168
-  size: 16, 16
-  orig: 16, 16
-  offset: 0, 0
-  index: -1
-<<<<<<< HEAD
-block-scrap-wall-large-xlarge
-  rotate: false
-  xy: 609, 766
-  size: 48, 48
-  orig: 48, 48
-  offset: 0, 0
-  index: -1
-block-scrap-wall-medium
-  rotate: false
-  xy: 1105, 380
-=======
-block-sand-water-large
-  rotate: false
-  xy: 1489, 765
-  size: 40, 40
-  orig: 40, 40
-  offset: 0, 0
-  index: -1
-block-sand-water-medium
-  rotate: false
-  xy: 1105, 419
->>>>>>> 49bd9168
-  size: 32, 32
-  orig: 32, 32
-  offset: 0, 0
-  index: -1
-<<<<<<< HEAD
-block-scrap-wall-small
-  rotate: false
-  xy: 1609, 8
-=======
-block-sand-water-small
-  rotate: false
-  xy: 1606, 59
->>>>>>> 49bd9168
-  size: 24, 24
-  orig: 24, 24
-  offset: 0, 0
-  index: -1
-<<<<<<< HEAD
-block-scrap-wall-tiny
-  rotate: false
-  xy: 1973, 283
-=======
-block-sand-water-tiny
-  rotate: false
-  xy: 2011, 556
->>>>>>> 49bd9168
-  size: 16, 16
-  orig: 16, 16
-  offset: 0, 0
-  index: -1
-<<<<<<< HEAD
-block-scrap-wall-xlarge
-  rotate: false
-  xy: 659, 816
-=======
-block-sand-water-xlarge
-  rotate: false
-  xy: 509, 766
->>>>>>> 49bd9168
-  size: 48, 48
-  orig: 48, 48
-  offset: 0, 0
-  index: -1
-<<<<<<< HEAD
-block-separator-large
-  rotate: false
-  xy: 1615, 849
-=======
-block-sand-xlarge
-  rotate: false
-  xy: 559, 816
-  size: 48, 48
-  orig: 48, 48
-  offset: 0, 0
-  index: -1
-block-sandrocks-large
-  rotate: false
-  xy: 1531, 807
->>>>>>> 49bd9168
-  size: 40, 40
-  orig: 40, 40
-  offset: 0, 0
-  index: -1
-<<<<<<< HEAD
-block-separator-medium
-  rotate: false
-  xy: 1139, 414
-=======
-block-sandrocks-medium
-  rotate: false
-  xy: 1139, 453
->>>>>>> 49bd9168
-  size: 32, 32
-  orig: 32, 32
-  offset: 0, 0
-  index: -1
-<<<<<<< HEAD
-block-separator-small
-  rotate: false
-  xy: 1541, 322
-=======
-block-sandrocks-small
-  rotate: false
-  xy: 1639, 247
->>>>>>> 49bd9168
-  size: 24, 24
-  orig: 24, 24
-  offset: 0, 0
-  index: -1
-<<<<<<< HEAD
-block-separator-tiny
-  rotate: false
-  xy: 1991, 301
-=======
-block-sandrocks-tiny
-  rotate: false
-  xy: 1879, 351
->>>>>>> 49bd9168
-  size: 16, 16
-  orig: 16, 16
-  offset: 0, 0
-  index: -1
-<<<<<<< HEAD
-block-separator-xlarge
-  rotate: false
-  xy: 609, 716
-=======
-block-sandrocks-xlarge
-  rotate: false
-  xy: 509, 716
->>>>>>> 49bd9168
-  size: 48, 48
-  orig: 48, 48
-  offset: 0, 0
-  index: -1
-<<<<<<< HEAD
-block-shale-boulder-large
-  rotate: false
-  xy: 1489, 681
-  size: 40, 40
-  orig: 40, 40
-  offset: 0, 0
-  index: -1
-block-shale-boulder-medium
-  rotate: false
-  xy: 1173, 448
-=======
-block-scatter-large
-  rotate: false
-  xy: 1573, 849
-  size: 40, 40
-  orig: 40, 40
-  offset: 0, 0
-  index: -1
-block-scatter-medium
-  rotate: false
-  xy: 1173, 487
->>>>>>> 49bd9168
-  size: 32, 32
-  orig: 32, 32
-  offset: 0, 0
-  index: -1
-<<<<<<< HEAD
-block-shale-boulder-small
-  rotate: false
-  xy: 1541, 296
-=======
-block-scatter-small
-  rotate: false
-  xy: 1633, 221
->>>>>>> 49bd9168
-  size: 24, 24
-  orig: 24, 24
-  offset: 0, 0
-  index: -1
-<<<<<<< HEAD
-block-shale-boulder-tiny
-  rotate: false
-  xy: 2009, 319
-=======
-block-scatter-tiny
-  rotate: false
-  xy: 1879, 333
->>>>>>> 49bd9168
-  size: 16, 16
-  orig: 16, 16
-  offset: 0, 0
-  index: -1
-<<<<<<< HEAD
-block-shale-boulder-xlarge
-  rotate: false
-  xy: 659, 766
-=======
-block-scatter-xlarge
-  rotate: false
-  xy: 559, 766
->>>>>>> 49bd9168
-  size: 48, 48
-  orig: 48, 48
-  offset: 0, 0
-  index: -1
-<<<<<<< HEAD
-block-shale-large
-  rotate: false
-  xy: 1531, 723
-=======
-block-scorch-large
-  rotate: false
-  xy: 1447, 681
->>>>>>> 49bd9168
-  size: 40, 40
-  orig: 40, 40
-  offset: 0, 0
-  index: -1
-<<<<<<< HEAD
-block-shale-medium
-  rotate: false
-  xy: 1207, 482
-=======
-block-scorch-medium
-  rotate: false
-  xy: 1207, 521
->>>>>>> 49bd9168
-  size: 32, 32
-  orig: 32, 32
-  offset: 0, 0
-  index: -1
-<<<<<<< HEAD
-block-shale-small
-  rotate: false
-  xy: 1567, 304
-=======
-block-scorch-small
-  rotate: false
-  xy: 1633, 195
->>>>>>> 49bd9168
-  size: 24, 24
-  orig: 24, 24
-  offset: 0, 0
-  index: -1
-<<<<<<< HEAD
-block-shale-tiny
-  rotate: false
-  xy: 1973, 265
-=======
-block-scorch-tiny
-  rotate: false
-  xy: 1879, 315
->>>>>>> 49bd9168
-  size: 16, 16
-  orig: 16, 16
-  offset: 0, 0
-  index: -1
-<<<<<<< HEAD
-block-shale-xlarge
-  rotate: false
-  xy: 709, 816
-=======
-block-scorch-xlarge
-  rotate: false
-  xy: 609, 816
->>>>>>> 49bd9168
-  size: 48, 48
-  orig: 48, 48
-  offset: 0, 0
-  index: -1
-<<<<<<< HEAD
-block-shalerocks-large
-  rotate: false
-  xy: 1573, 765
-=======
-block-scrap-wall-gigantic-large
-  rotate: false
-  xy: 1489, 723
->>>>>>> 49bd9168
-  size: 40, 40
-  orig: 40, 40
-  offset: 0, 0
-  index: -1
-<<<<<<< HEAD
-block-shalerocks-medium
-  rotate: false
-  xy: 1241, 516
-=======
-block-scrap-wall-gigantic-medium
-  rotate: false
-  xy: 1241, 555
->>>>>>> 49bd9168
-  size: 32, 32
-  orig: 32, 32
-  offset: 0, 0
-  index: -1
-<<<<<<< HEAD
-block-shalerocks-small
-  rotate: false
-  xy: 1567, 278
-=======
-block-scrap-wall-gigantic-small
-  rotate: false
-  xy: 1633, 169
->>>>>>> 49bd9168
-  size: 24, 24
-  orig: 24, 24
-  offset: 0, 0
-  index: -1
-<<<<<<< HEAD
-block-shalerocks-tiny
-  rotate: false
-  xy: 1991, 283
-=======
-block-scrap-wall-gigantic-tiny
-  rotate: false
-  xy: 1879, 297
->>>>>>> 49bd9168
-  size: 16, 16
-  orig: 16, 16
-  offset: 0, 0
-  index: -1
-<<<<<<< HEAD
-block-shalerocks-xlarge
-  rotate: false
-  xy: 659, 716
-=======
-block-scrap-wall-gigantic-xlarge
-  rotate: false
-  xy: 559, 716
->>>>>>> 49bd9168
-  size: 48, 48
-  orig: 48, 48
-  offset: 0, 0
-  index: -1
-<<<<<<< HEAD
-block-shock-mine-large
-  rotate: false
-  xy: 1615, 807
-=======
-block-scrap-wall-huge-large
-  rotate: false
-  xy: 1531, 765
->>>>>>> 49bd9168
-  size: 40, 40
-  orig: 40, 40
-  offset: 0, 0
-  index: -1
-<<<<<<< HEAD
-block-shock-mine-medium
-  rotate: false
-  xy: 1275, 550
-=======
-block-scrap-wall-huge-medium
-  rotate: false
-  xy: 1003, 283
->>>>>>> 49bd9168
-  size: 32, 32
-  orig: 32, 32
-  offset: 0, 0
-  index: -1
-<<<<<<< HEAD
-block-shock-mine-small
-  rotate: false
-  xy: 1567, 252
-=======
-block-scrap-wall-huge-small
-  rotate: false
-  xy: 1633, 143
->>>>>>> 49bd9168
-  size: 24, 24
-  orig: 24, 24
-  offset: 0, 0
-  index: -1
-<<<<<<< HEAD
-block-shock-mine-tiny
-  rotate: false
-  xy: 2009, 301
-=======
-block-scrap-wall-huge-tiny
-  rotate: false
-  xy: 1907, 395
->>>>>>> 49bd9168
-  size: 16, 16
-  orig: 16, 16
-  offset: 0, 0
-  index: -1
-<<<<<<< HEAD
-block-shock-mine-xlarge
-  rotate: false
-  xy: 709, 766
-=======
-block-scrap-wall-huge-xlarge
-  rotate: false
-  xy: 609, 766
->>>>>>> 49bd9168
-  size: 48, 48
-  orig: 48, 48
-  offset: 0, 0
-  index: -1
-<<<<<<< HEAD
-block-shrubs-large
-  rotate: false
-  xy: 1657, 849
-=======
-block-scrap-wall-large
-  rotate: false
-  xy: 1573, 807
->>>>>>> 49bd9168
-  size: 40, 40
-  orig: 40, 40
-  offset: 0, 0
-  index: -1
-<<<<<<< HEAD
-block-shrubs-medium
-  rotate: false
-  xy: 1309, 584
-=======
-block-scrap-wall-large-large
-  rotate: false
-  xy: 1615, 849
-  size: 40, 40
-  orig: 40, 40
-  offset: 0, 0
-  index: -1
-block-scrap-wall-large-medium
-  rotate: false
-  xy: 1037, 317
->>>>>>> 49bd9168
-  size: 32, 32
-  orig: 32, 32
-  offset: 0, 0
-  index: -1
-<<<<<<< HEAD
-block-shrubs-small
-  rotate: false
-  xy: 1593, 304
-=======
-block-scrap-wall-large-small
-  rotate: false
-  xy: 1671, 279
->>>>>>> 49bd9168
-  size: 24, 24
-  orig: 24, 24
-  offset: 0, 0
-  index: -1
-<<<<<<< HEAD
-block-shrubs-tiny
-  rotate: false
-  xy: 1973, 247
-=======
-block-scrap-wall-large-tiny
-  rotate: false
-  xy: 1925, 395
->>>>>>> 49bd9168
-  size: 16, 16
-  orig: 16, 16
-  offset: 0, 0
-  index: -1
-<<<<<<< HEAD
-block-shrubs-xlarge
-  rotate: false
-  xy: 709, 716
-=======
-block-scrap-wall-large-xlarge
-  rotate: false
-  xy: 659, 816
->>>>>>> 49bd9168
-  size: 48, 48
-  orig: 48, 48
-  offset: 0, 0
-  index: -1
-<<<<<<< HEAD
-block-silicon-smelter-large
-  rotate: false
-  xy: 1531, 681
-  size: 40, 40
-  orig: 40, 40
-  offset: 0, 0
-  index: -1
-block-silicon-smelter-medium
-  rotate: false
-  xy: 1003, 244
-=======
-block-scrap-wall-medium
-  rotate: false
-  xy: 1071, 351
->>>>>>> 49bd9168
-  size: 32, 32
-  orig: 32, 32
-  offset: 0, 0
-  index: -1
-<<<<<<< HEAD
-block-silicon-smelter-small
-  rotate: false
-  xy: 1593, 278
-=======
-block-scrap-wall-small
-  rotate: false
-  xy: 1665, 253
->>>>>>> 49bd9168
-  size: 24, 24
-  orig: 24, 24
-  offset: 0, 0
-  index: -1
-<<<<<<< HEAD
-block-silicon-smelter-tiny
-  rotate: false
-  xy: 1991, 265
-=======
-block-scrap-wall-tiny
-  rotate: false
-  xy: 1943, 395
->>>>>>> 49bd9168
-  size: 16, 16
-  orig: 16, 16
-  offset: 0, 0
-  index: -1
-<<<<<<< HEAD
-block-silicon-smelter-xlarge
-  rotate: false
-  xy: 759, 816
-=======
-block-scrap-wall-xlarge
-  rotate: false
-  xy: 609, 716
->>>>>>> 49bd9168
-  size: 48, 48
-  orig: 48, 48
-  offset: 0, 0
-  index: -1
-<<<<<<< HEAD
-block-snow-large
-  rotate: false
-  xy: 1573, 723
-=======
-block-separator-large
-  rotate: false
-  xy: 1489, 681
->>>>>>> 49bd9168
-  size: 40, 40
-  orig: 40, 40
-  offset: 0, 0
-  index: -1
-<<<<<<< HEAD
-block-snow-medium
-  rotate: false
-  xy: 1037, 278
-=======
-block-separator-medium
-  rotate: false
-  xy: 1105, 385
->>>>>>> 49bd9168
-  size: 32, 32
-  orig: 32, 32
-  offset: 0, 0
-  index: -1
-<<<<<<< HEAD
-block-snow-pine-large
-  rotate: false
-  xy: 1615, 765
-  size: 40, 40
-  orig: 40, 40
-  offset: 0, 0
-  index: -1
-block-snow-pine-medium
-  rotate: false
-  xy: 1071, 312
-  size: 32, 32
-  orig: 32, 32
-  offset: 0, 0
-  index: -1
-block-snow-pine-small
-  rotate: false
-  xy: 1593, 252
-  size: 24, 24
-  orig: 24, 24
-  offset: 0, 0
-  index: -1
-block-snow-pine-tiny
-  rotate: false
-  xy: 2009, 283
-  size: 16, 16
-  orig: 16, 16
-  offset: 0, 0
-  index: -1
-block-snow-pine-xlarge
-  rotate: false
-  xy: 759, 766
-  size: 48, 48
-  orig: 48, 48
-  offset: 0, 0
-  index: -1
-block-snow-small
-  rotate: false
-  xy: 1589, 226
-=======
-block-separator-small
-  rotate: false
-  xy: 1703, 311
-  size: 24, 24
-  orig: 24, 24
-  offset: 0, 0
-  index: -1
-block-separator-tiny
-  rotate: false
-  xy: 1889, 379
-  size: 16, 16
-  orig: 16, 16
-  offset: 0, 0
-  index: -1
-block-separator-xlarge
-  rotate: false
-  xy: 659, 766
-  size: 48, 48
-  orig: 48, 48
-  offset: 0, 0
-  index: -1
-block-shale-boulder-large
-  rotate: false
-  xy: 1531, 723
-  size: 40, 40
-  orig: 40, 40
-  offset: 0, 0
-  index: -1
-block-shale-boulder-medium
-  rotate: false
-  xy: 1139, 419
-  size: 32, 32
-  orig: 32, 32
-  offset: 0, 0
-  index: -1
-block-shale-boulder-small
-  rotate: false
-  xy: 1697, 285
->>>>>>> 49bd9168
-  size: 24, 24
-  orig: 24, 24
-  offset: 0, 0
-  index: -1
-<<<<<<< HEAD
-block-snow-tiny
-  rotate: false
-  xy: 1991, 247
-=======
-block-shale-boulder-tiny
-  rotate: false
-  xy: 1907, 377
->>>>>>> 49bd9168
-  size: 16, 16
-  orig: 16, 16
-  offset: 0, 0
-  index: -1
-<<<<<<< HEAD
-block-snow-xlarge
-  rotate: false
-  xy: 759, 716
-=======
-block-shale-boulder-xlarge
-  rotate: false
-  xy: 709, 816
->>>>>>> 49bd9168
-  size: 48, 48
-  orig: 48, 48
-  offset: 0, 0
-  index: -1
-<<<<<<< HEAD
-block-snowrock-large
-  rotate: false
-  xy: 1657, 807
-=======
-block-shale-large
-  rotate: false
-  xy: 1573, 765
->>>>>>> 49bd9168
-  size: 40, 40
-  orig: 40, 40
-  offset: 0, 0
-  index: -1
-<<<<<<< HEAD
-block-snowrock-medium
-  rotate: false
-  xy: 1105, 346
-=======
-block-shale-medium
-  rotate: false
-  xy: 1173, 453
->>>>>>> 49bd9168
-  size: 32, 32
-  orig: 32, 32
-  offset: 0, 0
-  index: -1
-<<<<<<< HEAD
-block-snowrock-small
-  rotate: false
-  xy: 1589, 200
-=======
-block-shale-small
-  rotate: false
-  xy: 1735, 343
->>>>>>> 49bd9168
-  size: 24, 24
-  orig: 24, 24
-  offset: 0, 0
-  index: -1
-<<<<<<< HEAD
-block-snowrock-tiny
-  rotate: false
-  xy: 2009, 265
-=======
-block-shale-tiny
-  rotate: false
-  xy: 1925, 377
->>>>>>> 49bd9168
-  size: 16, 16
-  orig: 16, 16
-  offset: 0, 0
-  index: -1
-<<<<<<< HEAD
-block-snowrock-xlarge
-  rotate: false
-  xy: 809, 828
-=======
-block-shale-xlarge
-  rotate: false
-  xy: 659, 716
->>>>>>> 49bd9168
-  size: 48, 48
-  orig: 48, 48
-  offset: 0, 0
-  index: -1
-<<<<<<< HEAD
-block-snowrocks-large
-  rotate: false
-  xy: 1699, 849
-=======
-block-shalerocks-large
-  rotate: false
-  xy: 1615, 807
->>>>>>> 49bd9168
-  size: 40, 40
-  orig: 40, 40
-  offset: 0, 0
-  index: -1
-<<<<<<< HEAD
-block-snowrocks-medium
-  rotate: false
-  xy: 1139, 380
-=======
-block-shalerocks-medium
-  rotate: false
-  xy: 1207, 487
->>>>>>> 49bd9168
-  size: 32, 32
-  orig: 32, 32
-  offset: 0, 0
-  index: -1
-<<<<<<< HEAD
-block-snowrocks-small
-  rotate: false
-  xy: 1619, 306
-=======
-block-shalerocks-small
-  rotate: false
-  xy: 1729, 317
->>>>>>> 49bd9168
-  size: 24, 24
-  orig: 24, 24
-  offset: 0, 0
-  index: -1
-<<<<<<< HEAD
-block-snowrocks-tiny
-  rotate: false
-  xy: 2009, 247
-=======
-block-shalerocks-tiny
-  rotate: false
-  xy: 1943, 377
->>>>>>> 49bd9168
-  size: 16, 16
-  orig: 16, 16
-  offset: 0, 0
-  index: -1
-<<<<<<< HEAD
-block-snowrocks-xlarge
-  rotate: false
-  xy: 809, 778
-=======
-block-shalerocks-xlarge
-  rotate: false
-  xy: 709, 766
->>>>>>> 49bd9168
-  size: 48, 48
-  orig: 48, 48
-  offset: 0, 0
-  index: -1
-<<<<<<< HEAD
-block-solar-panel-large
-  rotate: false
-  xy: 1573, 681
-=======
-block-shock-mine-large
-  rotate: false
-  xy: 1657, 849
->>>>>>> 49bd9168
-  size: 40, 40
-  orig: 40, 40
-  offset: 0, 0
-  index: -1
-<<<<<<< HEAD
-block-solar-panel-large-large
-  rotate: false
-  xy: 1615, 723
-  size: 40, 40
-  orig: 40, 40
-  offset: 0, 0
-  index: -1
-block-solar-panel-large-medium
-  rotate: false
-  xy: 1173, 414
-=======
-block-shock-mine-medium
-  rotate: false
-  xy: 1241, 521
->>>>>>> 49bd9168
-  size: 32, 32
-  orig: 32, 32
-  offset: 0, 0
-  index: -1
-<<<<<<< HEAD
-block-solar-panel-large-small
-  rotate: false
-  xy: 1619, 280
-=======
-block-shock-mine-small
-  rotate: false
-  xy: 1767, 375
->>>>>>> 49bd9168
-  size: 24, 24
-  orig: 24, 24
-  offset: 0, 0
-  index: -1
-<<<<<<< HEAD
-block-solar-panel-large-tiny
-  rotate: false
-  xy: 1973, 229
-=======
-block-shock-mine-tiny
-  rotate: false
-  xy: 1961, 387
->>>>>>> 49bd9168
-  size: 16, 16
-  orig: 16, 16
-  offset: 0, 0
-  index: -1
-<<<<<<< HEAD
-block-solar-panel-large-xlarge
-  rotate: false
-  xy: 809, 728
-=======
-block-shock-mine-xlarge
-  rotate: false
-  xy: 709, 716
->>>>>>> 49bd9168
-  size: 48, 48
-  orig: 48, 48
-  offset: 0, 0
-  index: -1
-<<<<<<< HEAD
-block-solar-panel-medium
-  rotate: false
-  xy: 1207, 448
-=======
-block-shrubs-large
-  rotate: false
-  xy: 1531, 681
-  size: 40, 40
-  orig: 40, 40
-  offset: 0, 0
-  index: -1
-block-shrubs-medium
-  rotate: false
-  xy: 1275, 555
->>>>>>> 49bd9168
-  size: 32, 32
-  orig: 32, 32
-  offset: 0, 0
-  index: -1
-<<<<<<< HEAD
-block-solar-panel-small
-  rotate: false
-  xy: 1619, 254
-=======
-block-shrubs-small
-  rotate: false
-  xy: 1761, 349
->>>>>>> 49bd9168
-  size: 24, 24
-  orig: 24, 24
-  offset: 0, 0
-  index: -1
-<<<<<<< HEAD
-block-solar-panel-tiny
-  rotate: false
-  xy: 1991, 229
-=======
-block-shrubs-tiny
-  rotate: false
-  xy: 1961, 369
->>>>>>> 49bd9168
-  size: 16, 16
-  orig: 16, 16
-  offset: 0, 0
-  index: -1
-<<<<<<< HEAD
-block-solar-panel-xlarge
-  rotate: false
-  xy: 809, 678
-=======
-block-shrubs-xlarge
-  rotate: false
-  xy: 759, 816
->>>>>>> 49bd9168
-  size: 48, 48
-  orig: 48, 48
-  offset: 0, 0
-  index: -1
-<<<<<<< HEAD
-block-sorter-large
-  rotate: false
-  xy: 1657, 765
-=======
-block-silicon-smelter-large
-  rotate: false
-  xy: 1573, 723
->>>>>>> 49bd9168
-  size: 40, 40
-  orig: 40, 40
-  offset: 0, 0
-  index: -1
-<<<<<<< HEAD
-block-sorter-medium
-  rotate: false
-  xy: 1241, 482
-=======
-block-silicon-smelter-medium
-  rotate: false
-  xy: 1003, 249
->>>>>>> 49bd9168
-  size: 32, 32
-  orig: 32, 32
-  offset: 0, 0
-  index: -1
-<<<<<<< HEAD
-block-sorter-small
-  rotate: false
-  xy: 1645, 308
-=======
-block-silicon-smelter-small
-  rotate: false
-  xy: 1799, 407
->>>>>>> 49bd9168
-  size: 24, 24
-  orig: 24, 24
-  offset: 0, 0
-  index: -1
-<<<<<<< HEAD
-block-sorter-tiny
-  rotate: false
-  xy: 2009, 229
-=======
-block-silicon-smelter-tiny
-  rotate: false
-  xy: 1979, 377
->>>>>>> 49bd9168
-  size: 16, 16
-  orig: 16, 16
-  offset: 0, 0
-  index: -1
-<<<<<<< HEAD
-block-sorter-xlarge
-  rotate: false
-  xy: 331, 666
-=======
-block-silicon-smelter-xlarge
-  rotate: false
-  xy: 759, 766
->>>>>>> 49bd9168
-  size: 48, 48
-  orig: 48, 48
-  offset: 0, 0
-  index: -1
-<<<<<<< HEAD
-block-spawn-large
-  rotate: false
-  xy: 1699, 807
-=======
-block-snow-large
-  rotate: false
-  xy: 1615, 765
->>>>>>> 49bd9168
-  size: 40, 40
-  orig: 40, 40
-  offset: 0, 0
-  index: -1
-<<<<<<< HEAD
-block-spawn-medium
-  rotate: false
-  xy: 1275, 516
-=======
-block-snow-medium
-  rotate: false
-  xy: 1037, 283
->>>>>>> 49bd9168
-  size: 32, 32
-  orig: 32, 32
-  offset: 0, 0
-  index: -1
-<<<<<<< HEAD
-block-spawn-small
-  rotate: false
-  xy: 1671, 308
-  size: 24, 24
-  orig: 24, 24
-  offset: 0, 0
-  index: -1
-block-spawn-tiny
-  rotate: false
-  xy: 2027, 373
-  size: 16, 16
-  orig: 16, 16
-  offset: 0, 0
-  index: -1
-block-spawn-xlarge
-  rotate: false
-  xy: 331, 616
-  size: 48, 48
-  orig: 48, 48
-  offset: 0, 0
-  index: -1
-block-spectre-large
-  rotate: false
-  xy: 1741, 849
-  size: 40, 40
-  orig: 40, 40
-  offset: 0, 0
-  index: -1
-block-spectre-medium
-  rotate: false
-  xy: 1309, 550
-  size: 32, 32
-  orig: 32, 32
-  offset: 0, 0
-  index: -1
-block-spectre-small
-  rotate: false
-  xy: 1645, 282
-=======
-block-snow-pine-large
-  rotate: false
-  xy: 1657, 807
-  size: 40, 40
-  orig: 40, 40
-  offset: 0, 0
-  index: -1
-block-snow-pine-medium
-  rotate: false
-  xy: 1071, 317
-  size: 32, 32
-  orig: 32, 32
-  offset: 0, 0
-  index: -1
-block-snow-pine-small
-  rotate: false
-  xy: 1793, 381
-  size: 24, 24
-  orig: 24, 24
-  offset: 0, 0
-  index: -1
-block-snow-pine-tiny
-  rotate: false
-  xy: 1997, 377
-  size: 16, 16
-  orig: 16, 16
-  offset: 0, 0
-  index: -1
-block-snow-pine-xlarge
-  rotate: false
-  xy: 759, 716
-  size: 48, 48
-  orig: 48, 48
-  offset: 0, 0
-  index: -1
-block-snow-small
-  rotate: false
-  xy: 1831, 439
->>>>>>> 49bd9168
-  size: 24, 24
-  orig: 24, 24
-  offset: 0, 0
-  index: -1
-<<<<<<< HEAD
-block-spectre-tiny
-  rotate: false
-  xy: 2027, 355
-=======
-block-snow-tiny
-  rotate: false
-  xy: 1979, 359
->>>>>>> 49bd9168
-  size: 16, 16
-  orig: 16, 16
-  offset: 0, 0
-  index: -1
-<<<<<<< HEAD
-block-spectre-xlarge
-  rotate: false
-  xy: 381, 666
-=======
-block-snow-xlarge
-  rotate: false
-  xy: 809, 828
->>>>>>> 49bd9168
-  size: 48, 48
-  orig: 48, 48
-  offset: 0, 0
-  index: -1
-<<<<<<< HEAD
-block-spirit-factory-large
-  rotate: false
-  xy: 1615, 681
-=======
-block-snowrock-large
-  rotate: false
-  xy: 1699, 849
->>>>>>> 49bd9168
-  size: 40, 40
-  orig: 40, 40
-  offset: 0, 0
-  index: -1
-<<<<<<< HEAD
-block-spirit-factory-medium
-  rotate: false
-  xy: 1343, 584
-=======
-block-snowrock-medium
-  rotate: false
-  xy: 1105, 351
->>>>>>> 49bd9168
-  size: 32, 32
-  orig: 32, 32
-  offset: 0, 0
-  index: -1
-<<<<<<< HEAD
-block-spirit-factory-small
-  rotate: false
-  xy: 1645, 256
-=======
-block-snowrock-small
-  rotate: false
-  xy: 1825, 413
->>>>>>> 49bd9168
-  size: 24, 24
-  orig: 24, 24
-  offset: 0, 0
-  index: -1
-<<<<<<< HEAD
-block-spirit-factory-tiny
-  rotate: false
-  xy: 2027, 337
-=======
-block-snowrock-tiny
-  rotate: false
-  xy: 1997, 359
->>>>>>> 49bd9168
-  size: 16, 16
-  orig: 16, 16
-  offset: 0, 0
-  index: -1
-<<<<<<< HEAD
-block-spirit-factory-xlarge
-  rotate: false
-  xy: 381, 616
-=======
-block-snowrock-xlarge
-  rotate: false
-  xy: 809, 778
->>>>>>> 49bd9168
-  size: 48, 48
-  orig: 48, 48
-  offset: 0, 0
-  index: -1
-<<<<<<< HEAD
-block-spore-cluster-large
-  rotate: false
-  xy: 1657, 723
-=======
-block-snowrocks-large
-  rotate: false
-  xy: 1573, 681
->>>>>>> 49bd9168
-  size: 40, 40
-  orig: 40, 40
-  offset: 0, 0
-  index: -1
-<<<<<<< HEAD
-block-spore-cluster-medium
-  rotate: false
-  xy: 1003, 210
-=======
-block-snowrocks-medium
-  rotate: false
-  xy: 1139, 385
->>>>>>> 49bd9168
-  size: 32, 32
-  orig: 32, 32
-  offset: 0, 0
-  index: -1
-<<<<<<< HEAD
-block-spore-cluster-small
-  rotate: false
-  xy: 1671, 282
-=======
-block-snowrocks-small
-  rotate: false
-  xy: 1863, 471
->>>>>>> 49bd9168
-  size: 24, 24
-  orig: 24, 24
-  offset: 0, 0
-  index: -1
-<<<<<<< HEAD
-block-spore-cluster-tiny
-  rotate: false
-  xy: 2027, 319
-=======
-block-snowrocks-tiny
-  rotate: false
-  xy: 2015, 376
->>>>>>> 49bd9168
-  size: 16, 16
-  orig: 16, 16
-  offset: 0, 0
-  index: -1
-<<<<<<< HEAD
-block-spore-cluster-xlarge
-  rotate: false
-  xy: 431, 666
-=======
-block-snowrocks-xlarge
-  rotate: false
-  xy: 809, 728
->>>>>>> 49bd9168
-  size: 48, 48
-  orig: 48, 48
-  offset: 0, 0
-  index: -1
-<<<<<<< HEAD
-block-spore-moss-large
-  rotate: false
-  xy: 1699, 765
-=======
-block-solar-panel-large
-  rotate: false
-  xy: 1615, 723
->>>>>>> 49bd9168
-  size: 40, 40
-  orig: 40, 40
-  offset: 0, 0
-  index: -1
-<<<<<<< HEAD
-block-spore-moss-medium
-  rotate: false
-  xy: 1037, 244
-=======
-block-solar-panel-large-large
-  rotate: false
-  xy: 1657, 765
-  size: 40, 40
-  orig: 40, 40
-  offset: 0, 0
-  index: -1
-block-solar-panel-large-medium
-  rotate: false
-  xy: 1173, 419
->>>>>>> 49bd9168
-  size: 32, 32
-  orig: 32, 32
-  offset: 0, 0
-  index: -1
-<<<<<<< HEAD
-block-spore-moss-small
-  rotate: false
-  xy: 1671, 256
-=======
-block-solar-panel-large-small
-  rotate: false
-  xy: 1857, 445
->>>>>>> 49bd9168
-  size: 24, 24
-  orig: 24, 24
-  offset: 0, 0
-  index: -1
-<<<<<<< HEAD
-block-spore-moss-tiny
-  rotate: false
-  xy: 2027, 301
-=======
-block-solar-panel-large-tiny
-  rotate: false
-  xy: 2015, 358
->>>>>>> 49bd9168
-  size: 16, 16
-  orig: 16, 16
-  offset: 0, 0
-  index: -1
-<<<<<<< HEAD
-block-spore-moss-xlarge
-  rotate: false
-  xy: 431, 616
-=======
-block-solar-panel-large-xlarge
-  rotate: false
-  xy: 809, 678
->>>>>>> 49bd9168
-  size: 48, 48
-  orig: 48, 48
-  offset: 0, 0
-  index: -1
-<<<<<<< HEAD
-block-spore-pine-large
-  rotate: false
-  xy: 1741, 807
-=======
-block-solar-panel-medium
-  rotate: false
-  xy: 1207, 453
-  size: 32, 32
-  orig: 32, 32
-  offset: 0, 0
-  index: -1
-block-solar-panel-small
-  rotate: false
-  xy: 1889, 477
-  size: 24, 24
-  orig: 24, 24
-  offset: 0, 0
-  index: -1
-block-solar-panel-tiny
-  rotate: false
-  xy: 1702, 87
-  size: 16, 16
-  orig: 16, 16
-  offset: 0, 0
-  index: -1
-block-solar-panel-xlarge
-  rotate: false
-  xy: 331, 666
-  size: 48, 48
-  orig: 48, 48
-  offset: 0, 0
-  index: -1
-block-sorter-large
-  rotate: false
-  xy: 1699, 807
->>>>>>> 49bd9168
-  size: 40, 40
-  orig: 40, 40
-  offset: 0, 0
-  index: -1
-<<<<<<< HEAD
-block-spore-pine-medium
-  rotate: false
-  xy: 1071, 278
-=======
-block-sorter-medium
-  rotate: false
-  xy: 1241, 487
->>>>>>> 49bd9168
-  size: 32, 32
-  orig: 32, 32
-  offset: 0, 0
-  index: -1
-<<<<<<< HEAD
-block-spore-pine-small
-  rotate: false
-  xy: 1697, 294
-=======
-block-sorter-small
-  rotate: false
-  xy: 1921, 503
->>>>>>> 49bd9168
-  size: 24, 24
-  orig: 24, 24
-  offset: 0, 0
-  index: -1
-<<<<<<< HEAD
-block-spore-pine-tiny
-  rotate: false
-  xy: 2027, 283
-=======
-block-sorter-tiny
-  rotate: false
-  xy: 1702, 69
->>>>>>> 49bd9168
-  size: 16, 16
-  orig: 16, 16
-  offset: 0, 0
-  index: -1
-<<<<<<< HEAD
-block-spore-pine-xlarge
-  rotate: false
-  xy: 481, 666
-=======
-block-sorter-xlarge
-  rotate: false
-  xy: 331, 616
->>>>>>> 49bd9168
-  size: 48, 48
-  orig: 48, 48
-  offset: 0, 0
-  index: -1
-<<<<<<< HEAD
-block-spore-press-large
-  rotate: false
-  xy: 1783, 849
-=======
-block-spawn-large
-  rotate: false
-  xy: 1741, 849
->>>>>>> 49bd9168
-  size: 40, 40
-  orig: 40, 40
-  offset: 0, 0
-  index: -1
-<<<<<<< HEAD
-block-spore-press-medium
-  rotate: false
-  xy: 1105, 312
-=======
-block-spawn-medium
-  rotate: false
-  xy: 1275, 521
->>>>>>> 49bd9168
-  size: 32, 32
-  orig: 32, 32
-  offset: 0, 0
-  index: -1
-<<<<<<< HEAD
-block-spore-press-small
-  rotate: false
-  xy: 1697, 268
-=======
-block-spawn-small
-  rotate: false
-  xy: 1915, 477
->>>>>>> 49bd9168
-  size: 24, 24
-  orig: 24, 24
-  offset: 0, 0
-  index: -1
-<<<<<<< HEAD
-block-spore-press-tiny
-  rotate: false
-  xy: 2027, 265
-=======
-block-spawn-tiny
-  rotate: false
-  xy: 1702, 51
->>>>>>> 49bd9168
-  size: 16, 16
-  orig: 16, 16
-  offset: 0, 0
-  index: -1
-<<<<<<< HEAD
-block-spore-press-xlarge
-  rotate: false
-  xy: 481, 616
-=======
-block-spawn-xlarge
-  rotate: false
-  xy: 381, 666
->>>>>>> 49bd9168
-  size: 48, 48
-  orig: 48, 48
-  offset: 0, 0
-  index: -1
-<<<<<<< HEAD
-block-sporerocks-large
-  rotate: false
-  xy: 1657, 681
-=======
-block-spectre-large
-  rotate: false
-  xy: 1615, 681
->>>>>>> 49bd9168
-  size: 40, 40
-  orig: 40, 40
-  offset: 0, 0
-  index: -1
-<<<<<<< HEAD
-block-sporerocks-medium
-  rotate: false
-  xy: 1139, 346
-=======
-block-spectre-medium
-  rotate: false
-  xy: 1309, 555
->>>>>>> 49bd9168
-  size: 32, 32
-  orig: 32, 32
-  offset: 0, 0
-  index: -1
-<<<<<<< HEAD
-block-sporerocks-small
-  rotate: false
-  xy: 1697, 242
-=======
-block-spectre-small
-  rotate: false
-  xy: 1580, 33
->>>>>>> 49bd9168
-  size: 24, 24
-  orig: 24, 24
-  offset: 0, 0
-  index: -1
-<<<<<<< HEAD
-block-sporerocks-tiny
-  rotate: false
-  xy: 2027, 247
-=======
-block-spectre-tiny
-  rotate: false
-  xy: 1704, 33
->>>>>>> 49bd9168
-  size: 16, 16
-  orig: 16, 16
-  offset: 0, 0
-  index: -1
-<<<<<<< HEAD
-block-sporerocks-xlarge
-  rotate: false
-  xy: 531, 666
-=======
-block-spectre-xlarge
-  rotate: false
-  xy: 381, 616
->>>>>>> 49bd9168
-  size: 48, 48
-  orig: 48, 48
-  offset: 0, 0
-  index: -1
-<<<<<<< HEAD
-block-stone-large
-  rotate: false
-  xy: 1699, 723
-=======
-block-spirit-factory-large
-  rotate: false
-  xy: 1657, 723
->>>>>>> 49bd9168
-  size: 40, 40
-  orig: 40, 40
-  offset: 0, 0
-  index: -1
-<<<<<<< HEAD
-block-stone-medium
-  rotate: false
-  xy: 1173, 380
-=======
-block-spirit-factory-medium
-  rotate: false
-  xy: 1003, 215
->>>>>>> 49bd9168
-  size: 32, 32
-  orig: 32, 32
-  offset: 0, 0
-  index: -1
-<<<<<<< HEAD
-block-stone-small
-  rotate: false
-  xy: 1723, 294
-=======
-block-spirit-factory-small
-  rotate: false
-  xy: 1606, 33
->>>>>>> 49bd9168
-  size: 24, 24
-  orig: 24, 24
-  offset: 0, 0
-  index: -1
-<<<<<<< HEAD
-block-stone-tiny
-  rotate: false
-  xy: 2027, 229
-=======
-block-spirit-factory-tiny
-  rotate: false
-  xy: 1704, 15
->>>>>>> 49bd9168
-  size: 16, 16
-  orig: 16, 16
-  offset: 0, 0
-  index: -1
-<<<<<<< HEAD
-block-stone-xlarge
-  rotate: false
-  xy: 531, 616
-=======
-block-spirit-factory-xlarge
-  rotate: false
-  xy: 431, 666
->>>>>>> 49bd9168
-  size: 48, 48
-  orig: 48, 48
-  offset: 0, 0
-  index: -1
-<<<<<<< HEAD
-block-surge-tower-large
-  rotate: false
-  xy: 1741, 765
-=======
-block-spore-cluster-large
-  rotate: false
-  xy: 1699, 765
->>>>>>> 49bd9168
-  size: 40, 40
-  orig: 40, 40
-  offset: 0, 0
-  index: -1
-<<<<<<< HEAD
-block-surge-tower-medium
-  rotate: false
-  xy: 1207, 414
-=======
-block-spore-cluster-medium
-  rotate: false
-  xy: 1037, 249
->>>>>>> 49bd9168
-  size: 32, 32
-  orig: 32, 32
-  offset: 0, 0
-  index: -1
-<<<<<<< HEAD
-block-surge-tower-small
-  rotate: false
-  xy: 1723, 268
-=======
-block-spore-cluster-small
-  rotate: false
-  xy: 1578, 7
->>>>>>> 49bd9168
-  size: 24, 24
-  orig: 24, 24
-  offset: 0, 0
-  index: -1
-<<<<<<< HEAD
-block-surge-tower-tiny
-  rotate: false
-  xy: 1901, 223
-=======
-block-spore-cluster-tiny
-  rotate: false
-  xy: 1720, 96
->>>>>>> 49bd9168
-  size: 16, 16
-  orig: 16, 16
-  offset: 0, 0
-  index: -1
-<<<<<<< HEAD
-block-surge-tower-xlarge
-  rotate: false
-  xy: 581, 666
-=======
-block-spore-cluster-xlarge
-  rotate: false
-  xy: 431, 616
->>>>>>> 49bd9168
-  size: 48, 48
-  orig: 48, 48
-  offset: 0, 0
-  index: -1
-<<<<<<< HEAD
-block-surge-wall-large
-  rotate: false
-  xy: 1783, 807
-=======
-block-spore-moss-large
-  rotate: false
-  xy: 1741, 807
->>>>>>> 49bd9168
-  size: 40, 40
-  orig: 40, 40
-  offset: 0, 0
-  index: -1
-<<<<<<< HEAD
-block-surge-wall-large-large
-  rotate: false
-  xy: 1825, 849
-  size: 40, 40
-  orig: 40, 40
-  offset: 0, 0
-  index: -1
-block-surge-wall-large-medium
-  rotate: false
-  xy: 1241, 448
-=======
-block-spore-moss-medium
-  rotate: false
-  xy: 1071, 283
->>>>>>> 49bd9168
-  size: 32, 32
-  orig: 32, 32
-  offset: 0, 0
-  index: -1
-<<<<<<< HEAD
-block-surge-wall-large-small
-  rotate: false
-  xy: 1723, 242
-=======
-block-spore-moss-small
-  rotate: false
-  xy: 1604, 7
->>>>>>> 49bd9168
-  size: 24, 24
-  orig: 24, 24
-  offset: 0, 0
-  index: -1
-<<<<<<< HEAD
-block-surge-wall-large-tiny
-  rotate: false
-  xy: 1919, 223
-=======
-block-spore-moss-tiny
-  rotate: false
-  xy: 1720, 78
->>>>>>> 49bd9168
-  size: 16, 16
-  orig: 16, 16
-  offset: 0, 0
-  index: -1
-<<<<<<< HEAD
-block-surge-wall-large-xlarge
-  rotate: false
-  xy: 581, 616
-=======
-block-spore-moss-xlarge
-  rotate: false
-  xy: 481, 666
->>>>>>> 49bd9168
-  size: 48, 48
-  orig: 48, 48
-  offset: 0, 0
-  index: -1
-<<<<<<< HEAD
-block-surge-wall-medium
-  rotate: false
-  xy: 1275, 482
-=======
-block-spore-pine-large
-  rotate: false
-  xy: 1783, 849
-  size: 40, 40
-  orig: 40, 40
-  offset: 0, 0
-  index: -1
-block-spore-pine-medium
-  rotate: false
-  xy: 1105, 317
->>>>>>> 49bd9168
-  size: 32, 32
-  orig: 32, 32
-  offset: 0, 0
-  index: -1
-<<<<<<< HEAD
-block-surge-wall-small
-  rotate: false
-  xy: 1731, 320
-=======
-block-spore-pine-small
-  rotate: false
-  xy: 1659, 221
->>>>>>> 49bd9168
-  size: 24, 24
-  orig: 24, 24
-  offset: 0, 0
-  index: -1
-<<<<<<< HEAD
-block-surge-wall-tiny
-  rotate: false
-  xy: 1937, 223
-=======
-block-spore-pine-tiny
-  rotate: false
-  xy: 1720, 60
->>>>>>> 49bd9168
-  size: 16, 16
-  orig: 16, 16
-  offset: 0, 0
-  index: -1
-<<<<<<< HEAD
-block-surge-wall-xlarge
-  rotate: false
-  xy: 631, 666
-=======
-block-spore-pine-xlarge
-  rotate: false
-  xy: 481, 616
->>>>>>> 49bd9168
-  size: 48, 48
-  orig: 48, 48
-  offset: 0, 0
-  index: -1
-<<<<<<< HEAD
-block-swarmer-large
-  rotate: false
-  xy: 1699, 681
-=======
-block-spore-press-large
-  rotate: false
-  xy: 1657, 681
->>>>>>> 49bd9168
-  size: 40, 40
-  orig: 40, 40
-  offset: 0, 0
-  index: -1
-<<<<<<< HEAD
-block-swarmer-medium
-  rotate: false
-  xy: 1309, 516
-=======
-block-spore-press-medium
-  rotate: false
-  xy: 1139, 351
->>>>>>> 49bd9168
-  size: 32, 32
-  orig: 32, 32
-  offset: 0, 0
-  index: -1
-<<<<<<< HEAD
-block-swarmer-small
-  rotate: false
-  xy: 1749, 294
-=======
-block-spore-press-small
-  rotate: false
-  xy: 1659, 195
->>>>>>> 49bd9168
-  size: 24, 24
-  orig: 24, 24
-  offset: 0, 0
-  index: -1
-<<<<<<< HEAD
-block-swarmer-tiny
-  rotate: false
-  xy: 1955, 217
-=======
-block-spore-press-tiny
-  rotate: false
-  xy: 1738, 93
->>>>>>> 49bd9168
-  size: 16, 16
-  orig: 16, 16
-  offset: 0, 0
-  index: -1
-<<<<<<< HEAD
-block-swarmer-xlarge
-  rotate: false
-  xy: 631, 616
-=======
-block-spore-press-xlarge
-  rotate: false
-  xy: 531, 666
->>>>>>> 49bd9168
-  size: 48, 48
-  orig: 48, 48
-  offset: 0, 0
-  index: -1
-<<<<<<< HEAD
-block-tainted-water-large
-  rotate: false
-  xy: 1741, 723
-=======
-block-sporerocks-large
-  rotate: false
-  xy: 1699, 723
->>>>>>> 49bd9168
-  size: 40, 40
-  orig: 40, 40
-  offset: 0, 0
-  index: -1
-<<<<<<< HEAD
-block-tainted-water-medium
-  rotate: false
-  xy: 1343, 550
-=======
-block-sporerocks-medium
-  rotate: false
-  xy: 1173, 385
->>>>>>> 49bd9168
-  size: 32, 32
-  orig: 32, 32
-  offset: 0, 0
-  index: -1
-<<<<<<< HEAD
-block-tainted-water-small
-  rotate: false
-  xy: 1749, 268
-=======
-block-sporerocks-small
-  rotate: false
-  xy: 1659, 169
->>>>>>> 49bd9168
-  size: 24, 24
-  orig: 24, 24
-  offset: 0, 0
-  index: -1
-<<<<<<< HEAD
-block-tainted-water-tiny
-  rotate: false
-  xy: 1973, 211
-=======
-block-sporerocks-tiny
-  rotate: false
-  xy: 1738, 75
->>>>>>> 49bd9168
-  size: 16, 16
-  orig: 16, 16
-  offset: 0, 0
-  index: -1
-<<<<<<< HEAD
-block-tainted-water-xlarge
-  rotate: false
-  xy: 681, 666
-=======
-block-sporerocks-xlarge
-  rotate: false
-  xy: 531, 616
->>>>>>> 49bd9168
-  size: 48, 48
-  orig: 48, 48
-  offset: 0, 0
-  index: -1
-<<<<<<< HEAD
-block-tar-large
-  rotate: false
-  xy: 1783, 765
-=======
-block-stone-large
-  rotate: false
-  xy: 1741, 765
->>>>>>> 49bd9168
-  size: 40, 40
-  orig: 40, 40
-  offset: 0, 0
-  index: -1
-<<<<<<< HEAD
-block-tar-medium
-  rotate: false
-  xy: 1377, 584
-=======
-block-stone-medium
-  rotate: false
-  xy: 1207, 419
->>>>>>> 49bd9168
-  size: 32, 32
-  orig: 32, 32
-  offset: 0, 0
-  index: -1
-<<<<<<< HEAD
-block-tar-small
-  rotate: false
-  xy: 1749, 242
-=======
-block-stone-small
-  rotate: false
-  xy: 1659, 143
->>>>>>> 49bd9168
-  size: 24, 24
-  orig: 24, 24
-  offset: 0, 0
-  index: -1
-<<<<<<< HEAD
-block-tar-tiny
-  rotate: false
-  xy: 1991, 211
-=======
-block-stone-tiny
-  rotate: false
-  xy: 1756, 93
->>>>>>> 49bd9168
-  size: 16, 16
-  orig: 16, 16
-  offset: 0, 0
-  index: -1
-<<<<<<< HEAD
-block-tar-xlarge
-  rotate: false
-  xy: 681, 616
-=======
-block-stone-xlarge
-  rotate: false
-  xy: 581, 666
->>>>>>> 49bd9168
-  size: 48, 48
-  orig: 48, 48
-  offset: 0, 0
-  index: -1
-<<<<<<< HEAD
-block-tau-mech-pad-large
-  rotate: false
-  xy: 1825, 807
-=======
-block-surge-tower-large
-  rotate: false
-  xy: 1783, 807
->>>>>>> 49bd9168
-  size: 40, 40
-  orig: 40, 40
-  offset: 0, 0
-  index: -1
-<<<<<<< HEAD
-block-tau-mech-pad-medium
-  rotate: false
-  xy: 1003, 176
-=======
-block-surge-tower-medium
-  rotate: false
-  xy: 1241, 453
->>>>>>> 49bd9168
-  size: 32, 32
-  orig: 32, 32
-  offset: 0, 0
-  index: -1
-<<<<<<< HEAD
-block-tau-mech-pad-small
-  rotate: false
-  xy: 1615, 226
-=======
-block-surge-tower-small
-  rotate: false
-  xy: 1633, 117
->>>>>>> 49bd9168
-  size: 24, 24
-  orig: 24, 24
-  offset: 0, 0
-  index: -1
-<<<<<<< HEAD
-block-tau-mech-pad-tiny
-  rotate: false
-  xy: 2009, 211
-=======
-block-surge-tower-tiny
-  rotate: false
-  xy: 1756, 75
->>>>>>> 49bd9168
-  size: 16, 16
-  orig: 16, 16
-  offset: 0, 0
-  index: -1
-<<<<<<< HEAD
-block-tau-mech-pad-xlarge
-  rotate: false
-  xy: 731, 666
-=======
-block-surge-tower-xlarge
-  rotate: false
-  xy: 581, 616
->>>>>>> 49bd9168
-  size: 48, 48
-  orig: 48, 48
-  offset: 0, 0
-  index: -1
-<<<<<<< HEAD
-block-tendrils-large
-  rotate: false
-  xy: 1867, 849
-=======
-block-surge-wall-large
-  rotate: false
-  xy: 1825, 849
-  size: 40, 40
-  orig: 40, 40
-  offset: 0, 0
-  index: -1
-block-surge-wall-large-large
-  rotate: false
-  xy: 1699, 681
->>>>>>> 49bd9168
-  size: 40, 40
-  orig: 40, 40
-  offset: 0, 0
-  index: -1
-<<<<<<< HEAD
-block-tendrils-medium
-  rotate: false
-  xy: 1037, 210
-=======
-block-surge-wall-large-medium
-  rotate: false
-  xy: 1275, 487
->>>>>>> 49bd9168
-  size: 32, 32
-  orig: 32, 32
-  offset: 0, 0
-  index: -1
-<<<<<<< HEAD
-block-tendrils-small
-  rotate: false
-  xy: 1615, 200
-=======
-block-surge-wall-large-small
-  rotate: false
-  xy: 1659, 117
->>>>>>> 49bd9168
-  size: 24, 24
-  orig: 24, 24
-  offset: 0, 0
-  index: -1
-<<<<<<< HEAD
-block-tendrils-tiny
-  rotate: false
-  xy: 2027, 211
-=======
-block-surge-wall-large-tiny
-  rotate: false
-  xy: 1774, 93
->>>>>>> 49bd9168
-  size: 16, 16
-  orig: 16, 16
-  offset: 0, 0
-  index: -1
-<<<<<<< HEAD
-block-tendrils-xlarge
-  rotate: false
-  xy: 731, 616
-=======
-block-surge-wall-large-xlarge
-  rotate: false
-  xy: 631, 666
->>>>>>> 49bd9168
-  size: 48, 48
-  orig: 48, 48
-  offset: 0, 0
-  index: -1
-<<<<<<< HEAD
-block-thermal-generator-large
-  rotate: false
-  xy: 1741, 681
-  size: 40, 40
-  orig: 40, 40
-  offset: 0, 0
-  index: -1
-block-thermal-generator-medium
-  rotate: false
-  xy: 1071, 244
-=======
-block-surge-wall-medium
-  rotate: false
-  xy: 1309, 521
->>>>>>> 49bd9168
-  size: 32, 32
-  orig: 32, 32
-  offset: 0, 0
-  index: -1
-<<<<<<< HEAD
-block-thermal-generator-small
-  rotate: false
-  xy: 1612, 174
-=======
-block-surge-wall-small
-  rotate: false
-  xy: 1632, 91
->>>>>>> 49bd9168
-  size: 24, 24
-  orig: 24, 24
-  offset: 0, 0
-  index: -1
-<<<<<<< HEAD
-block-thermal-generator-tiny
-  rotate: false
-  xy: 1499, 2
-=======
-block-surge-wall-tiny
-  rotate: false
-  xy: 1774, 75
->>>>>>> 49bd9168
-  size: 16, 16
-  orig: 16, 16
-  offset: 0, 0
-  index: -1
-<<<<<<< HEAD
-block-thermal-generator-xlarge
-  rotate: false
-  xy: 781, 628
-=======
-block-surge-wall-xlarge
-  rotate: false
-  xy: 631, 616
->>>>>>> 49bd9168
-  size: 48, 48
-  orig: 48, 48
-  offset: 0, 0
-  index: -1
-<<<<<<< HEAD
-block-thermal-pump-large
-  rotate: false
-  xy: 1783, 723
-=======
-block-swarmer-large
-  rotate: false
-  xy: 1741, 723
->>>>>>> 49bd9168
-  size: 40, 40
-  orig: 40, 40
-  offset: 0, 0
-  index: -1
-<<<<<<< HEAD
-block-thermal-pump-medium
-  rotate: false
-  xy: 1105, 278
-=======
-block-swarmer-medium
-  rotate: false
-  xy: 1343, 555
->>>>>>> 49bd9168
-  size: 32, 32
-  orig: 32, 32
-  offset: 0, 0
-  index: -1
-<<<<<<< HEAD
-block-thermal-pump-small
-  rotate: false
-  xy: 1617, 148
-=======
-block-swarmer-small
-  rotate: false
-  xy: 1632, 65
->>>>>>> 49bd9168
-  size: 24, 24
-  orig: 24, 24
-  offset: 0, 0
-  index: -1
-<<<<<<< HEAD
-block-thermal-pump-tiny
-  rotate: false
-  xy: 1517, 2
-=======
-block-swarmer-tiny
-  rotate: false
-  xy: 1792, 93
->>>>>>> 49bd9168
-  size: 16, 16
-  orig: 16, 16
-  offset: 0, 0
-  index: -1
-<<<<<<< HEAD
-block-thermal-pump-xlarge
-  rotate: false
-  xy: 831, 628
-=======
-block-swarmer-xlarge
-  rotate: false
-  xy: 681, 666
->>>>>>> 49bd9168
-  size: 48, 48
-  orig: 48, 48
-  offset: 0, 0
-  index: -1
-<<<<<<< HEAD
-block-thorium-reactor-large
-  rotate: false
-  xy: 1825, 765
-=======
-block-tainted-water-large
-  rotate: false
-  xy: 1783, 765
->>>>>>> 49bd9168
-  size: 40, 40
-  orig: 40, 40
-  offset: 0, 0
-  index: -1
-<<<<<<< HEAD
-block-thorium-reactor-medium
-  rotate: false
-  xy: 1139, 312
-=======
-block-tainted-water-medium
-  rotate: false
-  xy: 1003, 181
->>>>>>> 49bd9168
-  size: 32, 32
-  orig: 32, 32
-  offset: 0, 0
-  index: -1
-<<<<<<< HEAD
-block-thorium-reactor-small
-  rotate: false
-  xy: 1617, 122
-=======
-block-tainted-water-small
-  rotate: false
-  xy: 1658, 91
->>>>>>> 49bd9168
-  size: 24, 24
-  orig: 24, 24
-  offset: 0, 0
-  index: -1
-<<<<<<< HEAD
-block-thorium-reactor-tiny
-  rotate: false
-  xy: 1535, 2
-=======
-block-tainted-water-tiny
-  rotate: false
-  xy: 1792, 75
->>>>>>> 49bd9168
-  size: 16, 16
-  orig: 16, 16
-  offset: 0, 0
-  index: -1
-<<<<<<< HEAD
-block-thorium-reactor-xlarge
-  rotate: false
-  xy: 781, 578
-=======
-block-tainted-water-xlarge
-  rotate: false
-  xy: 681, 616
->>>>>>> 49bd9168
-  size: 48, 48
-  orig: 48, 48
-  offset: 0, 0
-  index: -1
-<<<<<<< HEAD
-block-thorium-wall-large
-  rotate: false
-  xy: 1867, 807
-=======
-block-tar-large
-  rotate: false
-  xy: 1825, 807
->>>>>>> 49bd9168
-  size: 40, 40
-  orig: 40, 40
-  offset: 0, 0
-  index: -1
-<<<<<<< HEAD
-block-thorium-wall-large-large
-  rotate: false
-  xy: 1909, 849
-  size: 40, 40
-  orig: 40, 40
-  offset: 0, 0
-  index: -1
-block-thorium-wall-large-medium
-  rotate: false
-  xy: 1173, 346
-=======
-block-tar-medium
-  rotate: false
-  xy: 1037, 215
->>>>>>> 49bd9168
-  size: 32, 32
-  orig: 32, 32
-  offset: 0, 0
-  index: -1
-<<<<<<< HEAD
-block-thorium-wall-large-small
-  rotate: false
-  xy: 1617, 96
-=======
-block-tar-small
-  rotate: false
-  xy: 1632, 39
->>>>>>> 49bd9168
-  size: 24, 24
-  orig: 24, 24
-  offset: 0, 0
-  index: -1
-<<<<<<< HEAD
-block-thorium-wall-large-tiny
-  rotate: false
-  xy: 1793, 225
-=======
-block-tar-tiny
-  rotate: false
-  xy: 1738, 57
->>>>>>> 49bd9168
-  size: 16, 16
-  orig: 16, 16
-  offset: 0, 0
-  index: -1
-<<<<<<< HEAD
-block-thorium-wall-large-xlarge
-  rotate: false
-  xy: 831, 578
-=======
-block-tar-xlarge
-  rotate: false
-  xy: 731, 666
->>>>>>> 49bd9168
-  size: 48, 48
-  orig: 48, 48
-  offset: 0, 0
-  index: -1
-<<<<<<< HEAD
-block-thorium-wall-medium
-  rotate: false
-  xy: 1207, 380
-=======
-block-tau-mech-pad-large
-  rotate: false
-  xy: 1867, 849
-  size: 40, 40
-  orig: 40, 40
-  offset: 0, 0
-  index: -1
-block-tau-mech-pad-medium
-  rotate: false
-  xy: 1071, 249
-  size: 32, 32
-  orig: 32, 32
-  offset: 0, 0
-  index: -1
-block-tau-mech-pad-small
-  rotate: false
-  xy: 1658, 65
-  size: 24, 24
-  orig: 24, 24
-  offset: 0, 0
-  index: -1
-block-tau-mech-pad-tiny
-  rotate: false
-  xy: 1756, 57
-  size: 16, 16
-  orig: 16, 16
-  offset: 0, 0
-  index: -1
-block-tau-mech-pad-xlarge
-  rotate: false
-  xy: 731, 616
-  size: 48, 48
-  orig: 48, 48
-  offset: 0, 0
-  index: -1
-block-tendrils-large
-  rotate: false
-  xy: 1741, 681
-  size: 40, 40
-  orig: 40, 40
-  offset: 0, 0
-  index: -1
-block-tendrils-medium
-  rotate: false
-  xy: 1105, 283
->>>>>>> 49bd9168
-  size: 32, 32
-  orig: 32, 32
-  offset: 0, 0
-  index: -1
-<<<<<<< HEAD
-block-thorium-wall-small
-  rotate: false
-  xy: 1638, 174
-=======
-block-tendrils-small
-  rotate: false
-  xy: 1658, 39
->>>>>>> 49bd9168
-  size: 24, 24
-  orig: 24, 24
-  offset: 0, 0
-  index: -1
-<<<<<<< HEAD
-block-thorium-wall-tiny
-  rotate: false
-  xy: 1811, 225
-=======
-block-tendrils-tiny
-  rotate: false
-  xy: 1774, 57
->>>>>>> 49bd9168
-  size: 16, 16
-  orig: 16, 16
-  offset: 0, 0
-  index: -1
-<<<<<<< HEAD
-block-thorium-wall-xlarge
-  rotate: false
-  xy: 351, 566
-=======
-block-tendrils-xlarge
-  rotate: false
-  xy: 781, 628
->>>>>>> 49bd9168
-  size: 48, 48
-  orig: 48, 48
-  offset: 0, 0
-  index: -1
-<<<<<<< HEAD
-block-thruster-large
-  rotate: false
-  xy: 1783, 681
-  size: 40, 40
-  orig: 40, 40
-  offset: 0, 0
-  index: -1
-block-thruster-medium
-  rotate: false
-  xy: 1241, 414
-=======
-block-thermal-generator-large
-  rotate: false
-  xy: 1783, 723
-  size: 40, 40
-  orig: 40, 40
-  offset: 0, 0
-  index: -1
-block-thermal-generator-medium
-  rotate: false
-  xy: 1139, 317
->>>>>>> 49bd9168
-  size: 32, 32
-  orig: 32, 32
-  offset: 0, 0
-  index: -1
-<<<<<<< HEAD
-block-thruster-small
-  rotate: false
-  xy: 1643, 148
-=======
-block-thermal-generator-small
-  rotate: false
-  xy: 1691, 253
->>>>>>> 49bd9168
-  size: 24, 24
-  orig: 24, 24
-  offset: 0, 0
-  index: -1
-<<<<<<< HEAD
-block-thruster-tiny
-  rotate: false
-  xy: 1829, 226
-=======
-block-thermal-generator-tiny
-  rotate: false
-  xy: 1792, 57
->>>>>>> 49bd9168
-  size: 16, 16
-  orig: 16, 16
-  offset: 0, 0
-  index: -1
-<<<<<<< HEAD
-block-thruster-xlarge
-  rotate: false
-  xy: 351, 516
-=======
-block-thermal-generator-xlarge
-  rotate: false
-  xy: 831, 628
->>>>>>> 49bd9168
-  size: 48, 48
-  orig: 48, 48
-  offset: 0, 0
-  index: -1
-<<<<<<< HEAD
-block-titan-factory-large
-  rotate: false
-  xy: 1825, 723
-=======
-block-thermal-pump-large
-  rotate: false
-  xy: 1825, 765
->>>>>>> 49bd9168
-  size: 40, 40
-  orig: 40, 40
-  offset: 0, 0
-  index: -1
-<<<<<<< HEAD
-block-titan-factory-medium
-  rotate: false
-  xy: 1275, 448
-=======
-block-thermal-pump-medium
-  rotate: false
-  xy: 1173, 351
->>>>>>> 49bd9168
-  size: 32, 32
-  orig: 32, 32
-  offset: 0, 0
-  index: -1
-<<<<<<< HEAD
-block-titan-factory-small
-  rotate: false
-  xy: 1643, 122
-=======
-block-thermal-pump-small
-  rotate: false
-  xy: 1685, 227
->>>>>>> 49bd9168
-  size: 24, 24
-  orig: 24, 24
-  offset: 0, 0
-  index: -1
-<<<<<<< HEAD
-block-titan-factory-tiny
-  rotate: false
-  xy: 1847, 226
-=======
-block-thermal-pump-tiny
-  rotate: false
-  xy: 1810, 93
->>>>>>> 49bd9168
-  size: 16, 16
-  orig: 16, 16
-  offset: 0, 0
-  index: -1
-<<<<<<< HEAD
-block-titan-factory-xlarge
-  rotate: false
-  xy: 401, 566
-=======
-block-thermal-pump-xlarge
-  rotate: false
-  xy: 781, 578
->>>>>>> 49bd9168
-  size: 48, 48
-  orig: 48, 48
-  offset: 0, 0
-  index: -1
-<<<<<<< HEAD
-block-titanium-conveyor-large
-  rotate: false
-  xy: 1867, 765
-=======
-block-thorium-reactor-large
-  rotate: false
-  xy: 1867, 807
->>>>>>> 49bd9168
-  size: 40, 40
-  orig: 40, 40
-  offset: 0, 0
-  index: -1
-<<<<<<< HEAD
-block-titanium-conveyor-medium
-  rotate: false
-  xy: 1309, 482
-=======
-block-thorium-reactor-medium
-  rotate: false
-  xy: 1207, 385
->>>>>>> 49bd9168
-  size: 32, 32
-  orig: 32, 32
-  offset: 0, 0
-  index: -1
-<<<<<<< HEAD
-block-titanium-conveyor-small
-  rotate: false
-  xy: 1643, 96
-=======
-block-thorium-reactor-small
-  rotate: false
-  xy: 1685, 201
->>>>>>> 49bd9168
-  size: 24, 24
-  orig: 24, 24
-  offset: 0, 0
-  index: -1
-<<<<<<< HEAD
-block-titanium-conveyor-tiny
-  rotate: false
-  xy: 1865, 216
-=======
-block-thorium-reactor-tiny
-  rotate: false
-  xy: 1810, 75
->>>>>>> 49bd9168
-  size: 16, 16
-  orig: 16, 16
-  offset: 0, 0
-  index: -1
-<<<<<<< HEAD
-block-titanium-conveyor-xlarge
-  rotate: false
-  xy: 351, 466
-=======
-block-thorium-reactor-xlarge
-  rotate: false
-  xy: 831, 578
->>>>>>> 49bd9168
-  size: 48, 48
-  orig: 48, 48
-  offset: 0, 0
-  index: -1
-<<<<<<< HEAD
-block-titanium-wall-large
-  rotate: false
-  xy: 1909, 807
-=======
-block-thorium-wall-large
-  rotate: false
-  xy: 1909, 849
->>>>>>> 49bd9168
-  size: 40, 40
-  orig: 40, 40
-  offset: 0, 0
-  index: -1
-<<<<<<< HEAD
-block-titanium-wall-large-large
-  rotate: false
-  xy: 1825, 681
-=======
-block-thorium-wall-large-large
-  rotate: false
-  xy: 1783, 681
->>>>>>> 49bd9168
-  size: 40, 40
-  orig: 40, 40
-  offset: 0, 0
-  index: -1
-<<<<<<< HEAD
-block-titanium-wall-large-medium
-  rotate: false
-  xy: 1343, 516
-=======
-block-thorium-wall-large-medium
-  rotate: false
-  xy: 1241, 419
->>>>>>> 49bd9168
-  size: 32, 32
-  orig: 32, 32
-  offset: 0, 0
-  index: -1
-<<<<<<< HEAD
-block-titanium-wall-large-small
-  rotate: false
-  xy: 1635, 70
-=======
-block-thorium-wall-large-small
-  rotate: false
-  xy: 1685, 175
->>>>>>> 49bd9168
-  size: 24, 24
-  orig: 24, 24
-  offset: 0, 0
-  index: -1
-<<<<<<< HEAD
-block-titanium-wall-large-tiny
-  rotate: false
-  xy: 1883, 216
-=======
-block-thorium-wall-large-tiny
-  rotate: false
-  xy: 1810, 57
->>>>>>> 49bd9168
-  size: 16, 16
-  orig: 16, 16
-  offset: 0, 0
-  index: -1
-<<<<<<< HEAD
-block-titanium-wall-large-xlarge
-  rotate: false
-  xy: 401, 516
-=======
-block-thorium-wall-large-xlarge
-  rotate: false
-  xy: 351, 566
->>>>>>> 49bd9168
-  size: 48, 48
-  orig: 48, 48
-  offset: 0, 0
-  index: -1
-<<<<<<< HEAD
-block-titanium-wall-medium
-  rotate: false
-  xy: 1377, 550
-=======
-block-thorium-wall-medium
-  rotate: false
-  xy: 1275, 453
->>>>>>> 49bd9168
-  size: 32, 32
-  orig: 32, 32
-  offset: 0, 0
-  index: -1
-<<<<<<< HEAD
-block-titanium-wall-small
-  rotate: false
-  xy: 1635, 44
-=======
-block-thorium-wall-small
-  rotate: false
-  xy: 1685, 149
->>>>>>> 49bd9168
-  size: 24, 24
-  orig: 24, 24
-  offset: 0, 0
-  index: -1
-<<<<<<< HEAD
-block-titanium-wall-tiny
-  rotate: false
-  xy: 1901, 205
-=======
-block-thorium-wall-tiny
-  rotate: false
-  xy: 1793, 295
->>>>>>> 49bd9168
-  size: 16, 16
-  orig: 16, 16
-  offset: 0, 0
-  index: -1
-<<<<<<< HEAD
-block-titanium-wall-xlarge
-  rotate: false
-  xy: 451, 566
-=======
-block-thorium-wall-xlarge
-  rotate: false
-  xy: 351, 516
->>>>>>> 49bd9168
-  size: 48, 48
-  orig: 48, 48
-  offset: 0, 0
-  index: -1
-<<<<<<< HEAD
-block-trident-ship-pad-large
-  rotate: false
-  xy: 1867, 723
-=======
-block-thruster-large
-  rotate: false
-  xy: 1825, 723
->>>>>>> 49bd9168
-  size: 40, 40
-  orig: 40, 40
-  offset: 0, 0
-  index: -1
-<<<<<<< HEAD
-block-trident-ship-pad-medium
-  rotate: false
-  xy: 1411, 584
-=======
-block-thruster-medium
-  rotate: false
-  xy: 1309, 487
->>>>>>> 49bd9168
-  size: 32, 32
-  orig: 32, 32
-  offset: 0, 0
-  index: -1
-<<<<<<< HEAD
-block-trident-ship-pad-small
-  rotate: false
-  xy: 1635, 18
-=======
-block-thruster-small
-  rotate: false
-  xy: 1685, 123
->>>>>>> 49bd9168
-  size: 24, 24
-  orig: 24, 24
-  offset: 0, 0
-  index: -1
-<<<<<<< HEAD
-block-trident-ship-pad-tiny
-  rotate: false
-  xy: 1919, 205
-=======
-block-thruster-tiny
-  rotate: false
-  xy: 1785, 277
->>>>>>> 49bd9168
-  size: 16, 16
-  orig: 16, 16
-  offset: 0, 0
-  index: -1
-<<<<<<< HEAD
-block-trident-ship-pad-xlarge
-  rotate: false
-  xy: 351, 416
-=======
-block-thruster-xlarge
-  rotate: false
-  xy: 401, 566
->>>>>>> 49bd9168
-  size: 48, 48
-  orig: 48, 48
-  offset: 0, 0
-  index: -1
-<<<<<<< HEAD
-block-turbine-generator-large
-  rotate: false
-  xy: 1909, 765
-=======
-block-titan-factory-large
-  rotate: false
-  xy: 1867, 765
->>>>>>> 49bd9168
-  size: 40, 40
-  orig: 40, 40
-  offset: 0, 0
-  index: -1
-<<<<<<< HEAD
-block-turbine-generator-medium
-  rotate: false
-  xy: 1003, 142
-=======
-block-titan-factory-medium
-  rotate: false
-  xy: 1343, 521
->>>>>>> 49bd9168
-  size: 32, 32
-  orig: 32, 32
-  offset: 0, 0
-  index: -1
-<<<<<<< HEAD
-block-turbine-generator-small
-  rotate: false
-  xy: 1661, 70
-=======
-block-titan-factory-small
-  rotate: false
-  xy: 1723, 285
->>>>>>> 49bd9168
-  size: 24, 24
-  orig: 24, 24
-  offset: 0, 0
-  index: -1
-<<<<<<< HEAD
-block-turbine-generator-tiny
-  rotate: false
-  xy: 1937, 205
-=======
-block-titan-factory-tiny
-  rotate: false
-  xy: 1803, 277
->>>>>>> 49bd9168
-  size: 16, 16
-  orig: 16, 16
-  offset: 0, 0
-  index: -1
-<<<<<<< HEAD
-block-turbine-generator-xlarge
-  rotate: false
-  xy: 401, 466
-=======
-block-titan-factory-xlarge
-  rotate: false
-  xy: 351, 466
->>>>>>> 49bd9168
-  size: 48, 48
-  orig: 48, 48
-  offset: 0, 0
-  index: -1
-<<<<<<< HEAD
-block-unloader-large
-  rotate: false
-  xy: 1867, 681
-=======
-block-titanium-conveyor-large
-  rotate: false
-  xy: 1909, 807
->>>>>>> 49bd9168
-  size: 40, 40
-  orig: 40, 40
-  offset: 0, 0
-  index: -1
-<<<<<<< HEAD
-block-unloader-medium
-  rotate: false
-  xy: 1037, 176
-=======
-block-titanium-conveyor-medium
-  rotate: false
-  xy: 1377, 555
->>>>>>> 49bd9168
-  size: 32, 32
-  orig: 32, 32
-  offset: 0, 0
-  index: -1
-<<<<<<< HEAD
-block-unloader-small
-  rotate: false
-  xy: 1661, 44
-=======
-block-titanium-conveyor-small
-  rotate: false
-  xy: 1717, 259
->>>>>>> 49bd9168
-  size: 24, 24
-  orig: 24, 24
-  offset: 0, 0
-  index: -1
-<<<<<<< HEAD
-block-unloader-tiny
-  rotate: false
-  xy: 1955, 199
-=======
-block-titanium-conveyor-tiny
-  rotate: false
-  xy: 1797, 259
->>>>>>> 49bd9168
-  size: 16, 16
-  orig: 16, 16
-  offset: 0, 0
-  index: -1
-<<<<<<< HEAD
-block-unloader-xlarge
-  rotate: false
-  xy: 451, 516
-=======
-block-titanium-conveyor-xlarge
-  rotate: false
-  xy: 401, 516
->>>>>>> 49bd9168
-  size: 48, 48
-  orig: 48, 48
-  offset: 0, 0
-  index: -1
-<<<<<<< HEAD
-block-vault-large
-  rotate: false
-  xy: 1909, 723
-=======
-block-titanium-wall-large
-  rotate: false
-  xy: 1825, 681
->>>>>>> 49bd9168
-  size: 40, 40
-  orig: 40, 40
-  offset: 0, 0
-  index: -1
-<<<<<<< HEAD
-block-vault-medium
-  rotate: false
-  xy: 1071, 210
-=======
-block-titanium-wall-large-large
-  rotate: false
-  xy: 1867, 723
-  size: 40, 40
-  orig: 40, 40
-  offset: 0, 0
-  index: -1
-block-titanium-wall-large-medium
-  rotate: false
-  xy: 1003, 147
->>>>>>> 49bd9168
-  size: 32, 32
-  orig: 32, 32
-  offset: 0, 0
-  index: -1
-<<<<<<< HEAD
-block-vault-small
-  rotate: false
-  xy: 1661, 18
-=======
-block-titanium-wall-large-small
-  rotate: false
-  xy: 1755, 317
->>>>>>> 49bd9168
-  size: 24, 24
-  orig: 24, 24
-  offset: 0, 0
-  index: -1
-<<<<<<< HEAD
-block-vault-tiny
-  rotate: false
-  xy: 1973, 193
-=======
-block-titanium-wall-large-tiny
-  rotate: false
-  xy: 1821, 283
->>>>>>> 49bd9168
-  size: 16, 16
-  orig: 16, 16
-  offset: 0, 0
-  index: -1
-<<<<<<< HEAD
-block-vault-xlarge
-  rotate: false
-  xy: 501, 566
-=======
-block-titanium-wall-large-xlarge
-  rotate: false
-  xy: 451, 566
->>>>>>> 49bd9168
-  size: 48, 48
-  orig: 48, 48
-  offset: 0, 0
-  index: -1
-<<<<<<< HEAD
-block-water-extractor-large
-  rotate: false
-  xy: 1909, 681
-  size: 40, 40
-  orig: 40, 40
-  offset: 0, 0
-  index: -1
-block-water-extractor-medium
-  rotate: false
-  xy: 1105, 244
-=======
-block-titanium-wall-medium
-  rotate: false
-  xy: 1037, 181
->>>>>>> 49bd9168
-  size: 32, 32
-  orig: 32, 32
-  offset: 0, 0
-  index: -1
-<<<<<<< HEAD
-block-water-extractor-small
-  rotate: false
-  xy: 1983, 391
-=======
-block-titanium-wall-small
-  rotate: false
-  xy: 1749, 291
->>>>>>> 49bd9168
-  size: 24, 24
-  orig: 24, 24
-  offset: 0, 0
-  index: -1
-<<<<<<< HEAD
-block-water-extractor-tiny
-  rotate: false
-  xy: 1991, 193
-=======
-block-titanium-wall-tiny
-  rotate: false
-  xy: 1839, 279
->>>>>>> 49bd9168
-  size: 16, 16
-  orig: 16, 16
-  offset: 0, 0
-  index: -1
-<<<<<<< HEAD
-block-water-extractor-xlarge
-  rotate: false
-  xy: 351, 366
-=======
-block-titanium-wall-xlarge
-  rotate: false
-  xy: 351, 416
->>>>>>> 49bd9168
-  size: 48, 48
-  orig: 48, 48
-  offset: 0, 0
-  index: -1
-<<<<<<< HEAD
-block-water-large
-  rotate: false
-  xy: 881, 639
-=======
-block-trident-ship-pad-large
-  rotate: false
-  xy: 1909, 765
->>>>>>> 49bd9168
-  size: 40, 40
-  orig: 40, 40
-  offset: 0, 0
-  index: -1
-<<<<<<< HEAD
-block-water-medium
-  rotate: false
-  xy: 1139, 278
-=======
-block-trident-ship-pad-medium
-  rotate: false
-  xy: 1071, 215
->>>>>>> 49bd9168
-  size: 32, 32
-  orig: 32, 32
-  offset: 0, 0
-  index: -1
-<<<<<<< HEAD
-block-water-small
-  rotate: false
-  xy: 2009, 391
-=======
-block-trident-ship-pad-small
-  rotate: false
-  xy: 1787, 349
->>>>>>> 49bd9168
-  size: 24, 24
-  orig: 24, 24
-  offset: 0, 0
-  index: -1
-<<<<<<< HEAD
-block-water-tiny
-  rotate: false
-  xy: 2009, 193
-=======
-block-trident-ship-pad-tiny
-  rotate: false
-  xy: 1857, 279
->>>>>>> 49bd9168
-  size: 16, 16
-  orig: 16, 16
-  offset: 0, 0
-  index: -1
-<<<<<<< HEAD
-block-water-xlarge
-  rotate: false
-  xy: 401, 416
-=======
-block-trident-ship-pad-xlarge
-  rotate: false
-  xy: 401, 466
->>>>>>> 49bd9168
-  size: 48, 48
-  orig: 48, 48
-  offset: 0, 0
-  index: -1
-<<<<<<< HEAD
-block-wave-large
-  rotate: false
-  xy: 881, 597
-=======
-block-turbine-generator-large
-  rotate: false
-  xy: 1867, 681
->>>>>>> 49bd9168
-  size: 40, 40
-  orig: 40, 40
-  offset: 0, 0
-  index: -1
-<<<<<<< HEAD
-block-wave-medium
-  rotate: false
-  xy: 1173, 312
-=======
-block-turbine-generator-medium
-  rotate: false
-  xy: 1105, 249
->>>>>>> 49bd9168
-  size: 32, 32
-  orig: 32, 32
-  offset: 0, 0
-  index: -1
-<<<<<<< HEAD
-block-wave-small
-  rotate: false
-  xy: 1735, 406
-=======
-block-turbine-generator-small
-  rotate: false
-  xy: 1781, 323
->>>>>>> 49bd9168
-  size: 24, 24
-  orig: 24, 24
-  offset: 0, 0
-  index: -1
-<<<<<<< HEAD
-block-wave-tiny
-  rotate: false
-  xy: 2027, 193
-=======
-block-turbine-generator-tiny
-  rotate: false
-  xy: 1875, 279
->>>>>>> 49bd9168
-  size: 16, 16
-  orig: 16, 16
-  offset: 0, 0
-  index: -1
-<<<<<<< HEAD
-block-wave-xlarge
-  rotate: false
-  xy: 451, 466
-=======
-block-turbine-generator-xlarge
-  rotate: false
-  xy: 451, 516
->>>>>>> 49bd9168
-  size: 48, 48
-  orig: 48, 48
-  offset: 0, 0
-  index: -1
-<<<<<<< HEAD
-block-white-tree-dead-large
-  rotate: false
-  xy: 923, 639
-=======
-block-unloader-large
-  rotate: false
-  xy: 1909, 723
->>>>>>> 49bd9168
-  size: 40, 40
-  orig: 40, 40
-  offset: 0, 0
-  index: -1
-<<<<<<< HEAD
-block-white-tree-dead-medium
-  rotate: false
-  xy: 1207, 346
-=======
-block-unloader-medium
-  rotate: false
-  xy: 1139, 283
->>>>>>> 49bd9168
-  size: 32, 32
-  orig: 32, 32
-  offset: 0, 0
-  index: -1
-<<<<<<< HEAD
-block-white-tree-dead-small
-  rotate: false
-  xy: 1761, 406
-=======
-block-unloader-small
-  rotate: false
-  xy: 1819, 381
->>>>>>> 49bd9168
-  size: 24, 24
-  orig: 24, 24
-  offset: 0, 0
-  index: -1
-<<<<<<< HEAD
-block-white-tree-dead-tiny
-  rotate: false
-  xy: 1645, 238
-=======
-block-unloader-tiny
-  rotate: false
-  xy: 1821, 265
->>>>>>> 49bd9168
-  size: 16, 16
-  orig: 16, 16
-  offset: 0, 0
-  index: -1
-<<<<<<< HEAD
-block-white-tree-dead-xlarge
-  rotate: false
-  xy: 501, 516
-=======
-block-unloader-xlarge
-  rotate: false
-  xy: 501, 566
->>>>>>> 49bd9168
-  size: 48, 48
-  orig: 48, 48
-  offset: 0, 0
-  index: -1
-<<<<<<< HEAD
-block-white-tree-large
-  rotate: false
-  xy: 923, 597
-=======
-block-vault-large
-  rotate: false
-  xy: 1909, 681
->>>>>>> 49bd9168
-  size: 40, 40
-  orig: 40, 40
-  offset: 0, 0
-  index: -1
-<<<<<<< HEAD
-block-white-tree-medium
-  rotate: false
-  xy: 1241, 380
-=======
-block-vault-medium
-  rotate: false
-  xy: 1173, 317
->>>>>>> 49bd9168
-  size: 32, 32
-  orig: 32, 32
-  offset: 0, 0
-  index: -1
-<<<<<<< HEAD
-block-white-tree-small
-  rotate: false
-  xy: 1787, 406
-=======
-block-vault-small
-  rotate: false
-  xy: 1813, 355
->>>>>>> 49bd9168
-  size: 24, 24
-  orig: 24, 24
-  offset: 0, 0
-  index: -1
-<<<<<<< HEAD
-block-white-tree-tiny
-  rotate: false
-  xy: 1663, 238
-=======
-block-vault-tiny
-  rotate: false
-  xy: 1839, 261
->>>>>>> 49bd9168
-  size: 16, 16
-  orig: 16, 16
-  offset: 0, 0
-  index: -1
-<<<<<<< HEAD
-block-white-tree-xlarge
-  rotate: false
-  xy: 551, 566
-=======
-block-vault-xlarge
-  rotate: false
-  xy: 351, 366
->>>>>>> 49bd9168
-  size: 48, 48
-  orig: 48, 48
-  offset: 0, 0
-  index: -1
-<<<<<<< HEAD
-block-wraith-factory-large
-  rotate: false
-  xy: 965, 639
-=======
-block-water-extractor-large
-  rotate: false
-  xy: 881, 639
->>>>>>> 49bd9168
-  size: 40, 40
-  orig: 40, 40
-  offset: 0, 0
-  index: -1
-<<<<<<< HEAD
-block-wraith-factory-medium
-  rotate: false
-  xy: 1275, 414
-=======
-block-water-extractor-medium
-  rotate: false
-  xy: 1207, 351
->>>>>>> 49bd9168
-  size: 32, 32
-  orig: 32, 32
-  offset: 0, 0
-  index: -1
-<<<<<<< HEAD
-block-wraith-factory-small
-  rotate: false
-  xy: 1813, 406
-=======
-block-water-extractor-small
-  rotate: false
-  xy: 1851, 413
->>>>>>> 49bd9168
-  size: 24, 24
-  orig: 24, 24
-  offset: 0, 0
-  index: -1
-<<<<<<< HEAD
-block-wraith-factory-tiny
-  rotate: false
-  xy: 1641, 220
-=======
-block-water-extractor-tiny
-  rotate: false
-  xy: 1857, 261
->>>>>>> 49bd9168
-  size: 16, 16
-  orig: 16, 16
-  offset: 0, 0
-  index: -1
-<<<<<<< HEAD
-block-wraith-factory-xlarge
-  rotate: false
-  xy: 351, 316
-=======
-block-water-extractor-xlarge
-  rotate: false
-  xy: 401, 416
->>>>>>> 49bd9168
-  size: 48, 48
-  orig: 48, 48
-  offset: 0, 0
-  index: -1
-<<<<<<< HEAD
-button
-  rotate: false
-  xy: 1577, 652
-  size: 36, 27
-  split: 12, 12, 12, 12
-  orig: 36, 27
-  offset: 0, 0
-  index: -1
-button-disabled
-  rotate: false
-  xy: 965, 610
-  size: 36, 27
-  split: 12, 12, 12, 12
-  orig: 36, 27
-  offset: 0, 0
-  index: -1
-button-down
-  rotate: false
-  xy: 1007, 652
-  size: 36, 27
-  split: 12, 12, 12, 12
-  orig: 36, 27
-  offset: 0, 0
-  index: -1
-button-edge-1
-  rotate: false
-  xy: 1045, 652
-  size: 36, 27
-  split: 12, 12, 12, 12
-  orig: 36, 27
-  offset: 0, 0
-  index: -1
-button-edge-2
-  rotate: false
-  xy: 1083, 652
-  size: 36, 27
-  split: 12, 12, 12, 12
-  orig: 36, 27
-  offset: 0, 0
-  index: -1
-button-edge-3
-  rotate: false
-  xy: 1121, 652
-  size: 36, 27
-  split: 12, 12, 12, 12
-  orig: 36, 27
-  offset: 0, 0
-  index: -1
-button-edge-4
-  rotate: false
-  xy: 1159, 652
-  size: 36, 27
-  split: 12, 12, 12, 12
-  orig: 36, 27
-  offset: 0, 0
-  index: -1
-button-edge-over-4
-  rotate: false
-  xy: 1197, 652
-  size: 36, 27
-  split: 12, 12, 12, 12
-  orig: 36, 27
-  offset: 0, 0
-  index: -1
-button-over
-  rotate: false
-  xy: 1235, 652
-  size: 36, 27
-  split: 12, 12, 12, 12
-  orig: 36, 27
-  offset: 0, 0
-  index: -1
-button-red
-  rotate: false
-  xy: 1273, 652
-  size: 36, 27
-  split: 12, 12, 12, 12
-  orig: 36, 27
-  offset: 0, 0
-  index: -1
-button-right
-  rotate: false
-  xy: 1387, 652
-  size: 36, 27
-  split: 12, 12, 12, 12
-  orig: 36, 27
-  offset: 0, 0
-  index: -1
-button-right-down
-  rotate: false
-  xy: 1311, 652
-  size: 36, 27
-  split: 12, 12, 12, 12
-  orig: 36, 27
-  offset: 0, 0
-  index: -1
-button-right-over
-  rotate: false
-  xy: 1349, 652
-  size: 36, 27
-  split: 12, 12, 12, 12
-  orig: 36, 27
-  offset: 0, 0
-  index: -1
-button-select
-  rotate: false
-  xy: 1839, 406
-=======
-block-water-large
-  rotate: false
-  xy: 881, 597
-  size: 40, 40
-  orig: 40, 40
-  offset: 0, 0
-  index: -1
-block-water-medium
-  rotate: false
-  xy: 1241, 385
-  size: 32, 32
-  orig: 32, 32
-  offset: 0, 0
-  index: -1
-block-water-small
-  rotate: false
-  xy: 1845, 387
->>>>>>> 49bd9168
-  size: 24, 24
-  split: 4, 4, 4, 4
-  orig: 24, 24
-  offset: 0, 0
-  index: -1
-<<<<<<< HEAD
-button-square
-  rotate: false
-  xy: 1501, 652
-  size: 36, 27
-  split: 12, 12, 12, 12
-  orig: 36, 27
-  offset: 0, 0
-  index: -1
-button-square-down
-  rotate: false
-  xy: 1425, 652
-  size: 36, 27
-  split: 12, 12, 12, 12
-  orig: 36, 27
-  offset: 0, 0
-  index: -1
-button-square-over
-  rotate: false
-  xy: 1463, 652
-  size: 36, 27
-  split: 12, 12, 12, 12
-  orig: 36, 27
-  offset: 0, 0
-  index: -1
-button-trans
-  rotate: false
-  xy: 1539, 652
-  size: 36, 27
-  split: 12, 12, 12, 12
-  orig: 36, 27
-  offset: 0, 0
-  index: -1
-check-disabled
-  rotate: false
-  xy: 1309, 448
-=======
-block-water-tiny
-  rotate: false
-  xy: 1875, 261
-  size: 16, 16
-  orig: 16, 16
-  offset: 0, 0
-  index: -1
-block-water-xlarge
-  rotate: false
-  xy: 451, 466
-  size: 48, 48
-  orig: 48, 48
-  offset: 0, 0
-  index: -1
-block-wave-large
-  rotate: false
-  xy: 923, 639
-  size: 40, 40
-  orig: 40, 40
-  offset: 0, 0
-  index: -1
-block-wave-medium
-  rotate: false
-  xy: 1275, 419
->>>>>>> 49bd9168
-  size: 32, 32
-  orig: 32, 32
-  offset: 0, 0
-  index: -1
-<<<<<<< HEAD
-check-off
-  rotate: false
-  xy: 1343, 482
-  size: 32, 32
-  orig: 32, 32
-  offset: 0, 0
-  index: -1
-check-on
-  rotate: false
-  xy: 1377, 516
-  size: 32, 32
-  orig: 32, 32
-  offset: 0, 0
-  index: -1
-check-on-disabled
-  rotate: false
-  xy: 1411, 550
-  size: 32, 32
-  orig: 32, 32
-  offset: 0, 0
-  index: -1
-check-on-over
-  rotate: false
-  xy: 1445, 584
-  size: 32, 32
-  orig: 32, 32
-  offset: 0, 0
-  index: -1
-check-over
-  rotate: false
-  xy: 1003, 108
-=======
-block-wave-small
-  rotate: false
-  xy: 1883, 445
-  size: 24, 24
-  orig: 24, 24
-  offset: 0, 0
-  index: -1
-block-wave-tiny
-  rotate: false
-  xy: 1893, 279
-  size: 16, 16
-  orig: 16, 16
-  offset: 0, 0
-  index: -1
-block-wave-xlarge
-  rotate: false
-  xy: 501, 516
-  size: 48, 48
-  orig: 48, 48
-  offset: 0, 0
-  index: -1
-block-white-tree-dead-large
-  rotate: false
-  xy: 923, 597
-  size: 40, 40
-  orig: 40, 40
-  offset: 0, 0
-  index: -1
-block-white-tree-dead-medium
-  rotate: false
-  xy: 1309, 453
->>>>>>> 49bd9168
-  size: 32, 32
-  orig: 32, 32
-  offset: 0, 0
-  index: -1
-<<<<<<< HEAD
-clear
-  rotate: false
-  xy: 771, 916
+blast-mixer-icon-editor
+  rotate: false
+  xy: 745, 861
+  size: 64, 64
+  orig: 64, 64
+  offset: 0, 0
+  index: -1
+block-border-editor
+  rotate: false
+  xy: 637, 399
+  size: 32, 32
+  orig: 32, 32
+  offset: 0, 0
+  index: -1
+bridge-conduit-icon-editor
+  rotate: false
+  xy: 671, 399
+  size: 32, 32
+  orig: 32, 32
+  offset: 0, 0
+  index: -1
+bridge-conveyor-icon-editor
+  rotate: false
+  xy: 295, 13
+  size: 32, 32
+  orig: 32, 32
+  offset: 0, 0
+  index: -1
+char-icon-editor
+  rotate: false
+  xy: 329, 13
+  size: 32, 32
+  orig: 32, 32
+  offset: 0, 0
+  index: -1
+editor-char1
+  rotate: false
+  xy: 329, 13
+  size: 32, 32
+  orig: 32, 32
+  offset: 0, 0
+  index: -1
+clear-editor
+  rotate: false
+  xy: 261, 378
+  size: 1, 1
+  orig: 1, 1
+  offset: 0, 0
+  index: -1
+cliffs-icon-editor
+  rotate: false
+  xy: 363, 13
+  size: 32, 32
+  orig: 32, 32
+  offset: 0, 0
+  index: -1
+coal-centrifuge-icon-editor
+  rotate: false
+  xy: 811, 861
+  size: 64, 64
+  orig: 64, 64
+  offset: 0, 0
+  index: -1
+combustion-generator-icon-editor
+  rotate: false
+  xy: 397, 13
+  size: 32, 32
+  orig: 32, 32
+  offset: 0, 0
+  index: -1
+command-center-icon-editor
+  rotate: false
+  xy: 877, 861
+  size: 64, 64
+  orig: 64, 64
+  offset: 0, 0
+  index: -1
+conduit-icon-editor
+  rotate: false
+  xy: 493, 103
+  size: 32, 32
+  orig: 32, 32
+  offset: 0, 0
+  index: -1
+container-icon-editor
+  rotate: false
+  xy: 943, 861
+  size: 64, 64
+  orig: 64, 64
+  offset: 0, 0
+  index: -1
+conveyor-icon-editor
+  rotate: false
+  xy: 535, 145
+  size: 32, 32
+  orig: 32, 32
+  offset: 0, 0
+  index: -1
+copper-wall-icon-editor
+  rotate: false
+  xy: 431, 29
+  size: 32, 32
+  orig: 32, 32
+  offset: 0, 0
+  index: -1
+copper-wall-large-icon-editor
+  rotate: false
+  xy: 1009, 861
+  size: 64, 64
+  orig: 64, 64
+  offset: 0, 0
+  index: -1
+core-foundation-icon-editor
+  rotate: false
+  xy: 323, 733
+  size: 128, 128
+  orig: 128, 128
+  offset: 0, 0
+  index: -1
+core-nucleus-icon-editor
+  rotate: false
+  xy: 323, 863
+  size: 160, 160
+  orig: 160, 160
+  offset: 0, 0
+  index: -1
+core-shard-icon-editor
+  rotate: false
+  xy: 99, 23
+  size: 96, 96
+  orig: 96, 96
+  offset: 0, 0
+  index: -1
+craters-icon-editor
+  rotate: false
+  xy: 477, 69
+  size: 32, 32
+  orig: 32, 32
+  offset: 0, 0
+  index: -1
+editor-craters1
+  rotate: false
+  xy: 477, 69
+  size: 32, 32
+  orig: 32, 32
+  offset: 0, 0
+  index: -1
+crawler-factory-icon-editor
+  rotate: false
+  xy: 1075, 861
+  size: 64, 64
+  orig: 64, 64
+  offset: 0, 0
+  index: -1
+cryofluidmixer-icon-editor
+  rotate: false
+  xy: 1141, 861
+  size: 64, 64
+  orig: 64, 64
+  offset: 0, 0
+  index: -1
+cultivator-icon-editor
+  rotate: false
+  xy: 1207, 861
+  size: 64, 64
+  orig: 64, 64
+  offset: 0, 0
+  index: -1
+cyclone-icon-editor
+  rotate: false
+  xy: 843, 927
+  size: 96, 96
+  orig: 96, 96
+  offset: 0, 0
+  index: -1
+dagger-factory-icon-editor
+  rotate: false
+  xy: 1273, 861
+  size: 64, 64
+  orig: 64, 64
+  offset: 0, 0
+  index: -1
+dark-metal-icon-editor
+  rotate: false
+  xy: 569, 365
+  size: 32, 32
+  orig: 32, 32
+  offset: 0, 0
+  index: -1
+dark-panel-1-icon-editor
+  rotate: false
+  xy: 603, 365
+  size: 32, 32
+  orig: 32, 32
+  offset: 0, 0
+  index: -1
+editor-dark-panel-1
+  rotate: false
+  xy: 603, 365
+  size: 32, 32
+  orig: 32, 32
+  offset: 0, 0
+  index: -1
+dark-panel-2-icon-editor
+  rotate: false
+  xy: 637, 365
+  size: 32, 32
+  orig: 32, 32
+  offset: 0, 0
+  index: -1
+editor-dark-panel-2
+  rotate: false
+  xy: 637, 365
+  size: 32, 32
+  orig: 32, 32
+  offset: 0, 0
+  index: -1
+dark-panel-3-icon-editor
+  rotate: false
+  xy: 671, 365
+  size: 32, 32
+  orig: 32, 32
+  offset: 0, 0
+  index: -1
+editor-dark-panel-3
+  rotate: false
+  xy: 671, 365
+  size: 32, 32
+  orig: 32, 32
+  offset: 0, 0
+  index: -1
+dark-panel-4-icon-editor
+  rotate: false
+  xy: 555, 331
+  size: 32, 32
+  orig: 32, 32
+  offset: 0, 0
+  index: -1
+editor-dark-panel-4
+  rotate: false
+  xy: 555, 331
+  size: 32, 32
+  orig: 32, 32
+  offset: 0, 0
+  index: -1
+dark-panel-5-icon-editor
+  rotate: false
+  xy: 589, 331
+  size: 32, 32
+  orig: 32, 32
+  offset: 0, 0
+  index: -1
+editor-dark-panel-5
+  rotate: false
+  xy: 589, 331
+  size: 32, 32
+  orig: 32, 32
+  offset: 0, 0
+  index: -1
+dark-panel-6-icon-editor
+  rotate: false
+  xy: 555, 297
+  size: 32, 32
+  orig: 32, 32
+  offset: 0, 0
+  index: -1
+editor-dark-panel-6
+  rotate: false
+  xy: 555, 297
+  size: 32, 32
+  orig: 32, 32
+  offset: 0, 0
+  index: -1
+darksand-icon-editor
+  rotate: false
+  xy: 623, 331
+  size: 32, 32
+  orig: 32, 32
+  offset: 0, 0
+  index: -1
+editor-darksand1
+  rotate: false
+  xy: 623, 331
+  size: 32, 32
+  orig: 32, 32
+  offset: 0, 0
+  index: -1
+darksand-tainted-water-icon-editor
+  rotate: false
+  xy: 589, 297
+  size: 32, 32
+  orig: 32, 32
+  offset: 0, 0
+  index: -1
+editor-darksand-tainted-water
+  rotate: false
+  xy: 589, 297
+  size: 32, 32
+  orig: 32, 32
+  offset: 0, 0
+  index: -1
+darksand-water-icon-editor
+  rotate: false
+  xy: 555, 263
+  size: 32, 32
+  orig: 32, 32
+  offset: 0, 0
+  index: -1
+editor-darksand-water
+  rotate: false
+  xy: 555, 263
+  size: 32, 32
+  orig: 32, 32
+  offset: 0, 0
+  index: -1
+dart-mech-pad-icon-editor
+  rotate: false
+  xy: 1339, 861
+  size: 64, 64
+  orig: 64, 64
+  offset: 0, 0
+  index: -1
+deepwater-icon-editor
+  rotate: false
+  xy: 657, 331
+  size: 32, 32
+  orig: 32, 32
+  offset: 0, 0
+  index: -1
+editor-deepwater
+  rotate: false
+  xy: 657, 331
+  size: 32, 32
+  orig: 32, 32
+  offset: 0, 0
+  index: -1
+delta-mech-pad-icon-editor
+  rotate: false
+  xy: 1405, 861
+  size: 64, 64
+  orig: 64, 64
+  offset: 0, 0
+  index: -1
+differential-generator-icon-editor
+  rotate: false
+  xy: 941, 927
+  size: 96, 96
+  orig: 96, 96
+  offset: 0, 0
+  index: -1
+diode-icon-editor
+  rotate: false
+  xy: 623, 297
+  size: 32, 32
+  orig: 32, 32
+  offset: 0, 0
+  index: -1
+distributor-icon-editor
+  rotate: false
+  xy: 1471, 861
+  size: 64, 64
+  orig: 64, 64
+  offset: 0, 0
+  index: -1
+door-icon-editor
+  rotate: false
+  xy: 589, 263
+  size: 32, 32
+  orig: 32, 32
+  offset: 0, 0
+  index: -1
+door-large-icon-editor
+  rotate: false
+  xy: 1537, 861
+  size: 64, 64
+  orig: 64, 64
+  offset: 0, 0
+  index: -1
+draug-factory-icon-editor
+  rotate: false
+  xy: 1603, 861
+  size: 64, 64
+  orig: 64, 64
+  offset: 0, 0
+  index: -1
+dunerocks-icon-editor
+  rotate: false
+  xy: 555, 229
+  size: 32, 32
+  orig: 32, 32
+  offset: 0, 0
+  index: -1
+duo-icon-editor
+  rotate: false
+  xy: 657, 297
+  size: 32, 32
+  orig: 32, 32
+  offset: 0, 0
+  index: -1
+editor-char2
+  rotate: false
+  xy: 623, 263
+  size: 32, 32
+  orig: 32, 32
+  offset: 0, 0
+  index: -1
+editor-char3
+  rotate: false
+  xy: 589, 229
+  size: 32, 32
+  orig: 32, 32
+  offset: 0, 0
+  index: -1
+editor-clear
+  rotate: false
+  xy: 733, 883
   size: 10, 10
   orig: 10, 10
   offset: 0, 0
   index: -1
-cursor
-  rotate: false
-  xy: 1499, 20
-  size: 4, 4
-  orig: 4, 4
-  offset: 0, 0
-  index: -1
-discord-banner
-  rotate: false
-  xy: 771, 978
-  size: 84, 45
-  orig: 84, 45
-  offset: 0, 0
-  index: -1
-flat-down-base
-  rotate: false
-  xy: 1615, 652
-  size: 36, 27
-  split: 12, 12, 12, 12
-  orig: 36, 27
-  offset: 0, 0
-  index: -1
-icon-about
-  rotate: false
-  xy: 401, 366
-  size: 48, 48
-  orig: 48, 48
-  offset: 0, 0
-  index: -1
-icon-about-small
-  rotate: false
-  xy: 1037, 142
-=======
-block-white-tree-dead-small
-  rotate: false
-  xy: 1877, 419
-  size: 24, 24
-  orig: 24, 24
-  offset: 0, 0
-  index: -1
-block-white-tree-dead-tiny
-  rotate: false
-  xy: 1893, 261
-  size: 16, 16
-  orig: 16, 16
-  offset: 0, 0
-  index: -1
-block-white-tree-dead-xlarge
-  rotate: false
-  xy: 551, 566
-  size: 48, 48
-  orig: 48, 48
-  offset: 0, 0
-  index: -1
-block-white-tree-large
-  rotate: false
-  xy: 965, 639
-  size: 40, 40
-  orig: 40, 40
-  offset: 0, 0
-  index: -1
-block-white-tree-medium
-  rotate: false
-  xy: 1343, 487
->>>>>>> 49bd9168
-  size: 32, 32
-  orig: 32, 32
-  offset: 0, 0
-  index: -1
-<<<<<<< HEAD
-icon-about-smaller
-  rotate: false
-  xy: 1649, 552
-  size: 30, 30
-  orig: 30, 30
-  offset: 0, 0
-  index: -1
-icon-about-tiny
-  rotate: false
-  xy: 1659, 220
-=======
-block-white-tree-small
-  rotate: false
-  xy: 1909, 451
-  size: 24, 24
-  orig: 24, 24
-  offset: 0, 0
-  index: -1
-block-white-tree-tiny
-  rotate: false
-  xy: 1809, 241
->>>>>>> 49bd9168
-  size: 16, 16
-  orig: 16, 16
-  offset: 0, 0
-  index: -1
-<<<<<<< HEAD
-icon-add
-  rotate: false
-  xy: 451, 416
-=======
-block-white-tree-xlarge
-  rotate: false
-  xy: 351, 316
->>>>>>> 49bd9168
-  size: 48, 48
-  orig: 48, 48
-  offset: 0, 0
-  index: -1
-<<<<<<< HEAD
-icon-add-small
-  rotate: false
-  xy: 1071, 176
-=======
-block-wraith-factory-large
-  rotate: false
-  xy: 965, 597
-  size: 40, 40
-  orig: 40, 40
-  offset: 0, 0
-  index: -1
-block-wraith-factory-medium
-  rotate: false
-  xy: 1377, 521
->>>>>>> 49bd9168
-  size: 32, 32
-  orig: 32, 32
-  offset: 0, 0
-  index: -1
-<<<<<<< HEAD
-icon-add-smaller
-  rotate: false
-  xy: 1683, 586
-  size: 30, 30
-  orig: 30, 30
-  offset: 0, 0
-  index: -1
-icon-add-tiny
-  rotate: false
-  xy: 1641, 202
-=======
-block-wraith-factory-small
-  rotate: false
-  xy: 1947, 509
-  size: 24, 24
-  orig: 24, 24
-  offset: 0, 0
-  index: -1
-block-wraith-factory-tiny
-  rotate: false
-  xy: 1809, 223
->>>>>>> 49bd9168
-  size: 16, 16
-  orig: 16, 16
-  offset: 0, 0
-  index: -1
-<<<<<<< HEAD
-icon-admin
-  rotate: false
-  xy: 501, 466
-=======
-block-wraith-factory-xlarge
-  rotate: false
-  xy: 401, 366
->>>>>>> 49bd9168
-  size: 48, 48
-  orig: 48, 48
-  offset: 0, 0
-  index: -1
-<<<<<<< HEAD
-icon-admin-badge
-  rotate: false
-  xy: 551, 516
-  size: 48, 48
-  orig: 48, 48
-  offset: 0, 0
-  index: -1
-icon-admin-badge-small
-  rotate: false
-  xy: 1105, 210
-  size: 32, 32
-  orig: 32, 32
-  offset: 0, 0
-  index: -1
-icon-admin-badge-smaller
-  rotate: false
-  xy: 1173, 42
-  size: 30, 30
-  orig: 30, 30
-  offset: 0, 0
-  index: -1
-icon-admin-badge-tiny
-  rotate: false
-  xy: 1659, 202
-  size: 16, 16
-  orig: 16, 16
-  offset: 0, 0
-  index: -1
-icon-admin-small
-  rotate: false
-  xy: 1139, 244
-  size: 32, 32
-  orig: 32, 32
-  offset: 0, 0
-  index: -1
-icon-admin-smaller
-  rotate: false
-  xy: 1207, 76
-  size: 30, 30
-  orig: 30, 30
-  offset: 0, 0
-  index: -1
-icon-admin-tiny
-  rotate: false
-  xy: 1664, 184
-  size: 16, 16
-  orig: 16, 16
-  offset: 0, 0
-  index: -1
-icon-arrow
-  rotate: false
-  xy: 601, 566
-  size: 48, 48
-  orig: 48, 48
-  offset: 0, 0
-  index: -1
-icon-arrow-16
-  rotate: false
-  xy: 601, 566
-  size: 48, 48
-  orig: 48, 48
-  offset: 0, 0
-  index: -1
-icon-arrow-16-small
-  rotate: false
-  xy: 1173, 278
-  size: 32, 32
-  orig: 32, 32
-  offset: 0, 0
-  index: -1
-icon-arrow-small
-  rotate: false
-  xy: 1173, 278
-  size: 32, 32
-  orig: 32, 32
-  offset: 0, 0
-  index: -1
-icon-arrow-16-smaller
-  rotate: false
-  xy: 1241, 110
-  size: 30, 30
-  orig: 30, 30
-  offset: 0, 0
-  index: -1
-icon-arrow-smaller
-  rotate: false
-  xy: 1241, 110
-  size: 30, 30
-  orig: 30, 30
-  offset: 0, 0
-  index: -1
-icon-arrow-16-tiny
-  rotate: false
-  xy: 1677, 220
-  size: 16, 16
-  orig: 16, 16
-  offset: 0, 0
-  index: -1
-icon-arrow-tiny
-  rotate: false
-  xy: 1677, 220
-  size: 16, 16
-  orig: 16, 16
-  offset: 0, 0
-  index: -1
-icon-arrow-down
-  rotate: false
-  xy: 351, 266
-  size: 48, 48
-  orig: 48, 48
-  offset: 0, 0
-  index: -1
-icon-arrow-down-small
-  rotate: false
-  xy: 1207, 312
-=======
-button
-  rotate: false
-  xy: 1311, 652
-  size: 36, 27
-  split: 12, 12, 12, 12
-  orig: 36, 27
-  offset: 0, 0
-  index: -1
-button-disabled
-  rotate: false
-  xy: 1007, 652
-  size: 36, 27
-  split: 12, 12, 12, 12
-  orig: 36, 27
-  offset: 0, 0
-  index: -1
-button-down
-  rotate: false
-  xy: 1007, 623
-  size: 36, 27
-  split: 12, 12, 12, 12
-  orig: 36, 27
-  offset: 0, 0
-  index: -1
-button-edge-1
-  rotate: false
-  xy: 1045, 652
-  size: 36, 27
-  split: 12, 12, 12, 12
-  orig: 36, 27
-  offset: 0, 0
-  index: -1
-button-edge-2
-  rotate: false
-  xy: 1045, 623
-  size: 36, 27
-  split: 12, 12, 12, 12
-  orig: 36, 27
-  offset: 0, 0
-  index: -1
-button-edge-3
-  rotate: false
-  xy: 1083, 652
-  size: 36, 27
-  split: 12, 12, 12, 12
-  orig: 36, 27
-  offset: 0, 0
-  index: -1
-button-edge-4
-  rotate: false
-  xy: 1083, 623
-  size: 36, 27
-  split: 12, 12, 12, 12
-  orig: 36, 27
-  offset: 0, 0
-  index: -1
-button-edge-over-4
-  rotate: false
-  xy: 1121, 652
-  size: 36, 27
-  split: 12, 12, 12, 12
-  orig: 36, 27
-  offset: 0, 0
-  index: -1
-button-over
-  rotate: false
-  xy: 1121, 623
-  size: 36, 27
-  split: 12, 12, 12, 12
-  orig: 36, 27
-  offset: 0, 0
-  index: -1
-button-red
-  rotate: false
-  xy: 1159, 652
-  size: 36, 27
-  split: 12, 12, 12, 12
-  orig: 36, 27
-  offset: 0, 0
-  index: -1
-button-right
-  rotate: false
-  xy: 1197, 623
-  size: 36, 27
-  split: 12, 12, 12, 12
-  orig: 36, 27
-  offset: 0, 0
-  index: -1
-button-right-down
-  rotate: false
-  xy: 1159, 623
-  size: 36, 27
-  split: 12, 12, 12, 12
-  orig: 36, 27
-  offset: 0, 0
-  index: -1
-button-right-over
-  rotate: false
-  xy: 1197, 652
-  size: 36, 27
-  split: 12, 12, 12, 12
-  orig: 36, 27
-  offset: 0, 0
-  index: -1
-button-select
-  rotate: false
-  xy: 1973, 513
-  size: 24, 24
-  split: 4, 4, 4, 4
-  orig: 24, 24
-  offset: 0, 0
-  index: -1
-button-square
-  rotate: false
-  xy: 1273, 652
-  size: 36, 27
-  split: 12, 12, 12, 12
-  orig: 36, 27
-  offset: 0, 0
-  index: -1
-button-square-down
-  rotate: false
-  xy: 1235, 652
-  size: 36, 27
-  split: 12, 12, 12, 12
-  orig: 36, 27
-  offset: 0, 0
-  index: -1
-button-square-over
-  rotate: false
-  xy: 1235, 623
-  size: 36, 27
-  split: 12, 12, 12, 12
-  orig: 36, 27
-  offset: 0, 0
-  index: -1
-button-trans
-  rotate: false
-  xy: 1273, 623
-  size: 36, 27
-  split: 12, 12, 12, 12
-  orig: 36, 27
-  offset: 0, 0
-  index: -1
-check-disabled
-  rotate: false
-  xy: 1411, 555
-  size: 32, 32
-  orig: 32, 32
-  offset: 0, 0
-  index: -1
-check-off
-  rotate: false
-  xy: 1003, 113
-  size: 32, 32
-  orig: 32, 32
-  offset: 0, 0
-  index: -1
-check-on
-  rotate: false
-  xy: 1037, 147
-  size: 32, 32
-  orig: 32, 32
-  offset: 0, 0
-  index: -1
-check-on-disabled
-  rotate: false
-  xy: 1071, 181
-  size: 32, 32
-  orig: 32, 32
-  offset: 0, 0
-  index: -1
-check-on-over
-  rotate: false
-  xy: 1105, 215
->>>>>>> 49bd9168
-  size: 32, 32
-  orig: 32, 32
-  offset: 0, 0
-  index: -1
-<<<<<<< HEAD
-icon-arrow-down-smaller
-  rotate: false
-  xy: 1275, 144
-  size: 30, 30
-  orig: 30, 30
-  offset: 0, 0
-  index: -1
-icon-arrow-down-tiny
-  rotate: false
-  xy: 1677, 202
-  size: 16, 16
-  orig: 16, 16
-  offset: 0, 0
-  index: -1
-icon-arrow-left
-  rotate: false
-  xy: 401, 316
-  size: 48, 48
-  orig: 48, 48
-  offset: 0, 0
-  index: -1
-icon-arrow-left-small
-  rotate: false
-  xy: 1241, 346
-=======
-check-over
-  rotate: false
-  xy: 1139, 249
-  size: 32, 32
-  orig: 32, 32
-  offset: 0, 0
-  index: -1
-clear
-  rotate: false
-  xy: 771, 916
-  size: 10, 10
-  orig: 10, 10
-  offset: 0, 0
-  index: -1
-cursor
-  rotate: false
-  xy: 1979, 893
-  size: 4, 4
-  orig: 4, 4
-  offset: 0, 0
-  index: -1
-discord-banner
-  rotate: false
-  xy: 771, 978
-  size: 84, 45
-  orig: 84, 45
-  offset: 0, 0
-  index: -1
-flat-down-base
-  rotate: false
-  xy: 1311, 623
-  size: 36, 27
-  split: 12, 12, 12, 12
-  orig: 36, 27
-  offset: 0, 0
-  index: -1
-icon-about
-  rotate: false
-  xy: 451, 416
-  size: 48, 48
-  orig: 48, 48
-  offset: 0, 0
-  index: -1
-icon-about-small
-  rotate: false
-  xy: 1173, 283
->>>>>>> 49bd9168
-  size: 32, 32
-  orig: 32, 32
-  offset: 0, 0
-  index: -1
-<<<<<<< HEAD
-icon-arrow-left-smaller
-  rotate: false
-  xy: 1309, 178
-=======
-icon-about-smaller
-  rotate: false
-  xy: 901, 21
->>>>>>> 49bd9168
-  size: 30, 30
-  orig: 30, 30
-  offset: 0, 0
-  index: -1
-<<<<<<< HEAD
-icon-arrow-left-tiny
-  rotate: false
-  xy: 1682, 184
-=======
-icon-about-tiny
-  rotate: false
-  xy: 1809, 205
->>>>>>> 49bd9168
-  size: 16, 16
-  orig: 16, 16
-  offset: 0, 0
-  index: -1
-<<<<<<< HEAD
-icon-arrow-right
-  rotate: false
-  xy: 451, 366
-=======
-icon-add
-  rotate: false
-  xy: 501, 466
->>>>>>> 49bd9168
-  size: 48, 48
-  orig: 48, 48
-  offset: 0, 0
-  index: -1
-<<<<<<< HEAD
-icon-arrow-right-small
-  rotate: false
-  xy: 1275, 380
-=======
-icon-add-small
-  rotate: false
-  xy: 1207, 317
->>>>>>> 49bd9168
-  size: 32, 32
-  orig: 32, 32
-  offset: 0, 0
-  index: -1
-<<<<<<< HEAD
-icon-arrow-right-smaller
-  rotate: false
-  xy: 1343, 212
-=======
-icon-add-smaller
-  rotate: false
-  xy: 933, 21
->>>>>>> 49bd9168
-  size: 30, 30
-  orig: 30, 30
-  offset: 0, 0
-  index: -1
-<<<<<<< HEAD
-icon-arrow-right-tiny
-  rotate: false
-  xy: 1695, 224
-=======
-icon-add-tiny
-  rotate: false
-  xy: 1809, 187
->>>>>>> 49bd9168
-  size: 16, 16
-  orig: 16, 16
-  offset: 0, 0
-  index: -1
-<<<<<<< HEAD
-icon-arrow-up
-  rotate: false
-  xy: 501, 416
-=======
-icon-admin
-  rotate: false
-  xy: 551, 516
->>>>>>> 49bd9168
-  size: 48, 48
-  orig: 48, 48
-  offset: 0, 0
-  index: -1
-<<<<<<< HEAD
-icon-arrow-up-small
-  rotate: false
-  xy: 1309, 414
-=======
-icon-admin-badge
-  rotate: false
-  xy: 601, 566
-  size: 48, 48
-  orig: 48, 48
-  offset: 0, 0
-  index: -1
-icon-admin-badge-small
-  rotate: false
-  xy: 1241, 351
->>>>>>> 49bd9168
-  size: 32, 32
-  orig: 32, 32
-  offset: 0, 0
-  index: -1
-<<<<<<< HEAD
-icon-arrow-up-smaller
-  rotate: false
-  xy: 1377, 246
-=======
-icon-admin-badge-smaller
-  rotate: false
-  xy: 965, 21
->>>>>>> 49bd9168
-  size: 30, 30
-  orig: 30, 30
-  offset: 0, 0
-  index: -1
-<<<<<<< HEAD
-icon-arrow-up-tiny
-  rotate: false
-  xy: 1713, 224
-=======
-icon-admin-badge-tiny
-  rotate: false
-  xy: 1809, 169
->>>>>>> 49bd9168
-  size: 16, 16
-  orig: 16, 16
-  offset: 0, 0
-  index: -1
-<<<<<<< HEAD
-icon-back
-  rotate: false
-  xy: 551, 466
-  size: 48, 48
-  orig: 48, 48
-  offset: 0, 0
-  index: -1
-icon-back-small
-  rotate: false
-  xy: 1343, 448
-=======
-icon-admin-small
-  rotate: false
-  xy: 1275, 385
->>>>>>> 49bd9168
-  size: 32, 32
-  orig: 32, 32
-  offset: 0, 0
-  index: -1
-<<<<<<< HEAD
-icon-back-smaller
-  rotate: false
-  xy: 1411, 280
-=======
-icon-admin-smaller
-  rotate: false
-  xy: 997, 13
->>>>>>> 49bd9168
-  size: 30, 30
-  orig: 30, 30
-  offset: 0, 0
-  index: -1
-<<<<<<< HEAD
-icon-back-tiny
-  rotate: false
-  xy: 1695, 206
-=======
-icon-admin-tiny
-  rotate: false
-  xy: 1809, 151
->>>>>>> 49bd9168
-  size: 16, 16
-  orig: 16, 16
-  offset: 0, 0
-  index: -1
-<<<<<<< HEAD
-icon-ban
-  rotate: false
-  xy: 601, 516
-=======
-icon-arrow
-  rotate: false
-  xy: 351, 266
->>>>>>> 49bd9168
-  size: 48, 48
-  orig: 48, 48
-  offset: 0, 0
-  index: -1
-<<<<<<< HEAD
-icon-ban-small
-  rotate: false
-  xy: 1377, 482
-=======
-icon-arrow-16
-  rotate: false
-  xy: 351, 266
-  size: 48, 48
-  orig: 48, 48
-  offset: 0, 0
-  index: -1
-icon-arrow-16-small
-  rotate: false
-  xy: 1309, 419
-  size: 32, 32
-  orig: 32, 32
-  offset: 0, 0
-  index: -1
-icon-arrow-small
-  rotate: false
-  xy: 1309, 419
->>>>>>> 49bd9168
-  size: 32, 32
-  orig: 32, 32
-  offset: 0, 0
-  index: -1
-<<<<<<< HEAD
-icon-ban-smaller
-  rotate: false
-  xy: 1445, 314
-=======
-icon-arrow-16-smaller
-  rotate: false
-  xy: 1029, 13
->>>>>>> 49bd9168
-  size: 30, 30
-  orig: 30, 30
-  offset: 0, 0
-  index: -1
-<<<<<<< HEAD
-icon-ban-tiny
-  rotate: false
-  xy: 1731, 224
-=======
-icon-arrow-smaller
-  rotate: false
-  xy: 1029, 13
-  size: 30, 30
-  orig: 30, 30
-  offset: 0, 0
-  index: -1
-icon-arrow-16-tiny
-  rotate: false
-  xy: 1827, 243
->>>>>>> 49bd9168
-  size: 16, 16
-  orig: 16, 16
-  offset: 0, 0
-  index: -1
-<<<<<<< HEAD
-icon-break
-  rotate: false
-  xy: 651, 566
-=======
-icon-arrow-tiny
-  rotate: false
-  xy: 1827, 243
-  size: 16, 16
-  orig: 16, 16
-  offset: 0, 0
-  index: -1
-icon-arrow-down
-  rotate: false
-  xy: 401, 316
->>>>>>> 49bd9168
-  size: 48, 48
-  orig: 48, 48
-  offset: 0, 0
-  index: -1
-<<<<<<< HEAD
-icon-break-small
-  rotate: false
-  xy: 1411, 516
-=======
-icon-arrow-down-small
-  rotate: false
-  xy: 1343, 453
->>>>>>> 49bd9168
-  size: 32, 32
-  orig: 32, 32
-  offset: 0, 0
-  index: -1
-<<<<<<< HEAD
-icon-break-smaller
-  rotate: false
-  xy: 1479, 348
-=======
-icon-arrow-down-smaller
-  rotate: false
-  xy: 1061, 13
->>>>>>> 49bd9168
-  size: 30, 30
-  orig: 30, 30
-  offset: 0, 0
-  index: -1
-<<<<<<< HEAD
-icon-break-tiny
-  rotate: false
-  xy: 1713, 206
-=======
-icon-arrow-down-tiny
-  rotate: false
-  xy: 1845, 243
->>>>>>> 49bd9168
-  size: 16, 16
-  orig: 16, 16
-  offset: 0, 0
-  index: -1
-<<<<<<< HEAD
-icon-cancel
-  rotate: false
-  xy: 351, 216
-=======
-icon-arrow-left
-  rotate: false
-  xy: 451, 366
->>>>>>> 49bd9168
-  size: 48, 48
-  orig: 48, 48
-  offset: 0, 0
-  index: -1
-<<<<<<< HEAD
-icon-cancel-small
-  rotate: false
-  xy: 1445, 550
-=======
-icon-arrow-left-small
-  rotate: false
-  xy: 1377, 487
->>>>>>> 49bd9168
-  size: 32, 32
-  orig: 32, 32
-  offset: 0, 0
-  index: -1
-<<<<<<< HEAD
-icon-cancel-smaller
-  rotate: false
-  xy: 1513, 382
-=======
-icon-arrow-left-smaller
-  rotate: false
-  xy: 1093, 13
->>>>>>> 49bd9168
-  size: 30, 30
-  orig: 30, 30
-  offset: 0, 0
-  index: -1
-<<<<<<< HEAD
-icon-cancel-tiny
-  rotate: false
-  xy: 1749, 224
-=======
-icon-arrow-left-tiny
-  rotate: false
-  xy: 1827, 225
->>>>>>> 49bd9168
-  size: 16, 16
-  orig: 16, 16
-  offset: 0, 0
-  index: -1
-<<<<<<< HEAD
-icon-quit-tiny
-  rotate: false
-  xy: 1749, 224
-  size: 16, 16
-  orig: 16, 16
-  offset: 0, 0
-  index: -1
-icon-changelog
-  rotate: false
-  xy: 401, 266
-  size: 48, 48
-  orig: 48, 48
-  offset: 0, 0
-  index: -1
-icon-changelog-small
-  rotate: false
-  xy: 1479, 584
-=======
-icon-arrow-right
-  rotate: false
-  xy: 501, 416
-  size: 48, 48
-  orig: 48, 48
-  offset: 0, 0
-  index: -1
-icon-arrow-right-small
-  rotate: false
-  xy: 1411, 521
->>>>>>> 49bd9168
-  size: 32, 32
-  orig: 32, 32
-  offset: 0, 0
-  index: -1
-<<<<<<< HEAD
-icon-changelog-smaller
-  rotate: false
-  xy: 1547, 416
-=======
-icon-arrow-right-smaller
-  rotate: false
-  xy: 1125, 13
->>>>>>> 49bd9168
-  size: 30, 30
-  orig: 30, 30
-  offset: 0, 0
-  index: -1
-<<<<<<< HEAD
-icon-changelog-tiny
-  rotate: false
-  xy: 1731, 206
-=======
-icon-arrow-right-tiny
-  rotate: false
-  xy: 1863, 243
->>>>>>> 49bd9168
-  size: 16, 16
-  orig: 16, 16
-  offset: 0, 0
-  index: -1
-<<<<<<< HEAD
-icon-chat
-  rotate: false
-  xy: 451, 316
-=======
-icon-arrow-up
-  rotate: false
-  xy: 551, 466
->>>>>>> 49bd9168
-  size: 48, 48
-  orig: 48, 48
-  offset: 0, 0
-  index: -1
-<<<<<<< HEAD
-icon-chat-small
-  rotate: false
-  xy: 1003, 74
-=======
-icon-arrow-up-small
-  rotate: false
-  xy: 1003, 79
->>>>>>> 49bd9168
-  size: 32, 32
-  orig: 32, 32
-  offset: 0, 0
-  index: -1
-<<<<<<< HEAD
-icon-chat-smaller
-  rotate: false
-  xy: 1581, 450
-=======
-icon-arrow-up-smaller
-  rotate: false
-  xy: 1157, 13
->>>>>>> 49bd9168
-  size: 30, 30
-  orig: 30, 30
-  offset: 0, 0
-  index: -1
-<<<<<<< HEAD
-icon-chat-tiny
-  rotate: false
-  xy: 1749, 206
-=======
-icon-arrow-up-tiny
-  rotate: false
-  xy: 1845, 225
->>>>>>> 49bd9168
-  size: 16, 16
-  orig: 16, 16
-  offset: 0, 0
-  index: -1
-<<<<<<< HEAD
-icon-check
-  rotate: false
-  xy: 501, 366
-=======
-icon-back
-  rotate: false
-  xy: 601, 516
->>>>>>> 49bd9168
-  size: 48, 48
-  orig: 48, 48
-  offset: 0, 0
-  index: -1
-<<<<<<< HEAD
-icon-check-small
-  rotate: false
-  xy: 1037, 108
-=======
-icon-back-small
-  rotate: false
-  xy: 1037, 113
->>>>>>> 49bd9168
-  size: 32, 32
-  orig: 32, 32
-  offset: 0, 0
-  index: -1
-<<<<<<< HEAD
-icon-check-smaller
-  rotate: false
-  xy: 1615, 484
-=======
-icon-back-smaller
-  rotate: false
-  xy: 1189, 13
->>>>>>> 49bd9168
-  size: 30, 30
-  orig: 30, 30
-  offset: 0, 0
-  index: -1
-<<<<<<< HEAD
-icon-check-tiny
-  rotate: false
-  xy: 1700, 188
-=======
-icon-back-tiny
-  rotate: false
-  xy: 1827, 207
->>>>>>> 49bd9168
-  size: 16, 16
-  orig: 16, 16
-  offset: 0, 0
-  index: -1
-<<<<<<< HEAD
-icon-command-attack
-  rotate: false
-  xy: 551, 416
-=======
-icon-ban
-  rotate: false
-  xy: 651, 566
->>>>>>> 49bd9168
-  size: 48, 48
-  orig: 48, 48
-  offset: 0, 0
-  index: -1
-<<<<<<< HEAD
-icon-command-attack-small
-  rotate: false
-  xy: 1071, 142
-=======
-icon-ban-small
-  rotate: false
-  xy: 1071, 147
->>>>>>> 49bd9168
-  size: 32, 32
-  orig: 32, 32
-  offset: 0, 0
-  index: -1
-<<<<<<< HEAD
-icon-command-attack-smaller
-  rotate: false
-  xy: 1649, 520
-=======
-icon-ban-smaller
-  rotate: false
-  xy: 1221, 13
->>>>>>> 49bd9168
-  size: 30, 30
-  orig: 30, 30
-  offset: 0, 0
-  index: -1
-<<<<<<< HEAD
-icon-command-attack-tiny
-  rotate: false
-  xy: 1718, 188
-=======
-icon-ban-tiny
-  rotate: false
-  xy: 1881, 243
->>>>>>> 49bd9168
-  size: 16, 16
-  orig: 16, 16
-  offset: 0, 0
-  index: -1
-<<<<<<< HEAD
-icon-command-patrol
-  rotate: false
-  xy: 601, 466
-=======
-icon-break
-  rotate: false
-  xy: 351, 216
->>>>>>> 49bd9168
-  size: 48, 48
-  orig: 48, 48
-  offset: 0, 0
-  index: -1
-<<<<<<< HEAD
-icon-command-patrol-small
-  rotate: false
-  xy: 1105, 176
-=======
-icon-break-small
-  rotate: false
-  xy: 1105, 181
->>>>>>> 49bd9168
-  size: 32, 32
-  orig: 32, 32
-  offset: 0, 0
-  index: -1
-<<<<<<< HEAD
-icon-command-patrol-smaller
-  rotate: false
-  xy: 1715, 586
-=======
-icon-break-smaller
-  rotate: false
-  xy: 1253, 13
->>>>>>> 49bd9168
-  size: 30, 30
-  orig: 30, 30
-  offset: 0, 0
-  index: -1
-<<<<<<< HEAD
-icon-command-patrol-tiny
-  rotate: false
-  xy: 1736, 188
-=======
-icon-break-tiny
-  rotate: false
-  xy: 1863, 225
->>>>>>> 49bd9168
-  size: 16, 16
-  orig: 16, 16
-  offset: 0, 0
-  index: -1
-<<<<<<< HEAD
-icon-command-rally
-  rotate: false
-  xy: 651, 516
-=======
-icon-cancel
-  rotate: false
-  xy: 401, 266
->>>>>>> 49bd9168
-  size: 48, 48
-  orig: 48, 48
-  offset: 0, 0
-  index: -1
-<<<<<<< HEAD
-icon-command-rally-small
-  rotate: false
-  xy: 1139, 210
-  size: 32, 32
-  orig: 32, 32
-  offset: 0, 0
-  index: -1
-icon-command-rally-smaller
-  rotate: false
-  xy: 1747, 586
-  size: 30, 30
-  orig: 30, 30
-  offset: 0, 0
-  index: -1
-icon-command-rally-tiny
-  rotate: false
-  xy: 1754, 188
-=======
-icon-cancel-small
-  rotate: false
-  xy: 1139, 215
-  size: 32, 32
-  orig: 32, 32
-  offset: 0, 0
-  index: -1
-icon-cancel-smaller
-  rotate: false
-  xy: 1285, 13
-  size: 30, 30
-  orig: 30, 30
-  offset: 0, 0
-  index: -1
-icon-cancel-tiny
-  rotate: false
-  xy: 1845, 207
-  size: 16, 16
-  orig: 16, 16
-  offset: 0, 0
-  index: -1
-icon-quit-tiny
-  rotate: false
-  xy: 1845, 207
->>>>>>> 49bd9168
-  size: 16, 16
-  orig: 16, 16
-  offset: 0, 0
-  index: -1
-<<<<<<< HEAD
-icon-command-retreat
-  rotate: false
-  xy: 701, 566
-=======
-icon-changelog
-  rotate: false
-  xy: 451, 316
->>>>>>> 49bd9168
-  size: 48, 48
-  orig: 48, 48
-  offset: 0, 0
-  index: -1
-<<<<<<< HEAD
-icon-command-retreat-small
-  rotate: false
-  xy: 1173, 244
-=======
-icon-changelog-small
-  rotate: false
-  xy: 1173, 249
->>>>>>> 49bd9168
-  size: 32, 32
-  orig: 32, 32
-  offset: 0, 0
-  index: -1
-<<<<<<< HEAD
-icon-command-retreat-smaller
-  rotate: false
-  xy: 1779, 586
-=======
-icon-changelog-smaller
-  rotate: false
-  xy: 1317, 13
->>>>>>> 49bd9168
-  size: 30, 30
-  orig: 30, 30
-  offset: 0, 0
-  index: -1
-<<<<<<< HEAD
-icon-command-retreat-tiny
-  rotate: false
-  xy: 1767, 220
-=======
-icon-changelog-tiny
-  rotate: false
-  xy: 1827, 189
->>>>>>> 49bd9168
-  size: 16, 16
-  orig: 16, 16
-  offset: 0, 0
-  index: -1
-<<<<<<< HEAD
-icon-copy
-  rotate: false
-  xy: 351, 166
-=======
-icon-chat
-  rotate: false
-  xy: 501, 366
->>>>>>> 49bd9168
-  size: 48, 48
-  orig: 48, 48
-  offset: 0, 0
-  index: -1
-<<<<<<< HEAD
-icon-copy-small
-  rotate: false
-  xy: 1207, 278
-=======
-icon-chat-small
-  rotate: false
-  xy: 1207, 283
->>>>>>> 49bd9168
-  size: 32, 32
-  orig: 32, 32
-  offset: 0, 0
-  index: -1
-<<<<<<< HEAD
-icon-copy-smaller
-  rotate: false
-  xy: 1811, 586
-=======
-icon-chat-smaller
-  rotate: false
-  xy: 1349, 13
->>>>>>> 49bd9168
-  size: 30, 30
-  orig: 30, 30
-  offset: 0, 0
-  index: -1
-<<<<<<< HEAD
-icon-copy-tiny
-  rotate: false
-  xy: 1669, 166
-=======
-icon-chat-tiny
-  rotate: false
-  xy: 1881, 225
->>>>>>> 49bd9168
-  size: 16, 16
-  orig: 16, 16
-  offset: 0, 0
-  index: -1
-<<<<<<< HEAD
-icon-crafting
-  rotate: false
-  xy: 401, 216
-=======
-icon-check
-  rotate: false
-  xy: 551, 416
->>>>>>> 49bd9168
-  size: 48, 48
-  orig: 48, 48
-  offset: 0, 0
-  index: -1
-<<<<<<< HEAD
-icon-crafting-small
-  rotate: false
-  xy: 1241, 312
-=======
-icon-check-small
-  rotate: false
-  xy: 1241, 317
->>>>>>> 49bd9168
-  size: 32, 32
-  orig: 32, 32
-  offset: 0, 0
-  index: -1
-<<<<<<< HEAD
-icon-crafting-smaller
-  rotate: false
-  xy: 1843, 586
-  size: 30, 30
-  orig: 30, 30
-  offset: 0, 0
-  index: -1
-icon-crafting-tiny
-  rotate: false
-  xy: 1669, 148
-=======
-icon-check-smaller
-  rotate: false
-  xy: 1381, 13
-  size: 30, 30
-  orig: 30, 30
-  offset: 0, 0
-  index: -1
-icon-check-tiny
-  rotate: false
-  xy: 1863, 207
->>>>>>> 49bd9168
-  size: 16, 16
-  orig: 16, 16
-  offset: 0, 0
-  index: -1
-<<<<<<< HEAD
-icon-cursor
-  rotate: false
-  xy: 451, 266
-=======
-icon-command-attack
-  rotate: false
-  xy: 601, 466
->>>>>>> 49bd9168
-  size: 48, 48
-  orig: 48, 48
-  offset: 0, 0
-  index: -1
-<<<<<<< HEAD
-icon-cursor-small
-  rotate: false
-  xy: 1275, 346
-=======
-icon-command-attack-small
-  rotate: false
-  xy: 1275, 351
->>>>>>> 49bd9168
-  size: 32, 32
-  orig: 32, 32
-  offset: 0, 0
-  index: -1
-<<<<<<< HEAD
-icon-cursor-smaller
-  rotate: false
-  xy: 1985, 663
-=======
-icon-command-attack-smaller
-  rotate: false
-  xy: 1413, 13
->>>>>>> 49bd9168
-  size: 30, 30
-  orig: 30, 30
-  offset: 0, 0
-  index: -1
-<<<<<<< HEAD
-icon-cursor-tiny
-  rotate: false
-  xy: 1669, 130
-=======
-icon-command-attack-tiny
-  rotate: false
-  xy: 1845, 189
->>>>>>> 49bd9168
-  size: 16, 16
-  orig: 16, 16
-  offset: 0, 0
-  index: -1
-<<<<<<< HEAD
-icon-database
-  rotate: false
-  xy: 501, 316
-=======
-icon-command-patrol
-  rotate: false
-  xy: 651, 516
->>>>>>> 49bd9168
-  size: 48, 48
-  orig: 48, 48
-  offset: 0, 0
-  index: -1
-<<<<<<< HEAD
-icon-database-small
-  rotate: false
-  xy: 1309, 380
-=======
-icon-command-patrol-small
-  rotate: false
-  xy: 1309, 385
->>>>>>> 49bd9168
-  size: 32, 32
-  orig: 32, 32
-  offset: 0, 0
-  index: -1
-<<<<<<< HEAD
-icon-database-smaller
-  rotate: false
-  xy: 2017, 663
-=======
-icon-command-patrol-smaller
-  rotate: false
-  xy: 1939, 649
->>>>>>> 49bd9168
-  size: 30, 30
-  orig: 30, 30
-  offset: 0, 0
-  index: -1
-<<<<<<< HEAD
-icon-database-tiny
-  rotate: false
-  xy: 1669, 112
-=======
-icon-command-patrol-tiny
-  rotate: false
-  xy: 1827, 171
->>>>>>> 49bd9168
-  size: 16, 16
-  orig: 16, 16
-  offset: 0, 0
-  index: -1
-<<<<<<< HEAD
-icon-defense
-  rotate: false
-  xy: 551, 366
-=======
-icon-command-rally
-  rotate: false
-  xy: 701, 566
->>>>>>> 49bd9168
-  size: 48, 48
-  orig: 48, 48
-  offset: 0, 0
-  index: -1
-<<<<<<< HEAD
-icon-defense-small
-  rotate: false
-  xy: 1343, 414
-=======
-icon-command-rally-small
-  rotate: false
-  xy: 1343, 419
->>>>>>> 49bd9168
-  size: 32, 32
-  orig: 32, 32
-  offset: 0, 0
-  index: -1
-<<<<<<< HEAD
-icon-defense-smaller
-  rotate: false
-  xy: 1003, 8
-=======
-icon-command-rally-smaller
-  rotate: false
-  xy: 1939, 617
->>>>>>> 49bd9168
-  size: 30, 30
-  orig: 30, 30
-  offset: 0, 0
-  index: -1
-<<<<<<< HEAD
-icon-defense-tiny
-  rotate: false
-  xy: 1687, 166
-=======
-icon-command-rally-tiny
-  rotate: false
-  xy: 1881, 207
->>>>>>> 49bd9168
-  size: 16, 16
-  orig: 16, 16
-  offset: 0, 0
-  index: -1
-<<<<<<< HEAD
-icon-dev-builds
-  rotate: false
-  xy: 601, 416
-=======
-icon-command-retreat
-  rotate: false
-  xy: 351, 166
->>>>>>> 49bd9168
-  size: 48, 48
-  orig: 48, 48
-  offset: 0, 0
-  index: -1
-<<<<<<< HEAD
-icon-dev-builds-small
-  rotate: false
-  xy: 1377, 448
-=======
-icon-command-retreat-small
-  rotate: false
-  xy: 1377, 453
->>>>>>> 49bd9168
-  size: 32, 32
-  orig: 32, 32
-  offset: 0, 0
-  index: -1
-<<<<<<< HEAD
-icon-dev-builds-smaller
-  rotate: false
-  xy: 1035, 8
-=======
-icon-command-retreat-smaller
-  rotate: false
-  xy: 1449, 581
->>>>>>> 49bd9168
-  size: 30, 30
-  orig: 30, 30
-  offset: 0, 0
-  index: -1
-<<<<<<< HEAD
-icon-dev-builds-tiny
-  rotate: false
-  xy: 1687, 148
-=======
-icon-command-retreat-tiny
-  rotate: false
-  xy: 1863, 189
->>>>>>> 49bd9168
-  size: 16, 16
-  orig: 16, 16
-  offset: 0, 0
-  index: -1
-<<<<<<< HEAD
-icon-diagonal
-  rotate: false
-  xy: 651, 466
-=======
-icon-copy
-  rotate: false
-  xy: 401, 216
->>>>>>> 49bd9168
-  size: 48, 48
-  orig: 48, 48
-  offset: 0, 0
-  index: -1
-<<<<<<< HEAD
-icon-diagonal-small
-  rotate: false
-  xy: 1411, 482
-=======
-icon-copy-small
-  rotate: false
-  xy: 1411, 487
->>>>>>> 49bd9168
-  size: 32, 32
-  orig: 32, 32
-  offset: 0, 0
-  index: -1
-<<<<<<< HEAD
-icon-diagonal-smaller
-  rotate: false
-  xy: 1067, 8
-=======
-icon-copy-smaller
-  rotate: false
-  xy: 1481, 581
->>>>>>> 49bd9168
-  size: 30, 30
-  orig: 30, 30
-  offset: 0, 0
-  index: -1
-<<<<<<< HEAD
-icon-diagonal-tiny
-  rotate: false
-  xy: 1687, 130
-=======
-icon-copy-tiny
-  rotate: false
-  xy: 1845, 171
->>>>>>> 49bd9168
-  size: 16, 16
-  orig: 16, 16
-  offset: 0, 0
-  index: -1
-<<<<<<< HEAD
-icon-discord
-  rotate: false
-  xy: 701, 516
-=======
-icon-crafting
-  rotate: false
-  xy: 451, 266
->>>>>>> 49bd9168
-  size: 48, 48
-  orig: 48, 48
-  offset: 0, 0
-  index: -1
-<<<<<<< HEAD
-icon-discord-small
-  rotate: false
-  xy: 1445, 516
-=======
-icon-crafting-small
-  rotate: false
-  xy: 1037, 79
->>>>>>> 49bd9168
-  size: 32, 32
-  orig: 32, 32
-  offset: 0, 0
-  index: -1
-<<<<<<< HEAD
-icon-discord-smaller
-  rotate: false
-  xy: 1099, 8
-=======
-icon-crafting-smaller
-  rotate: false
-  xy: 1513, 581
->>>>>>> 49bd9168
-  size: 30, 30
-  orig: 30, 30
-  offset: 0, 0
-  index: -1
-<<<<<<< HEAD
-icon-discord-tiny
-  rotate: false
-  xy: 1687, 112
-=======
-icon-crafting-tiny
-  rotate: false
-  xy: 1827, 153
->>>>>>> 49bd9168
-  size: 16, 16
-  orig: 16, 16
-  offset: 0, 0
-  index: -1
-<<<<<<< HEAD
-icon-distribution
-  rotate: false
-  xy: 351, 116
-=======
-icon-cursor
-  rotate: false
-  xy: 501, 316
->>>>>>> 49bd9168
-  size: 48, 48
-  orig: 48, 48
-  offset: 0, 0
-  index: -1
-<<<<<<< HEAD
-icon-distribution-small
-  rotate: false
-  xy: 1479, 550
-=======
-icon-cursor-small
-  rotate: false
-  xy: 1071, 113
->>>>>>> 49bd9168
-  size: 32, 32
-  orig: 32, 32
-  offset: 0, 0
-  index: -1
-<<<<<<< HEAD
-icon-distribution-smaller
-  rotate: false
-  xy: 1131, 8
-=======
-icon-cursor-smaller
-  rotate: false
-  xy: 1545, 581
->>>>>>> 49bd9168
-  size: 30, 30
-  orig: 30, 30
-  offset: 0, 0
-  index: -1
-<<<<<<< HEAD
-icon-distribution-tiny
-  rotate: false
-  xy: 1705, 170
-=======
-icon-cursor-tiny
-  rotate: false
-  xy: 1881, 189
->>>>>>> 49bd9168
-  size: 16, 16
-  orig: 16, 16
-  offset: 0, 0
-  index: -1
-<<<<<<< HEAD
-icon-donate
-  rotate: false
-  xy: 401, 166
-=======
-icon-database
-  rotate: false
-  xy: 551, 366
->>>>>>> 49bd9168
-  size: 48, 48
-  orig: 48, 48
-  offset: 0, 0
-  index: -1
-<<<<<<< HEAD
-icon-donate-small
-  rotate: false
-  xy: 1513, 584
-=======
-icon-database-small
-  rotate: false
-  xy: 1105, 147
->>>>>>> 49bd9168
-  size: 32, 32
-  orig: 32, 32
-  offset: 0, 0
-  index: -1
-<<<<<<< HEAD
-icon-donate-smaller
-  rotate: false
-  xy: 1163, 8
-=======
-icon-database-smaller
-  rotate: false
-  xy: 1577, 581
->>>>>>> 49bd9168
-  size: 30, 30
-  orig: 30, 30
-  offset: 0, 0
-  index: -1
-<<<<<<< HEAD
-icon-donate-tiny
-  rotate: false
-  xy: 1705, 152
-=======
-icon-database-tiny
-  rotate: false
-  xy: 1863, 171
->>>>>>> 49bd9168
-  size: 16, 16
-  orig: 16, 16
-  offset: 0, 0
-  index: -1
-<<<<<<< HEAD
-icon-dots
-  rotate: false
-  xy: 451, 216
-=======
-icon-defense
-  rotate: false
-  xy: 601, 416
->>>>>>> 49bd9168
-  size: 48, 48
-  orig: 48, 48
-  offset: 0, 0
-  index: -1
-<<<<<<< HEAD
-icon-dots-small
-  rotate: false
-  xy: 1003, 40
-=======
-icon-defense-small
-  rotate: false
-  xy: 1139, 181
->>>>>>> 49bd9168
-  size: 32, 32
-  orig: 32, 32
-  offset: 0, 0
-  index: -1
-<<<<<<< HEAD
-icon-dots-smaller
-  rotate: false
-  xy: 1195, 10
-=======
-icon-defense-smaller
-  rotate: false
-  xy: 1609, 581
->>>>>>> 49bd9168
-  size: 30, 30
-  orig: 30, 30
-  offset: 0, 0
-  index: -1
-<<<<<<< HEAD
-icon-dots-tiny
-  rotate: false
-  xy: 1723, 170
-=======
-icon-defense-tiny
-  rotate: false
-  xy: 1845, 153
->>>>>>> 49bd9168
-  size: 16, 16
-  orig: 16, 16
-  offset: 0, 0
-  index: -1
-<<<<<<< HEAD
-icon-editor
-  rotate: false
-  xy: 501, 266
-=======
-icon-dev-builds
-  rotate: false
-  xy: 651, 466
->>>>>>> 49bd9168
-  size: 48, 48
-  orig: 48, 48
-  offset: 0, 0
-  index: -1
-<<<<<<< HEAD
-icon-editor-small
-  rotate: false
-  xy: 1037, 74
-=======
-icon-dev-builds-small
-  rotate: false
-  xy: 1173, 215
->>>>>>> 49bd9168
-  size: 32, 32
-  orig: 32, 32
-  offset: 0, 0
-  index: -1
-<<<<<<< HEAD
-icon-editor-smaller
-  rotate: false
-  xy: 1205, 42
-=======
-icon-dev-builds-smaller
-  rotate: false
-  xy: 1641, 581
->>>>>>> 49bd9168
-  size: 30, 30
-  orig: 30, 30
-  offset: 0, 0
-  index: -1
-<<<<<<< HEAD
-icon-editor-tiny
-  rotate: false
-  xy: 1705, 134
-=======
-icon-dev-builds-tiny
-  rotate: false
-  xy: 1881, 171
->>>>>>> 49bd9168
-  size: 16, 16
-  orig: 16, 16
-  offset: 0, 0
-  index: -1
-<<<<<<< HEAD
-icon-effect
-  rotate: false
-  xy: 551, 316
-=======
-icon-diagonal
-  rotate: false
-  xy: 701, 516
->>>>>>> 49bd9168
-  size: 48, 48
-  orig: 48, 48
-  offset: 0, 0
-  index: -1
-<<<<<<< HEAD
-icon-effect-small
-  rotate: false
-  xy: 1071, 108
-=======
-icon-diagonal-small
-  rotate: false
-  xy: 1207, 249
->>>>>>> 49bd9168
-  size: 32, 32
-  orig: 32, 32
-  offset: 0, 0
-  index: -1
-<<<<<<< HEAD
-icon-effect-smaller
-  rotate: false
-  xy: 1227, 10
-=======
-icon-diagonal-smaller
-  rotate: false
-  xy: 1673, 581
->>>>>>> 49bd9168
-  size: 30, 30
-  orig: 30, 30
-  offset: 0, 0
-  index: -1
-<<<<<<< HEAD
-icon-effect-tiny
-  rotate: false
-  xy: 1723, 152
-=======
-icon-diagonal-tiny
-  rotate: false
-  xy: 1863, 153
->>>>>>> 49bd9168
-  size: 16, 16
-  orig: 16, 16
-  offset: 0, 0
-  index: -1
-<<<<<<< HEAD
-icon-elevation
-  rotate: false
-  xy: 601, 366
-=======
-icon-discord
-  rotate: false
-  xy: 351, 116
->>>>>>> 49bd9168
-  size: 48, 48
-  orig: 48, 48
-  offset: 0, 0
-  index: -1
-<<<<<<< HEAD
-icon-elevation-small
-  rotate: false
-  xy: 1105, 142
-=======
-icon-discord-small
-  rotate: false
-  xy: 1241, 283
->>>>>>> 49bd9168
-  size: 32, 32
-  orig: 32, 32
-  offset: 0, 0
-  index: -1
-<<<<<<< HEAD
-icon-elevation-smaller
-  rotate: false
-  xy: 1951, 655
-=======
-icon-discord-smaller
-  rotate: false
-  xy: 1705, 581
->>>>>>> 49bd9168
-  size: 30, 30
-  orig: 30, 30
-  offset: 0, 0
-  index: -1
-<<<<<<< HEAD
-icon-elevation-tiny
-  rotate: false
-  xy: 1741, 170
-=======
-icon-discord-tiny
-  rotate: false
-  xy: 1881, 153
->>>>>>> 49bd9168
-  size: 16, 16
-  orig: 16, 16
-  offset: 0, 0
-  index: -1
-<<<<<<< HEAD
-icon-eraser
-  rotate: false
-  xy: 651, 416
-=======
-icon-distribution
-  rotate: false
-  xy: 401, 166
->>>>>>> 49bd9168
-  size: 48, 48
-  orig: 48, 48
-  offset: 0, 0
-  index: -1
-<<<<<<< HEAD
-icon-eraser-small
-  rotate: false
-  xy: 1139, 176
-=======
-icon-distribution-small
-  rotate: false
-  xy: 1275, 317
->>>>>>> 49bd9168
-  size: 32, 32
-  orig: 32, 32
-  offset: 0, 0
-  index: -1
-<<<<<<< HEAD
-icon-eraser-smaller
-  rotate: false
-  xy: 1949, 623
-=======
-icon-distribution-smaller
-  rotate: false
-  xy: 1737, 581
->>>>>>> 49bd9168
-  size: 30, 30
-  orig: 30, 30
-  offset: 0, 0
-  index: -1
-<<<<<<< HEAD
-icon-eraser-tiny
-  rotate: false
-  xy: 1705, 116
-=======
-icon-distribution-tiny
-  rotate: false
-  xy: 1899, 243
->>>>>>> 49bd9168
-  size: 16, 16
-  orig: 16, 16
-  offset: 0, 0
-  index: -1
-<<<<<<< HEAD
-icon-exit
-  rotate: false
-  xy: 701, 466
-=======
-icon-donate
-  rotate: false
-  xy: 451, 216
->>>>>>> 49bd9168
-  size: 48, 48
-  orig: 48, 48
-  offset: 0, 0
-  index: -1
-<<<<<<< HEAD
-icon-exit-small
-  rotate: false
-  xy: 1173, 210
-=======
-icon-donate-small
-  rotate: false
-  xy: 1309, 351
->>>>>>> 49bd9168
-  size: 32, 32
-  orig: 32, 32
-  offset: 0, 0
-  index: -1
-<<<<<<< HEAD
-icon-exit-smaller
-  rotate: false
-  xy: 1983, 631
-=======
-icon-donate-smaller
-  rotate: false
-  xy: 1769, 581
->>>>>>> 49bd9168
-  size: 30, 30
-  orig: 30, 30
-  offset: 0, 0
-  index: -1
-<<<<<<< HEAD
-icon-exit-tiny
-  rotate: false
-  xy: 1723, 134
-=======
-icon-donate-tiny
-  rotate: false
-  xy: 1899, 225
->>>>>>> 49bd9168
-  size: 16, 16
-  orig: 16, 16
-  offset: 0, 0
-  index: -1
-<<<<<<< HEAD
-icon-f-droid
-  rotate: false
-  xy: 351, 66
-=======
-icon-dots
-  rotate: false
-  xy: 501, 266
->>>>>>> 49bd9168
-  size: 48, 48
-  orig: 48, 48
-  offset: 0, 0
-  index: -1
-<<<<<<< HEAD
-icon-f-droid-small
-  rotate: false
-  xy: 1207, 244
-=======
-icon-dots-small
-  rotate: false
-  xy: 1343, 385
->>>>>>> 49bd9168
-  size: 32, 32
-  orig: 32, 32
-  offset: 0, 0
-  index: -1
-<<<<<<< HEAD
-icon-f-droid-smaller
-  rotate: false
-  xy: 2015, 631
-=======
-icon-dots-smaller
-  rotate: false
-  xy: 1801, 581
->>>>>>> 49bd9168
-  size: 30, 30
-  orig: 30, 30
-  offset: 0, 0
-  index: -1
-<<<<<<< HEAD
-icon-f-droid-tiny
-  rotate: false
-  xy: 1741, 152
-=======
-icon-dots-tiny
-  rotate: false
-  xy: 1899, 207
->>>>>>> 49bd9168
-  size: 16, 16
-  orig: 16, 16
-  offset: 0, 0
-  index: -1
-<<<<<<< HEAD
-icon-fdroid
-  rotate: false
-  xy: 401, 116
-=======
-icon-editor
-  rotate: false
-  xy: 551, 316
->>>>>>> 49bd9168
-  size: 48, 48
-  orig: 48, 48
-  offset: 0, 0
-  index: -1
-<<<<<<< HEAD
-icon-fdroid-small
-  rotate: false
-  xy: 1241, 278
-=======
-icon-editor-small
-  rotate: false
-  xy: 1377, 419
->>>>>>> 49bd9168
-  size: 32, 32
-  orig: 32, 32
-  offset: 0, 0
-  index: -1
-<<<<<<< HEAD
-icon-fdroid-smaller
-  rotate: false
-  xy: 1981, 599
-=======
-icon-editor-smaller
-  rotate: false
-  xy: 1833, 581
->>>>>>> 49bd9168
-  size: 30, 30
-  orig: 30, 30
-  offset: 0, 0
-  index: -1
-<<<<<<< HEAD
-icon-fdroid-tiny
-  rotate: false
-  xy: 1723, 116
-=======
-icon-editor-tiny
-  rotate: false
-  xy: 1899, 189
->>>>>>> 49bd9168
-  size: 16, 16
-  orig: 16, 16
-  offset: 0, 0
-  index: -1
-<<<<<<< HEAD
-icon-feathub
-  rotate: false
-  xy: 451, 166
-=======
-icon-effect
-  rotate: false
-  xy: 601, 366
->>>>>>> 49bd9168
-  size: 48, 48
-  orig: 48, 48
-  offset: 0, 0
-  index: -1
-<<<<<<< HEAD
-icon-feathub-small
-  rotate: false
-  xy: 1275, 312
-=======
-icon-effect-small
-  rotate: false
-  xy: 1411, 453
->>>>>>> 49bd9168
-  size: 32, 32
-  orig: 32, 32
-  offset: 0, 0
-  index: -1
-<<<<<<< HEAD
-icon-feathub-smaller
-  rotate: false
-  xy: 2013, 599
-=======
-icon-effect-smaller
-  rotate: false
-  xy: 1865, 581
->>>>>>> 49bd9168
-  size: 30, 30
-  orig: 30, 30
-  offset: 0, 0
-  index: -1
-<<<<<<< HEAD
-icon-feathub-tiny
-  rotate: false
-  xy: 1741, 134
-=======
-icon-effect-tiny
-  rotate: false
-  xy: 1899, 171
->>>>>>> 49bd9168
-  size: 16, 16
-  orig: 16, 16
-  offset: 0, 0
-  index: -1
-<<<<<<< HEAD
-icon-file
-  rotate: false
-  xy: 501, 216
-=======
-icon-elevation
-  rotate: false
-  xy: 651, 416
->>>>>>> 49bd9168
-  size: 48, 48
-  orig: 48, 48
-  offset: 0, 0
-  index: -1
-<<<<<<< HEAD
-icon-file-image
-  rotate: false
-  xy: 551, 266
-  size: 48, 48
-  orig: 48, 48
-  offset: 0, 0
-  index: -1
-icon-file-image-small
-  rotate: false
-  xy: 1309, 346
-=======
-icon-elevation-small
-  rotate: false
-  xy: 1071, 79
->>>>>>> 49bd9168
-  size: 32, 32
-  orig: 32, 32
-  offset: 0, 0
-  index: -1
-<<<<<<< HEAD
-icon-file-image-smaller
-  rotate: false
-  xy: 1649, 488
-=======
-icon-elevation-smaller
-  rotate: false
-  xy: 1897, 581
->>>>>>> 49bd9168
-  size: 30, 30
-  orig: 30, 30
-  offset: 0, 0
-  index: -1
-<<<<<<< HEAD
-icon-file-image-tiny
-  rotate: false
-  xy: 1741, 116
-=======
-icon-elevation-tiny
-  rotate: false
-  xy: 1899, 153
->>>>>>> 49bd9168
-  size: 16, 16
-  orig: 16, 16
-  offset: 0, 0
-  index: -1
-<<<<<<< HEAD
-icon-file-small
-  rotate: false
-  xy: 1343, 380
-  size: 32, 32
-  orig: 32, 32
-  offset: 0, 0
-  index: -1
-icon-file-smaller
-  rotate: false
-  xy: 1681, 552
-  size: 30, 30
-  orig: 30, 30
-  offset: 0, 0
-  index: -1
-icon-file-text
-  rotate: false
-  xy: 601, 316
-  size: 48, 48
-  orig: 48, 48
-  offset: 0, 0
-  index: -1
-icon-file-text-small
-  rotate: false
-  xy: 1377, 414
-=======
-icon-eraser
-  rotate: false
-  xy: 701, 466
-  size: 48, 48
-  orig: 48, 48
-  offset: 0, 0
-  index: -1
-icon-eraser-small
-  rotate: false
-  xy: 1105, 113
->>>>>>> 49bd9168
-  size: 32, 32
-  orig: 32, 32
-  offset: 0, 0
-  index: -1
-<<<<<<< HEAD
-icon-file-text-smaller
-  rotate: false
-  xy: 1681, 520
-=======
-icon-eraser-smaller
-  rotate: false
-  xy: 1445, 549
->>>>>>> 49bd9168
-  size: 30, 30
-  orig: 30, 30
-  offset: 0, 0
-  index: -1
-<<<<<<< HEAD
-icon-file-text-tiny
-  rotate: false
-  xy: 1759, 170
-=======
-icon-eraser-tiny
-  rotate: false
-  xy: 1819, 133
->>>>>>> 49bd9168
-  size: 16, 16
-  orig: 16, 16
-  offset: 0, 0
-  index: -1
-<<<<<<< HEAD
-icon-file-tiny
-  rotate: false
-  xy: 1759, 152
-  size: 16, 16
-  orig: 16, 16
-  offset: 0, 0
-  index: -1
-icon-fill
-  rotate: false
-  xy: 651, 366
-  size: 48, 48
-  orig: 48, 48
-  offset: 0, 0
-  index: -1
-icon-fill-small
-  rotate: false
-  xy: 1411, 448
-=======
-icon-exit
-  rotate: false
-  xy: 351, 66
-  size: 48, 48
-  orig: 48, 48
-  offset: 0, 0
-  index: -1
-icon-exit-small
-  rotate: false
-  xy: 1139, 147
->>>>>>> 49bd9168
-  size: 32, 32
-  orig: 32, 32
-  offset: 0, 0
-  index: -1
-<<<<<<< HEAD
-icon-fill-smaller
-  rotate: false
-  xy: 1681, 488
-=======
-icon-exit-smaller
-  rotate: false
-  xy: 1445, 517
->>>>>>> 49bd9168
-  size: 30, 30
-  orig: 30, 30
-  offset: 0, 0
-  index: -1
-<<<<<<< HEAD
-icon-fill-tiny
-  rotate: false
-  xy: 1759, 134
-=======
-icon-exit-tiny
-  rotate: false
-  xy: 1819, 115
->>>>>>> 49bd9168
-  size: 16, 16
-  orig: 16, 16
-  offset: 0, 0
-  index: -1
-<<<<<<< HEAD
-icon-flip
-  rotate: false
-  xy: 701, 416
-=======
-icon-f-droid
-  rotate: false
-  xy: 401, 116
->>>>>>> 49bd9168
-  size: 48, 48
-  orig: 48, 48
-  offset: 0, 0
-  index: -1
-<<<<<<< HEAD
-icon-flip-small
-  rotate: false
-  xy: 1445, 482
-=======
-icon-f-droid-small
-  rotate: false
-  xy: 1173, 181
->>>>>>> 49bd9168
-  size: 32, 32
-  orig: 32, 32
-  offset: 0, 0
-  index: -1
-<<<<<<< HEAD
-icon-flip-smaller
-  rotate: false
-  xy: 1713, 554
-=======
-icon-f-droid-smaller
-  rotate: false
-  xy: 1477, 549
->>>>>>> 49bd9168
-  size: 30, 30
-  orig: 30, 30
-  offset: 0, 0
-  index: -1
-<<<<<<< HEAD
-icon-flip-tiny
-  rotate: false
-  xy: 1759, 116
-=======
-icon-f-droid-tiny
-  rotate: false
-  xy: 1837, 135
->>>>>>> 49bd9168
-  size: 16, 16
-  orig: 16, 16
-  offset: 0, 0
-  index: -1
-<<<<<<< HEAD
-icon-floppy
-  rotate: false
-  xy: 401, 66
-=======
-icon-fdroid
-  rotate: false
-  xy: 451, 166
->>>>>>> 49bd9168
-  size: 48, 48
-  orig: 48, 48
-  offset: 0, 0
-  index: -1
-<<<<<<< HEAD
-icon-floppy-16
-  rotate: false
-  xy: 451, 116
-  size: 48, 48
-  orig: 48, 48
-  offset: 0, 0
-  index: -1
-icon-floppy-16-small
-  rotate: false
-  xy: 1479, 516
-=======
-icon-fdroid-small
-  rotate: false
-  xy: 1207, 215
->>>>>>> 49bd9168
-  size: 32, 32
-  orig: 32, 32
-  offset: 0, 0
-  index: -1
-<<<<<<< HEAD
-icon-floppy-16-smaller
-  rotate: false
-  xy: 1713, 522
-=======
-icon-fdroid-smaller
-  rotate: false
-  xy: 1445, 485
->>>>>>> 49bd9168
-  size: 30, 30
-  orig: 30, 30
-  offset: 0, 0
-  index: -1
-<<<<<<< HEAD
-icon-floppy-16-tiny
-  rotate: false
-  xy: 1705, 98
-=======
-icon-fdroid-tiny
-  rotate: false
-  xy: 1837, 117
->>>>>>> 49bd9168
-  size: 16, 16
-  orig: 16, 16
-  offset: 0, 0
-  index: -1
-<<<<<<< HEAD
-icon-floppy-small
-  rotate: false
-  xy: 1513, 550
-=======
-icon-file
-  rotate: false
-  xy: 501, 216
-  size: 48, 48
-  orig: 48, 48
-  offset: 0, 0
-  index: -1
-icon-file-image
-  rotate: false
-  xy: 551, 266
-  size: 48, 48
-  orig: 48, 48
-  offset: 0, 0
-  index: -1
-icon-file-image-small
-  rotate: false
-  xy: 1241, 249
->>>>>>> 49bd9168
-  size: 32, 32
-  orig: 32, 32
-  offset: 0, 0
-  index: -1
-<<<<<<< HEAD
-icon-floppy-smaller
-  rotate: false
-  xy: 1745, 554
-=======
-icon-file-image-smaller
-  rotate: false
-  xy: 1477, 517
->>>>>>> 49bd9168
-  size: 30, 30
-  orig: 30, 30
-  offset: 0, 0
-  index: -1
-<<<<<<< HEAD
-icon-floppy-tiny
-  rotate: false
-  xy: 1723, 98
-=======
-icon-file-image-tiny
-  rotate: false
-  xy: 1855, 135
->>>>>>> 49bd9168
-  size: 16, 16
-  orig: 16, 16
-  offset: 0, 0
-  index: -1
-<<<<<<< HEAD
-icon-folder
-  rotate: false
-  xy: 501, 166
-  size: 48, 48
-  orig: 48, 48
-  offset: 0, 0
-  index: -1
-icon-folder-parent
-  rotate: false
-  xy: 551, 216
-  size: 48, 48
-  orig: 48, 48
-  offset: 0, 0
-  index: -1
-icon-folder-parent-small
-  rotate: false
-  xy: 1547, 584
-=======
-icon-file-small
-  rotate: false
-  xy: 1275, 283
->>>>>>> 49bd9168
-  size: 32, 32
-  orig: 32, 32
-  offset: 0, 0
-  index: -1
-<<<<<<< HEAD
-icon-folder-parent-smaller
-  rotate: false
-  xy: 1713, 490
-  size: 30, 30
-  orig: 30, 30
-  offset: 0, 0
-  index: -1
-icon-folder-parent-tiny
-  rotate: false
-  xy: 1741, 98
-  size: 16, 16
-  orig: 16, 16
-  offset: 0, 0
-  index: -1
-icon-folder-small
-  rotate: false
-  xy: 1037, 40
-=======
-icon-file-smaller
-  rotate: false
-  xy: 1509, 549
-  size: 30, 30
-  orig: 30, 30
-  offset: 0, 0
-  index: -1
-icon-file-text
-  rotate: false
-  xy: 601, 316
-  size: 48, 48
-  orig: 48, 48
-  offset: 0, 0
-  index: -1
-icon-file-text-small
-  rotate: false
-  xy: 1309, 317
->>>>>>> 49bd9168
-  size: 32, 32
-  orig: 32, 32
-  offset: 0, 0
-  index: -1
-<<<<<<< HEAD
-icon-folder-smaller
-  rotate: false
-  xy: 1745, 522
-=======
-icon-file-text-smaller
-  rotate: false
-  xy: 1445, 453
->>>>>>> 49bd9168
-  size: 30, 30
-  orig: 30, 30
-  offset: 0, 0
-  index: -1
-<<<<<<< HEAD
-icon-folder-tiny
-  rotate: false
-  xy: 1759, 98
-=======
-icon-file-text-tiny
-  rotate: false
-  xy: 1855, 117
->>>>>>> 49bd9168
-  size: 16, 16
-  orig: 16, 16
-  offset: 0, 0
-  index: -1
-<<<<<<< HEAD
-icon-github
-  rotate: false
-  xy: 601, 266
-  size: 48, 48
-  orig: 48, 48
-  offset: 0, 0
-  index: -1
-icon-github-small
-  rotate: false
-  xy: 1071, 74
-  size: 32, 32
-  orig: 32, 32
-  offset: 0, 0
-  index: -1
-icon-github-smaller
-  rotate: false
-  xy: 1777, 554
-  size: 30, 30
-  orig: 30, 30
-  offset: 0, 0
-  index: -1
-icon-github-tiny
-  rotate: false
-  xy: 1687, 94
-  size: 16, 16
-  orig: 16, 16
-  offset: 0, 0
-  index: -1
-icon-google-play
-  rotate: false
-  xy: 651, 316
-  size: 48, 48
-  orig: 48, 48
-  offset: 0, 0
-  index: -1
-icon-google-play-small
-  rotate: false
-  xy: 1105, 108
-=======
-icon-file-tiny
-  rotate: false
-  xy: 1873, 135
-  size: 16, 16
-  orig: 16, 16
-  offset: 0, 0
-  index: -1
-icon-fill
-  rotate: false
-  xy: 651, 366
-  size: 48, 48
-  orig: 48, 48
-  offset: 0, 0
-  index: -1
-icon-fill-small
-  rotate: false
-  xy: 1343, 351
->>>>>>> 49bd9168
-  size: 32, 32
-  orig: 32, 32
-  offset: 0, 0
-  index: -1
-<<<<<<< HEAD
-icon-google-play-smaller
-  rotate: false
-  xy: 1745, 490
-=======
-icon-fill-smaller
-  rotate: false
-  xy: 1477, 485
->>>>>>> 49bd9168
-  size: 30, 30
-  orig: 30, 30
-  offset: 0, 0
-  index: -1
-<<<<<<< HEAD
-icon-google-play-tiny
-  rotate: false
-  xy: 1687, 76
-=======
-icon-fill-tiny
-  rotate: false
-  xy: 1873, 117
->>>>>>> 49bd9168
-  size: 16, 16
-  orig: 16, 16
-  offset: 0, 0
-  index: -1
-<<<<<<< HEAD
-icon-grid
-  rotate: false
-  xy: 701, 366
-=======
-icon-flip
-  rotate: false
-  xy: 701, 416
->>>>>>> 49bd9168
-  size: 48, 48
-  orig: 48, 48
-  offset: 0, 0
-  index: -1
-<<<<<<< HEAD
-icon-grid-small
-  rotate: false
-  xy: 1139, 142
-=======
-icon-flip-small
-  rotate: false
-  xy: 1377, 385
->>>>>>> 49bd9168
-  size: 32, 32
-  orig: 32, 32
-  offset: 0, 0
-  index: -1
-<<<<<<< HEAD
-icon-grid-smaller
-  rotate: false
-  xy: 1777, 522
-=======
-icon-flip-smaller
-  rotate: false
-  xy: 1509, 517
->>>>>>> 49bd9168
-  size: 30, 30
-  orig: 30, 30
-  offset: 0, 0
-  index: -1
-<<<<<<< HEAD
-icon-grid-tiny
-  rotate: false
-  xy: 1705, 80
-=======
-icon-flip-tiny
-  rotate: false
-  xy: 1891, 135
->>>>>>> 49bd9168
-  size: 16, 16
-  orig: 16, 16
-  offset: 0, 0
-  index: -1
-<<<<<<< HEAD
-icon-home
-  rotate: false
-  xy: 451, 66
-=======
-icon-floppy
-  rotate: false
-  xy: 401, 66
->>>>>>> 49bd9168
-  size: 48, 48
-  orig: 48, 48
-  offset: 0, 0
-  index: -1
-<<<<<<< HEAD
-icon-home-small
-  rotate: false
-  xy: 1173, 176
-=======
-icon-floppy-16
-  rotate: false
-  xy: 451, 116
-  size: 48, 48
-  orig: 48, 48
-  offset: 0, 0
-  index: -1
-icon-floppy-16-small
-  rotate: false
-  xy: 1411, 419
->>>>>>> 49bd9168
-  size: 32, 32
-  orig: 32, 32
-  offset: 0, 0
-  index: -1
-<<<<<<< HEAD
-icon-home-smaller
-  rotate: false
-  xy: 1809, 554
-=======
-icon-floppy-16-smaller
-  rotate: false
-  xy: 1541, 549
->>>>>>> 49bd9168
-  size: 30, 30
-  orig: 30, 30
-  offset: 0, 0
-  index: -1
-<<<<<<< HEAD
-icon-home-tiny
-  rotate: false
-  xy: 1687, 58
-=======
-icon-floppy-16-tiny
-  rotate: false
-  xy: 1891, 117
->>>>>>> 49bd9168
-  size: 16, 16
-  orig: 16, 16
-  offset: 0, 0
-  index: -1
-<<<<<<< HEAD
-icon-host
-  rotate: false
-  xy: 501, 116
-  size: 48, 48
-  orig: 48, 48
-  offset: 0, 0
-  index: -1
-icon-host-small
-  rotate: false
-  xy: 1207, 210
-=======
-icon-floppy-small
-  rotate: false
-  xy: 1105, 79
->>>>>>> 49bd9168
-  size: 32, 32
-  orig: 32, 32
-  offset: 0, 0
-  index: -1
-<<<<<<< HEAD
-icon-host-smaller
-  rotate: false
-  xy: 1777, 490
-=======
-icon-floppy-smaller
-  rotate: false
-  xy: 1445, 421
->>>>>>> 49bd9168
-  size: 30, 30
-  orig: 30, 30
-  offset: 0, 0
-  index: -1
-<<<<<<< HEAD
-icon-host-tiny
-  rotate: false
-  xy: 1705, 62
-=======
-icon-floppy-tiny
-  rotate: false
-  xy: 1909, 135
->>>>>>> 49bd9168
-  size: 16, 16
-  orig: 16, 16
-  offset: 0, 0
-  index: -1
-<<<<<<< HEAD
-icon-info
-  rotate: false
-  xy: 551, 166
-=======
-icon-folder
-  rotate: false
-  xy: 501, 166
->>>>>>> 49bd9168
-  size: 48, 48
-  orig: 48, 48
-  offset: 0, 0
-  index: -1
-<<<<<<< HEAD
-icon-info-small
-  rotate: false
-  xy: 1241, 244
-=======
-icon-folder-parent
-  rotate: false
-  xy: 551, 216
-  size: 48, 48
-  orig: 48, 48
-  offset: 0, 0
-  index: -1
-icon-folder-parent-small
-  rotate: false
-  xy: 1139, 113
->>>>>>> 49bd9168
-  size: 32, 32
-  orig: 32, 32
-  offset: 0, 0
-  index: -1
-<<<<<<< HEAD
-icon-info-smaller
-  rotate: false
-  xy: 1809, 522
-=======
-icon-folder-parent-smaller
-  rotate: false
-  xy: 1477, 453
->>>>>>> 49bd9168
-  size: 30, 30
-  orig: 30, 30
-  offset: 0, 0
-  index: -1
-<<<<<<< HEAD
-icon-info-tiny
-  rotate: false
-  xy: 1723, 80
-=======
-icon-folder-parent-tiny
-  rotate: false
-  xy: 1909, 117
->>>>>>> 49bd9168
-  size: 16, 16
-  orig: 16, 16
-  offset: 0, 0
-  index: -1
-<<<<<<< HEAD
-icon-itch.io
-  rotate: false
-  xy: 601, 216
-  size: 48, 48
-  orig: 48, 48
-  offset: 0, 0
-  index: -1
-icon-itch.io-small
-  rotate: false
-  xy: 1275, 278
-=======
-icon-folder-small
-  rotate: false
-  xy: 1173, 147
->>>>>>> 49bd9168
-  size: 32, 32
-  orig: 32, 32
-  offset: 0, 0
-  index: -1
-<<<<<<< HEAD
-icon-itch.io-smaller
-  rotate: false
-  xy: 1841, 554
-=======
-icon-folder-smaller
-  rotate: false
-  xy: 1509, 485
->>>>>>> 49bd9168
-  size: 30, 30
-  orig: 30, 30
-  offset: 0, 0
-  index: -1
-<<<<<<< HEAD
-icon-itch.io-tiny
-  rotate: false
-  xy: 1687, 40
-=======
-icon-folder-tiny
-  rotate: false
-  xy: 1828, 97
->>>>>>> 49bd9168
-  size: 16, 16
-  orig: 16, 16
-  offset: 0, 0
-  index: -1
-<<<<<<< HEAD
-icon-item
-  rotate: false
-  xy: 651, 266
-=======
-icon-github
-  rotate: false
-  xy: 601, 266
->>>>>>> 49bd9168
-  size: 48, 48
-  orig: 48, 48
-  offset: 0, 0
-  index: -1
-<<<<<<< HEAD
-icon-item-small
-  rotate: false
-  xy: 1309, 312
-=======
-icon-github-small
-  rotate: false
-  xy: 1207, 181
->>>>>>> 49bd9168
-  size: 32, 32
-  orig: 32, 32
-  offset: 0, 0
-  index: -1
-<<<<<<< HEAD
-icon-item-smaller
-  rotate: false
-  xy: 1809, 490
-=======
-icon-github-smaller
-  rotate: false
-  xy: 1541, 517
->>>>>>> 49bd9168
-  size: 30, 30
-  orig: 30, 30
-  offset: 0, 0
-  index: -1
-<<<<<<< HEAD
-icon-item-tiny
-  rotate: false
-  xy: 1705, 44
-=======
-icon-github-tiny
-  rotate: false
-  xy: 1828, 79
->>>>>>> 49bd9168
-  size: 16, 16
-  orig: 16, 16
-  offset: 0, 0
-  index: -1
-<<<<<<< HEAD
-icon-line
-  rotate: false
-  xy: 701, 316
-=======
-icon-google-play
-  rotate: false
-  xy: 651, 316
->>>>>>> 49bd9168
-  size: 48, 48
-  orig: 48, 48
-  offset: 0, 0
-  index: -1
-<<<<<<< HEAD
-icon-line-small
-  rotate: false
-  xy: 1343, 346
-=======
-icon-google-play-small
-  rotate: false
-  xy: 1241, 215
->>>>>>> 49bd9168
-  size: 32, 32
-  orig: 32, 32
-  offset: 0, 0
-  index: -1
-<<<<<<< HEAD
-icon-line-smaller
-  rotate: false
-  xy: 1841, 522
-=======
-icon-google-play-smaller
-  rotate: false
-  xy: 1573, 549
->>>>>>> 49bd9168
-  size: 30, 30
-  orig: 30, 30
-  offset: 0, 0
-  index: -1
-<<<<<<< HEAD
-icon-line-tiny
-  rotate: false
-  xy: 1723, 62
-=======
-icon-google-play-tiny
-  rotate: false
-  xy: 1828, 61
->>>>>>> 49bd9168
-  size: 16, 16
-  orig: 16, 16
-  offset: 0, 0
-  index: -1
-<<<<<<< HEAD
-icon-link
-  rotate: false
-  xy: 501, 66
-=======
-icon-grid
-  rotate: false
-  xy: 701, 366
->>>>>>> 49bd9168
-  size: 48, 48
-  orig: 48, 48
-  offset: 0, 0
-  index: -1
-<<<<<<< HEAD
-icon-link-small
-  rotate: false
-  xy: 1377, 380
-=======
-icon-grid-small
-  rotate: false
-  xy: 1275, 249
->>>>>>> 49bd9168
-  size: 32, 32
-  orig: 32, 32
-  offset: 0, 0
-  index: -1
-<<<<<<< HEAD
-icon-link-smaller
-  rotate: false
-  xy: 1841, 490
-=======
-icon-grid-smaller
-  rotate: false
-  xy: 1445, 389
->>>>>>> 49bd9168
-  size: 30, 30
-  orig: 30, 30
-  offset: 0, 0
-  index: -1
-<<<<<<< HEAD
-icon-link-tiny
-  rotate: false
-  xy: 1741, 80
-=======
-icon-grid-tiny
-  rotate: false
-  xy: 1846, 99
->>>>>>> 49bd9168
-  size: 16, 16
-  orig: 16, 16
-  offset: 0, 0
-  index: -1
-<<<<<<< HEAD
-icon-liquid
-  rotate: false
-  xy: 551, 116
-=======
-icon-home
-  rotate: false
-  xy: 451, 66
->>>>>>> 49bd9168
-  size: 48, 48
-  orig: 48, 48
-  offset: 0, 0
-  index: -1
-<<<<<<< HEAD
-icon-liquid-consume
-  rotate: false
-  xy: 601, 166
-  size: 48, 48
-  orig: 48, 48
-  offset: 0, 0
-  index: -1
-icon-liquid-consume-small
-  rotate: false
-  xy: 1411, 414
-=======
-icon-home-small
-  rotate: false
-  xy: 1309, 283
->>>>>>> 49bd9168
-  size: 32, 32
-  orig: 32, 32
-  offset: 0, 0
-  index: -1
-<<<<<<< HEAD
-icon-liquid-consume-smaller
-  rotate: false
-  xy: 1273, 110
-=======
-icon-home-smaller
-  rotate: false
-  xy: 1477, 421
->>>>>>> 49bd9168
-  size: 30, 30
-  orig: 30, 30
-  offset: 0, 0
-  index: -1
-<<<<<<< HEAD
-icon-liquid-consume-tiny
-  rotate: false
-  xy: 1687, 22
-=======
-icon-home-tiny
-  rotate: false
-  xy: 1846, 81
->>>>>>> 49bd9168
-  size: 16, 16
-  orig: 16, 16
-  offset: 0, 0
-  index: -1
-<<<<<<< HEAD
-icon-liquid-small
-  rotate: false
-  xy: 1445, 448
-=======
-icon-host
-  rotate: false
-  xy: 501, 116
-  size: 48, 48
-  orig: 48, 48
-  offset: 0, 0
-  index: -1
-icon-host-small
-  rotate: false
-  xy: 1343, 317
->>>>>>> 49bd9168
-  size: 32, 32
-  orig: 32, 32
-  offset: 0, 0
-  index: -1
-<<<<<<< HEAD
-icon-liquid-smaller
-  rotate: false
-  xy: 1307, 144
-=======
-icon-host-smaller
-  rotate: false
-  xy: 1509, 453
->>>>>>> 49bd9168
-  size: 30, 30
-  orig: 30, 30
-  offset: 0, 0
-  index: -1
-<<<<<<< HEAD
-icon-liquid-tiny
-  rotate: false
-  xy: 1705, 26
-=======
-icon-host-tiny
-  rotate: false
-  xy: 1864, 99
->>>>>>> 49bd9168
-  size: 16, 16
-  orig: 16, 16
-  offset: 0, 0
-  index: -1
-<<<<<<< HEAD
-icon-load
-  rotate: false
-  xy: 651, 216
-=======
-icon-info
-  rotate: false
-  xy: 551, 166
->>>>>>> 49bd9168
-  size: 48, 48
-  orig: 48, 48
-  offset: 0, 0
-  index: -1
-<<<<<<< HEAD
-icon-load-image
-  rotate: false
-  xy: 701, 266
-  size: 48, 48
-  orig: 48, 48
-  offset: 0, 0
-  index: -1
-icon-load-image-small
-  rotate: false
-  xy: 1479, 482
-=======
-icon-info-small
-  rotate: false
-  xy: 1377, 351
->>>>>>> 49bd9168
-  size: 32, 32
-  orig: 32, 32
-  offset: 0, 0
-  index: -1
-<<<<<<< HEAD
-icon-load-image-smaller
-  rotate: false
-  xy: 1305, 112
-=======
-icon-info-smaller
-  rotate: false
-  xy: 1541, 485
->>>>>>> 49bd9168
-  size: 30, 30
-  orig: 30, 30
-  offset: 0, 0
-  index: -1
-<<<<<<< HEAD
-icon-load-image-tiny
-  rotate: false
-  xy: 1723, 44
-=======
-icon-info-tiny
-  rotate: false
-  xy: 1846, 63
->>>>>>> 49bd9168
-  size: 16, 16
-  orig: 16, 16
-  offset: 0, 0
-  index: -1
-<<<<<<< HEAD
-icon-load-map
-  rotate: false
-  xy: 551, 66
-=======
-icon-itch.io
-  rotate: false
-  xy: 601, 216
->>>>>>> 49bd9168
-  size: 48, 48
-  orig: 48, 48
-  offset: 0, 0
-  index: -1
-<<<<<<< HEAD
-icon-load-map-small
-  rotate: false
-  xy: 1513, 516
-=======
-icon-itch.io-small
-  rotate: false
-  xy: 1411, 385
->>>>>>> 49bd9168
-  size: 32, 32
-  orig: 32, 32
-  offset: 0, 0
-  index: -1
-<<<<<<< HEAD
-icon-load-map-smaller
-  rotate: false
-  xy: 1341, 178
-=======
-icon-itch.io-smaller
-  rotate: false
-  xy: 1573, 517
->>>>>>> 49bd9168
-  size: 30, 30
-  orig: 30, 30
-  offset: 0, 0
-  index: -1
-<<<<<<< HEAD
-icon-load-map-tiny
-  rotate: false
-  xy: 1741, 62
-=======
-icon-itch.io-tiny
-  rotate: false
-  xy: 1864, 81
->>>>>>> 49bd9168
-  size: 16, 16
-  orig: 16, 16
-  offset: 0, 0
-  index: -1
-<<<<<<< HEAD
-icon-load-small
-  rotate: false
-  xy: 1547, 550
-=======
-icon-item
-  rotate: false
-  xy: 651, 266
-  size: 48, 48
-  orig: 48, 48
-  offset: 0, 0
-  index: -1
-icon-item-small
-  rotate: false
-  xy: 1139, 79
->>>>>>> 49bd9168
-  size: 32, 32
-  orig: 32, 32
-  offset: 0, 0
-  index: -1
-<<<<<<< HEAD
-icon-load-smaller
-  rotate: false
-  xy: 1339, 146
-=======
-icon-item-smaller
-  rotate: false
-  xy: 1605, 549
->>>>>>> 49bd9168
-  size: 30, 30
-  orig: 30, 30
-  offset: 0, 0
-  index: -1
-<<<<<<< HEAD
-icon-load-tiny
-  rotate: false
-  xy: 1759, 80
-=======
-icon-item-tiny
-  rotate: false
-  xy: 1882, 99
->>>>>>> 49bd9168
-  size: 16, 16
-  orig: 16, 16
-  offset: 0, 0
-  index: -1
-<<<<<<< HEAD
-icon-loading
-  rotate: false
-  xy: 601, 116
-=======
-icon-line
-  rotate: false
-  xy: 701, 316
->>>>>>> 49bd9168
-  size: 48, 48
-  orig: 48, 48
-  offset: 0, 0
-  index: -1
-<<<<<<< HEAD
-icon-loading-small
-  rotate: false
-  xy: 1581, 584
-=======
-icon-line-small
-  rotate: false
-  xy: 1173, 113
->>>>>>> 49bd9168
-  size: 32, 32
-  orig: 32, 32
-  offset: 0, 0
-  index: -1
-<<<<<<< HEAD
-icon-loading-smaller
-  rotate: false
-  xy: 1375, 212
-=======
-icon-line-smaller
-  rotate: false
-  xy: 1445, 357
->>>>>>> 49bd9168
-  size: 30, 30
-  orig: 30, 30
-  offset: 0, 0
-  index: -1
-<<<<<<< HEAD
-icon-loading-tiny
-  rotate: false
-  xy: 1723, 26
-=======
-icon-line-tiny
-  rotate: false
-  xy: 1864, 63
->>>>>>> 49bd9168
-  size: 16, 16
-  orig: 16, 16
-  offset: 0, 0
-  index: -1
-<<<<<<< HEAD
-icon-locked
-  rotate: false
-  xy: 651, 166
-=======
-icon-link
-  rotate: false
-  xy: 501, 66
->>>>>>> 49bd9168
-  size: 48, 48
-  orig: 48, 48
-  offset: 0, 0
-  index: -1
-<<<<<<< HEAD
-icon-locked-small
-  rotate: false
-  xy: 1071, 40
-=======
-icon-link-small
-  rotate: false
-  xy: 1207, 147
->>>>>>> 49bd9168
-  size: 32, 32
-  orig: 32, 32
-  offset: 0, 0
-  index: -1
-<<<<<<< HEAD
-icon-locked-smaller
-  rotate: false
-  xy: 1373, 180
-=======
-icon-link-smaller
-  rotate: false
-  xy: 1477, 389
->>>>>>> 49bd9168
-  size: 30, 30
-  orig: 30, 30
-  offset: 0, 0
-  index: -1
-<<<<<<< HEAD
-icon-locked-tiny
-  rotate: false
-  xy: 1741, 44
-=======
-icon-link-tiny
-  rotate: false
-  xy: 1882, 81
->>>>>>> 49bd9168
-  size: 16, 16
-  orig: 16, 16
-  offset: 0, 0
-  index: -1
-<<<<<<< HEAD
-icon-map
-  rotate: false
-  xy: 701, 216
-=======
-icon-liquid
-  rotate: false
-  xy: 551, 116
->>>>>>> 49bd9168
-  size: 48, 48
-  orig: 48, 48
-  offset: 0, 0
-  index: -1
-<<<<<<< HEAD
-icon-map-small
-  rotate: false
-  xy: 1105, 74
-=======
-icon-liquid-consume
-  rotate: false
-  xy: 601, 166
-  size: 48, 48
-  orig: 48, 48
-  offset: 0, 0
-  index: -1
-icon-liquid-consume-small
-  rotate: false
-  xy: 1241, 181
->>>>>>> 49bd9168
-  size: 32, 32
-  orig: 32, 32
-  offset: 0, 0
-  index: -1
-<<<<<<< HEAD
-icon-map-smaller
-  rotate: false
-  xy: 1409, 246
-=======
-icon-liquid-consume-smaller
-  rotate: false
-  xy: 1509, 421
->>>>>>> 49bd9168
-  size: 30, 30
-  orig: 30, 30
-  offset: 0, 0
-  index: -1
-<<<<<<< HEAD
-icon-map-tiny
-  rotate: false
-  xy: 1759, 62
-=======
-icon-liquid-consume-tiny
-  rotate: false
-  xy: 1900, 99
->>>>>>> 49bd9168
-  size: 16, 16
-  orig: 16, 16
-  offset: 0, 0
-  index: -1
-<<<<<<< HEAD
-icon-menu
-  rotate: false
-  xy: 601, 66
-  size: 48, 48
-  orig: 48, 48
-  offset: 0, 0
-  index: -1
-icon-menu-large
-  rotate: false
-  xy: 651, 116
-  size: 48, 48
-  orig: 48, 48
-  offset: 0, 0
-  index: -1
-icon-menu-large-small
-  rotate: false
-  xy: 1139, 108
-  size: 32, 32
-  orig: 32, 32
-  offset: 0, 0
-  index: -1
-icon-menu-large-smaller
-  rotate: false
-  xy: 1407, 214
-  size: 30, 30
-  orig: 30, 30
-  offset: 0, 0
-  index: -1
-icon-menu-large-tiny
-  rotate: false
-  xy: 1741, 26
-  size: 16, 16
-  orig: 16, 16
-  offset: 0, 0
-  index: -1
-icon-menu-small
-  rotate: false
-  xy: 1173, 142
-  size: 32, 32
-  orig: 32, 32
-  offset: 0, 0
-  index: -1
-icon-menu-smaller
-  rotate: false
-  xy: 1443, 280
-  size: 30, 30
-  orig: 30, 30
-  offset: 0, 0
-  index: -1
-icon-menu-tiny
-  rotate: false
-  xy: 1759, 44
-  size: 16, 16
-  orig: 16, 16
-  offset: 0, 0
-  index: -1
-icon-missing
-  rotate: false
-  xy: 701, 166
-  size: 48, 48
-  orig: 48, 48
-  offset: 0, 0
-  index: -1
-icon-missing-small
-  rotate: false
-  xy: 1207, 176
-  size: 32, 32
-  orig: 32, 32
-  offset: 0, 0
-  index: -1
-icon-missing-smaller
-  rotate: false
-  xy: 1441, 248
-  size: 30, 30
-  orig: 30, 30
-  offset: 0, 0
-  index: -1
-icon-missing-tiny
-  rotate: false
-  xy: 1759, 26
-  size: 16, 16
-  orig: 16, 16
-  offset: 0, 0
-  index: -1
-icon-mode-attack
-  rotate: false
-  xy: 651, 66
-=======
-icon-liquid-small
-  rotate: false
-  xy: 1275, 215
-  size: 32, 32
-  orig: 32, 32
-  offset: 0, 0
-  index: -1
-icon-liquid-smaller
-  rotate: false
-  xy: 1541, 453
-  size: 30, 30
-  orig: 30, 30
-  offset: 0, 0
-  index: -1
-icon-liquid-tiny
-  rotate: false
-  xy: 1882, 63
-  size: 16, 16
-  orig: 16, 16
-  offset: 0, 0
-  index: -1
-icon-load
-  rotate: false
-  xy: 651, 216
-  size: 48, 48
-  orig: 48, 48
-  offset: 0, 0
-  index: -1
-icon-load-image
-  rotate: false
-  xy: 701, 266
->>>>>>> 49bd9168
-  size: 48, 48
-  orig: 48, 48
-  offset: 0, 0
-  index: -1
-<<<<<<< HEAD
-icon-mode-attack-small
-  rotate: false
-  xy: 1241, 210
-=======
-icon-load-image-small
-  rotate: false
-  xy: 1309, 249
->>>>>>> 49bd9168
-  size: 32, 32
-  orig: 32, 32
-  offset: 0, 0
-  index: -1
-<<<<<<< HEAD
-icon-mode-attack-smaller
-  rotate: false
-  xy: 1477, 314
-=======
-icon-load-image-smaller
-  rotate: false
-  xy: 1573, 485
->>>>>>> 49bd9168
-  size: 30, 30
-  orig: 30, 30
-  offset: 0, 0
-  index: -1
-<<<<<<< HEAD
-icon-mode-attack-tiny
-  rotate: false
-  xy: 1687, 4
-=======
-icon-load-image-tiny
-  rotate: false
-  xy: 1900, 81
->>>>>>> 49bd9168
-  size: 16, 16
-  orig: 16, 16
-  offset: 0, 0
-  index: -1
-<<<<<<< HEAD
-icon-mode-pvp
-  rotate: false
-  xy: 701, 116
-=======
-icon-load-map
-  rotate: false
-  xy: 551, 66
->>>>>>> 49bd9168
-  size: 48, 48
-  orig: 48, 48
-  offset: 0, 0
-  index: -1
-<<<<<<< HEAD
-icon-mode-pvp-small
-  rotate: false
-  xy: 1275, 244
-=======
-icon-load-map-small
-  rotate: false
-  xy: 1343, 283
->>>>>>> 49bd9168
-  size: 32, 32
-  orig: 32, 32
-  offset: 0, 0
-  index: -1
-<<<<<<< HEAD
-icon-mode-pvp-smaller
-  rotate: false
-  xy: 1475, 282
-=======
-icon-load-map-smaller
-  rotate: false
-  xy: 1605, 517
->>>>>>> 49bd9168
-  size: 30, 30
-  orig: 30, 30
-  offset: 0, 0
-  index: -1
-<<<<<<< HEAD
-icon-mode-pvp-tiny
-  rotate: false
-  xy: 1705, 8
-=======
-icon-load-map-tiny
-  rotate: false
-  xy: 1900, 63
->>>>>>> 49bd9168
-  size: 16, 16
-  orig: 16, 16
-  offset: 0, 0
-  index: -1
-<<<<<<< HEAD
-icon-mode-survival
-  rotate: false
-  xy: 701, 66
-  size: 48, 48
-  orig: 48, 48
-  offset: 0, 0
-  index: -1
-icon-mode-survival-small
-  rotate: false
-  xy: 1309, 278
-  size: 32, 32
-  orig: 32, 32
-  offset: 0, 0
-  index: -1
-icon-mode-survival-smaller
-  rotate: false
-  xy: 1511, 348
-  size: 30, 30
-  orig: 30, 30
-  offset: 0, 0
-  index: -1
-icon-mode-survival-tiny
-  rotate: false
-  xy: 1723, 8
-  size: 16, 16
-  orig: 16, 16
-  offset: 0, 0
-  index: -1
-icon-none
-  rotate: false
-  xy: 351, 16
-  size: 48, 48
-  orig: 48, 48
-  offset: 0, 0
-  index: -1
-icon-none-small
-  rotate: false
-  xy: 1343, 312
-  size: 32, 32
-  orig: 32, 32
-  offset: 0, 0
-  index: -1
-icon-none-smaller
-  rotate: false
-  xy: 1509, 316
-  size: 30, 30
-  orig: 30, 30
-  offset: 0, 0
-  index: -1
-icon-none-tiny
-  rotate: false
-  xy: 1741, 8
-  size: 16, 16
-  orig: 16, 16
-  offset: 0, 0
-  index: -1
-icon-paste
-  rotate: false
-  xy: 401, 16
-=======
-icon-load-small
-  rotate: false
-  xy: 1377, 317
-  size: 32, 32
-  orig: 32, 32
-  offset: 0, 0
-  index: -1
-icon-load-smaller
-  rotate: false
-  xy: 1637, 549
-  size: 30, 30
-  orig: 30, 30
-  offset: 0, 0
-  index: -1
-icon-load-tiny
-  rotate: false
-  xy: 1918, 99
-  size: 16, 16
-  orig: 16, 16
-  offset: 0, 0
-  index: -1
-icon-loading
-  rotate: false
-  xy: 601, 116
-  size: 48, 48
-  orig: 48, 48
-  offset: 0, 0
-  index: -1
-icon-loading-small
-  rotate: false
-  xy: 1411, 351
-  size: 32, 32
-  orig: 32, 32
-  offset: 0, 0
-  index: -1
-icon-loading-smaller
-  rotate: false
-  xy: 1445, 325
-  size: 30, 30
-  orig: 30, 30
-  offset: 0, 0
-  index: -1
-icon-loading-tiny
-  rotate: false
-  xy: 1918, 81
-  size: 16, 16
-  orig: 16, 16
-  offset: 0, 0
-  index: -1
-icon-locked
-  rotate: false
-  xy: 651, 166
->>>>>>> 49bd9168
-  size: 48, 48
-  orig: 48, 48
-  offset: 0, 0
-  index: -1
-<<<<<<< HEAD
-icon-paste-small
-  rotate: false
-  xy: 1377, 346
-=======
-icon-locked-small
-  rotate: false
-  xy: 1173, 79
->>>>>>> 49bd9168
-  size: 32, 32
-  orig: 32, 32
-  offset: 0, 0
-  index: -1
-<<<<<<< HEAD
-icon-paste-smaller
-  rotate: false
-  xy: 1545, 382
-=======
-icon-locked-smaller
-  rotate: false
-  xy: 1477, 357
->>>>>>> 49bd9168
-  size: 30, 30
-  orig: 30, 30
-  offset: 0, 0
-  index: -1
-<<<<<<< HEAD
-icon-paste-tiny
-  rotate: false
-  xy: 1759, 8
-=======
-icon-locked-tiny
-  rotate: false
-  xy: 1918, 63
->>>>>>> 49bd9168
-  size: 16, 16
-  orig: 16, 16
-  offset: 0, 0
-  index: -1
-<<<<<<< HEAD
-icon-pause
-  rotate: false
-  xy: 451, 16
-=======
-icon-map
-  rotate: false
-  xy: 701, 216
->>>>>>> 49bd9168
-  size: 48, 48
-  orig: 48, 48
-  offset: 0, 0
-  index: -1
-<<<<<<< HEAD
-icon-pause-small
-  rotate: false
-  xy: 1411, 380
-=======
-icon-map-small
-  rotate: false
-  xy: 1207, 113
->>>>>>> 49bd9168
-  size: 32, 32
-  orig: 32, 32
-  offset: 0, 0
-  index: -1
-<<<<<<< HEAD
-icon-pause-smaller
-  rotate: false
-  xy: 1543, 350
-=======
-icon-map-smaller
-  rotate: false
-  xy: 1509, 389
->>>>>>> 49bd9168
-  size: 30, 30
-  orig: 30, 30
-  offset: 0, 0
-  index: -1
-<<<<<<< HEAD
-icon-pause-tiny
-  rotate: false
-  xy: 1829, 208
-=======
-icon-map-tiny
-  rotate: false
-  xy: 1828, 43
->>>>>>> 49bd9168
-  size: 16, 16
-  orig: 16, 16
-  offset: 0, 0
-  index: -1
-<<<<<<< HEAD
-icon-pencil
-  rotate: false
-  xy: 501, 16
-=======
-icon-menu
-  rotate: false
-  xy: 601, 66
-  size: 48, 48
-  orig: 48, 48
-  offset: 0, 0
-  index: -1
-icon-menu-large
-  rotate: false
-  xy: 651, 116
->>>>>>> 49bd9168
-  size: 48, 48
-  orig: 48, 48
-  offset: 0, 0
-  index: -1
-<<<<<<< HEAD
-icon-pencil-small
-  rotate: false
-  xy: 1445, 414
-=======
-icon-menu-large-small
-  rotate: false
-  xy: 1241, 147
->>>>>>> 49bd9168
-  size: 32, 32
-  orig: 32, 32
-  offset: 0, 0
-  index: -1
-<<<<<<< HEAD
-icon-pencil-smaller
-  rotate: false
-  xy: 1579, 416
-=======
-icon-menu-large-smaller
-  rotate: false
-  xy: 1541, 421
->>>>>>> 49bd9168
-  size: 30, 30
-  orig: 30, 30
-  offset: 0, 0
-  index: -1
-<<<<<<< HEAD
-icon-pencil-tiny
-  rotate: false
-  xy: 1847, 208
-=======
-icon-menu-large-tiny
-  rotate: false
-  xy: 1846, 45
->>>>>>> 49bd9168
-  size: 16, 16
-  orig: 16, 16
-  offset: 0, 0
-  index: -1
-<<<<<<< HEAD
-icon-pick
-  rotate: false
-  xy: 551, 16
-  size: 48, 48
-  orig: 48, 48
-  offset: 0, 0
-  index: -1
-icon-pick-small
-  rotate: false
-  xy: 1479, 448
-=======
-icon-menu-small
-  rotate: false
-  xy: 1275, 181
->>>>>>> 49bd9168
-  size: 32, 32
-  orig: 32, 32
-  offset: 0, 0
-  index: -1
-<<<<<<< HEAD
-icon-pick-smaller
-  rotate: false
-  xy: 1577, 384
-=======
-icon-menu-smaller
-  rotate: false
-  xy: 1573, 453
->>>>>>> 49bd9168
-  size: 30, 30
-  orig: 30, 30
-  offset: 0, 0
-  index: -1
-<<<<<<< HEAD
-icon-pick-tiny
-  rotate: false
-  xy: 1865, 198
-=======
-icon-menu-tiny
-  rotate: false
-  xy: 1864, 45
->>>>>>> 49bd9168
-  size: 16, 16
-  orig: 16, 16
-  offset: 0, 0
-  index: -1
-<<<<<<< HEAD
-icon-play
-  rotate: false
-  xy: 601, 16
-=======
-icon-missing
-  rotate: false
-  xy: 701, 166
->>>>>>> 49bd9168
-  size: 48, 48
-  orig: 48, 48
-  offset: 0, 0
-  index: -1
-<<<<<<< HEAD
-icon-play-2
-  rotate: false
-  xy: 651, 16
-  size: 48, 48
-  orig: 48, 48
-  offset: 0, 0
-  index: -1
-icon-play-2-small
-  rotate: false
-  xy: 1513, 482
-=======
-icon-missing-small
-  rotate: false
-  xy: 1309, 215
->>>>>>> 49bd9168
-  size: 32, 32
-  orig: 32, 32
-  offset: 0, 0
-  index: -1
-<<<<<<< HEAD
-icon-play-2-smaller
-  rotate: false
-  xy: 1613, 450
-=======
-icon-missing-smaller
-  rotate: false
-  xy: 1605, 485
->>>>>>> 49bd9168
-  size: 30, 30
-  orig: 30, 30
-  offset: 0, 0
-  index: -1
-<<<<<<< HEAD
-icon-play-2-tiny
-  rotate: false
-  xy: 1883, 198
-  size: 16, 16
-  orig: 16, 16
-  offset: 0, 0
-  index: -1
-icon-play-tiny
-  rotate: false
-  xy: 1883, 198
-=======
-icon-missing-tiny
-  rotate: false
-  xy: 1882, 45
->>>>>>> 49bd9168
-  size: 16, 16
-  orig: 16, 16
-  offset: 0, 0
-  index: -1
-<<<<<<< HEAD
-icon-play-custom
-  rotate: false
-  xy: 701, 16
-=======
-icon-mode-attack
-  rotate: false
-  xy: 651, 66
->>>>>>> 49bd9168
-  size: 48, 48
-  orig: 48, 48
-  offset: 0, 0
-  index: -1
-<<<<<<< HEAD
-icon-play-custom-small
-  rotate: false
-  xy: 1547, 516
-=======
-icon-mode-attack-small
-  rotate: false
-  xy: 1343, 249
->>>>>>> 49bd9168
-  size: 32, 32
-  orig: 32, 32
-  offset: 0, 0
-  index: -1
-<<<<<<< HEAD
-icon-play-custom-smaller
-  rotate: false
-  xy: 1611, 418
-=======
-icon-mode-attack-smaller
-  rotate: false
-  xy: 1637, 517
->>>>>>> 49bd9168
-  size: 30, 30
-  orig: 30, 30
-  offset: 0, 0
-  index: -1
-<<<<<<< HEAD
-icon-play-custom-tiny
-  rotate: false
-  xy: 1901, 187
-=======
-icon-mode-attack-tiny
-  rotate: false
-  xy: 1900, 45
->>>>>>> 49bd9168
-  size: 16, 16
-  orig: 16, 16
-  offset: 0, 0
-  index: -1
-<<<<<<< HEAD
-icon-play-small
-  rotate: false
-  xy: 1581, 550
-  size: 32, 32
-  orig: 32, 32
-  offset: 0, 0
-  index: -1
-icon-play-smaller
-  rotate: false
-  xy: 1239, 76
-  size: 30, 30
-  orig: 30, 30
-  offset: 0, 0
-  index: -1
-icon-players
-  rotate: false
-  xy: 751, 528
-=======
-icon-mode-pvp
-  rotate: false
-  xy: 701, 116
->>>>>>> 49bd9168
-  size: 48, 48
-  orig: 48, 48
-  offset: 0, 0
-  index: -1
-<<<<<<< HEAD
-icon-players-small
-  rotate: false
-  xy: 1615, 584
-=======
-icon-mode-pvp-small
-  rotate: false
-  xy: 1377, 283
->>>>>>> 49bd9168
-  size: 32, 32
-  orig: 32, 32
-  offset: 0, 0
-  index: -1
-<<<<<<< HEAD
-icon-players-smaller
-  rotate: false
-  xy: 1237, 44
-=======
-icon-mode-pvp-smaller
-  rotate: false
-  xy: 1669, 549
->>>>>>> 49bd9168
-  size: 30, 30
-  orig: 30, 30
-  offset: 0, 0
-  index: -1
-<<<<<<< HEAD
-icon-players-tiny
-  rotate: false
-  xy: 1919, 187
-=======
-icon-mode-pvp-tiny
-  rotate: false
-  xy: 1918, 45
->>>>>>> 49bd9168
-  size: 16, 16
-  orig: 16, 16
-  offset: 0, 0
-  index: -1
-<<<<<<< HEAD
-icon-power
-  rotate: false
-  xy: 751, 478
-=======
-icon-mode-survival
-  rotate: false
-  xy: 701, 66
->>>>>>> 49bd9168
-  size: 48, 48
-  orig: 48, 48
-  offset: 0, 0
-  index: -1
-<<<<<<< HEAD
-icon-power-small
-  rotate: false
-  xy: 1105, 40
-=======
-icon-mode-survival-small
-  rotate: false
-  xy: 1411, 317
->>>>>>> 49bd9168
-  size: 32, 32
-  orig: 32, 32
-  offset: 0, 0
-  index: -1
-<<<<<<< HEAD
-icon-power-smaller
-  rotate: false
-  xy: 1271, 78
-=======
-icon-mode-survival-smaller
-  rotate: false
-  xy: 1445, 293
->>>>>>> 49bd9168
-  size: 30, 30
-  orig: 30, 30
-  offset: 0, 0
-  index: -1
-<<<<<<< HEAD
-icon-power-tiny
-  rotate: false
-  xy: 1937, 187
-=======
-icon-mode-survival-tiny
-  rotate: false
-  xy: 1846, 27
->>>>>>> 49bd9168
-  size: 16, 16
-  orig: 16, 16
-  offset: 0, 0
-  index: -1
-<<<<<<< HEAD
-icon-production
-  rotate: false
-  xy: 801, 528
-=======
-icon-none
-  rotate: false
-  xy: 351, 16
->>>>>>> 49bd9168
-  size: 48, 48
-  orig: 48, 48
-  offset: 0, 0
-  index: -1
-<<<<<<< HEAD
-icon-production-small
-  rotate: false
-  xy: 1139, 74
-=======
-icon-none-small
-  rotate: false
-  xy: 1207, 79
->>>>>>> 49bd9168
-  size: 32, 32
-  orig: 32, 32
-  offset: 0, 0
-  index: -1
-<<<<<<< HEAD
-icon-production-smaller
-  rotate: false
-  xy: 1259, 12
-=======
-icon-none-smaller
-  rotate: false
-  xy: 1477, 325
->>>>>>> 49bd9168
-  size: 30, 30
-  orig: 30, 30
-  offset: 0, 0
-  index: -1
-<<<<<<< HEAD
-icon-production-tiny
-  rotate: false
-  xy: 1955, 181
-=======
-icon-none-tiny
-  rotate: false
-  xy: 1864, 27
->>>>>>> 49bd9168
-  size: 16, 16
-  orig: 16, 16
-  offset: 0, 0
-  index: -1
-<<<<<<< HEAD
-icon-quit
-  rotate: false
-  xy: 751, 428
-=======
-icon-paste
-  rotate: false
-  xy: 401, 16
->>>>>>> 49bd9168
-  size: 48, 48
-  orig: 48, 48
-  offset: 0, 0
-  index: -1
-<<<<<<< HEAD
-icon-quit-small
-  rotate: false
-  xy: 1173, 108
-=======
-icon-paste-small
-  rotate: false
-  xy: 1241, 113
->>>>>>> 49bd9168
-  size: 32, 32
-  orig: 32, 32
-  offset: 0, 0
-  index: -1
-<<<<<<< HEAD
-icon-quit-smaller
-  rotate: false
-  xy: 1269, 44
-=======
-icon-paste-smaller
-  rotate: false
-  xy: 1509, 357
->>>>>>> 49bd9168
-  size: 30, 30
-  orig: 30, 30
-  offset: 0, 0
-  index: -1
-<<<<<<< HEAD
-icon-reddit
-  rotate: false
-  xy: 801, 478
-  size: 48, 48
-  orig: 48, 48
-  offset: 0, 0
-  index: -1
-icon-reddit-small
-  rotate: false
-  xy: 1207, 142
-  size: 32, 32
-  orig: 32, 32
-  offset: 0, 0
-  index: -1
-icon-reddit-smaller
-  rotate: false
-  xy: 1291, 12
-  size: 30, 30
-  orig: 30, 30
-  offset: 0, 0
-  index: -1
-icon-reddit-tiny
-  rotate: false
-  xy: 1973, 175
-=======
-icon-paste-tiny
-  rotate: false
-  xy: 1882, 27
->>>>>>> 49bd9168
-  size: 16, 16
-  orig: 16, 16
-  offset: 0, 0
-  index: -1
-<<<<<<< HEAD
-icon-redo
-  rotate: false
-  xy: 751, 378
-=======
-icon-pause
-  rotate: false
-  xy: 451, 16
->>>>>>> 49bd9168
-  size: 48, 48
-  orig: 48, 48
-  offset: 0, 0
-  index: -1
-<<<<<<< HEAD
-icon-redo-small
-  rotate: false
-  xy: 1241, 176
-=======
-icon-pause-small
-  rotate: false
-  xy: 1275, 147
->>>>>>> 49bd9168
-  size: 32, 32
-  orig: 32, 32
-  offset: 0, 0
-  index: -1
-<<<<<<< HEAD
-icon-redo-smaller
-  rotate: false
-  xy: 1647, 456
-=======
-icon-pause-smaller
-  rotate: false
-  xy: 1541, 389
->>>>>>> 49bd9168
-  size: 30, 30
-  orig: 30, 30
-  offset: 0, 0
-  index: -1
-<<<<<<< HEAD
-icon-redo-tiny
-  rotate: false
-  xy: 1991, 175
-=======
-icon-pause-tiny
-  rotate: false
-  xy: 1900, 27
->>>>>>> 49bd9168
-  size: 16, 16
-  orig: 16, 16
-  offset: 0, 0
-  index: -1
-<<<<<<< HEAD
-icon-refresh
-  rotate: false
-  xy: 801, 428
-=======
-icon-pencil
-  rotate: false
-  xy: 501, 16
->>>>>>> 49bd9168
-  size: 48, 48
-  orig: 48, 48
-  offset: 0, 0
-  index: -1
-<<<<<<< HEAD
-icon-refresh-small
-  rotate: false
-  xy: 1275, 210
-=======
-icon-pencil-small
-  rotate: false
-  xy: 1309, 181
->>>>>>> 49bd9168
-  size: 32, 32
-  orig: 32, 32
-  offset: 0, 0
-  index: -1
-<<<<<<< HEAD
-icon-refresh-smaller
-  rotate: false
-  xy: 1679, 456
-=======
-icon-pencil-smaller
-  rotate: false
-  xy: 1573, 421
->>>>>>> 49bd9168
-  size: 30, 30
-  orig: 30, 30
-  offset: 0, 0
-  index: -1
-<<<<<<< HEAD
-icon-refresh-tiny
-  rotate: false
-  xy: 2009, 175
-=======
-icon-pencil-tiny
-  rotate: false
-  xy: 1918, 27
->>>>>>> 49bd9168
-  size: 16, 16
-  orig: 16, 16
-  offset: 0, 0
-  index: -1
-<<<<<<< HEAD
-icon-rename
-  rotate: false
-  xy: 751, 328
-=======
-icon-pick
-  rotate: false
-  xy: 551, 16
->>>>>>> 49bd9168
-  size: 48, 48
-  orig: 48, 48
-  offset: 0, 0
-  index: -1
-<<<<<<< HEAD
-icon-rename-small
-  rotate: false
-  xy: 1309, 244
-=======
-icon-pick-small
-  rotate: false
-  xy: 1343, 215
->>>>>>> 49bd9168
-  size: 32, 32
-  orig: 32, 32
-  offset: 0, 0
-  index: -1
-<<<<<<< HEAD
-icon-rename-smaller
-  rotate: false
-  xy: 1645, 424
-=======
-icon-pick-smaller
-  rotate: false
-  xy: 1605, 453
->>>>>>> 49bd9168
-  size: 30, 30
-  orig: 30, 30
-  offset: 0, 0
-  index: -1
-<<<<<<< HEAD
-icon-rename-tiny
-  rotate: false
-  xy: 2027, 175
-  size: 16, 16
-  orig: 16, 16
-  offset: 0, 0
-  index: -1
-icon-resize
-  rotate: false
-  xy: 801, 378
-=======
-icon-pick-tiny
-  rotate: false
-  xy: 1897, 359
-  size: 16, 16
-  orig: 16, 16
-  offset: 0, 0
-  index: -1
-icon-play
-  rotate: false
-  xy: 601, 16
-  size: 48, 48
-  orig: 48, 48
-  offset: 0, 0
-  index: -1
-icon-play-2
-  rotate: false
-  xy: 651, 16
->>>>>>> 49bd9168
-  size: 48, 48
-  orig: 48, 48
-  offset: 0, 0
-  index: -1
-<<<<<<< HEAD
-icon-resize-small
-  rotate: false
-  xy: 1343, 278
-=======
-icon-play-2-small
-  rotate: false
-  xy: 1377, 249
->>>>>>> 49bd9168
-  size: 32, 32
-  orig: 32, 32
-  offset: 0, 0
-  index: -1
-<<<<<<< HEAD
-icon-resize-smaller
-  rotate: false
-  xy: 1677, 424
-=======
-icon-play-2-smaller
-  rotate: false
-  xy: 1637, 485
->>>>>>> 49bd9168
-  size: 30, 30
-  orig: 30, 30
-  offset: 0, 0
-  index: -1
-<<<<<<< HEAD
-icon-resize-tiny
-  rotate: false
-  xy: 1777, 169
-=======
-icon-play-2-tiny
-  rotate: false
-  xy: 1897, 341
->>>>>>> 49bd9168
-  size: 16, 16
-  orig: 16, 16
-  offset: 0, 0
-  index: -1
-<<<<<<< HEAD
-icon-rotate
-  rotate: false
-  xy: 751, 278
-=======
-icon-play-tiny
-  rotate: false
-  xy: 1897, 341
-  size: 16, 16
-  orig: 16, 16
-  offset: 0, 0
-  index: -1
-icon-play-custom
-  rotate: false
-  xy: 701, 16
->>>>>>> 49bd9168
-  size: 48, 48
-  orig: 48, 48
-  offset: 0, 0
-  index: -1
-<<<<<<< HEAD
-icon-rotate-arrow
-  rotate: false
-  xy: 801, 328
-  size: 48, 48
-  orig: 48, 48
-  offset: 0, 0
-  index: -1
-icon-rotate-arrow-small
-  rotate: false
-  xy: 1377, 312
-=======
-icon-play-custom-small
-  rotate: false
-  xy: 1411, 283
->>>>>>> 49bd9168
-  size: 32, 32
-  orig: 32, 32
-  offset: 0, 0
-  index: -1
-<<<<<<< HEAD
-icon-rotate-arrow-smaller
-  rotate: false
-  xy: 1643, 392
-=======
-icon-play-custom-smaller
-  rotate: false
-  xy: 1669, 517
->>>>>>> 49bd9168
-  size: 30, 30
-  orig: 30, 30
-  offset: 0, 0
-  index: -1
-<<<<<<< HEAD
-icon-rotate-arrow-tiny
-  rotate: false
-  xy: 1777, 151
-=======
-icon-play-custom-tiny
-  rotate: false
-  xy: 1915, 359
->>>>>>> 49bd9168
-  size: 16, 16
-  orig: 16, 16
-  offset: 0, 0
-  index: -1
-<<<<<<< HEAD
-icon-rotate-left
-  rotate: false
-  xy: 751, 228
-  size: 48, 48
-  orig: 48, 48
-  offset: 0, 0
-  index: -1
-icon-rotate-left-small
-  rotate: false
-  xy: 1411, 346
-=======
-icon-play-small
-  rotate: false
-  xy: 1241, 79
->>>>>>> 49bd9168
-  size: 32, 32
-  orig: 32, 32
-  offset: 0, 0
-  index: -1
-<<<<<<< HEAD
-icon-rotate-left-smaller
-  rotate: false
-  xy: 1675, 392
-=======
-icon-play-smaller
-  rotate: false
-  xy: 1701, 549
->>>>>>> 49bd9168
-  size: 30, 30
-  orig: 30, 30
-  offset: 0, 0
-  index: -1
-<<<<<<< HEAD
-icon-rotate-left-tiny
-  rotate: false
-  xy: 1777, 133
-  size: 16, 16
-  orig: 16, 16
-  offset: 0, 0
-  index: -1
-icon-rotate-right
-  rotate: false
-  xy: 801, 278
-=======
-icon-players
-  rotate: false
-  xy: 751, 528
->>>>>>> 49bd9168
-  size: 48, 48
-  orig: 48, 48
-  offset: 0, 0
-  index: -1
-<<<<<<< HEAD
-icon-rotate-right-small
-  rotate: false
-  xy: 1445, 380
-=======
-icon-players-small
-  rotate: false
-  xy: 1275, 113
->>>>>>> 49bd9168
-  size: 32, 32
-  orig: 32, 32
-  offset: 0, 0
-  index: -1
-<<<<<<< HEAD
-icon-rotate-right-smaller
-  rotate: false
-  xy: 1611, 386
-=======
-icon-players-smaller
-  rotate: false
-  xy: 1445, 261
->>>>>>> 49bd9168
-  size: 30, 30
-  orig: 30, 30
-  offset: 0, 0
-  index: -1
-<<<<<<< HEAD
-icon-rotate-right-tiny
-  rotate: false
-  xy: 1777, 115
-=======
-icon-players-tiny
-  rotate: false
-  xy: 1897, 323
->>>>>>> 49bd9168
-  size: 16, 16
-  orig: 16, 16
-  offset: 0, 0
-  index: -1
-<<<<<<< HEAD
-icon-rotate-small
-  rotate: false
-  xy: 1479, 414
-=======
-icon-power
-  rotate: false
-  xy: 751, 478
-  size: 48, 48
-  orig: 48, 48
-  offset: 0, 0
-  index: -1
-icon-power-small
-  rotate: false
-  xy: 1309, 147
->>>>>>> 49bd9168
-  size: 32, 32
-  orig: 32, 32
-  offset: 0, 0
-  index: -1
-<<<<<<< HEAD
-icon-rotate-smaller
-  rotate: false
-  xy: 1643, 360
-=======
-icon-power-smaller
-  rotate: false
-  xy: 1477, 293
->>>>>>> 49bd9168
-  size: 30, 30
-  orig: 30, 30
-  offset: 0, 0
-  index: -1
-<<<<<<< HEAD
-icon-rotate-tiny
-  rotate: false
-  xy: 1777, 97
-=======
-icon-power-tiny
-  rotate: false
-  xy: 1915, 341
->>>>>>> 49bd9168
-  size: 16, 16
-  orig: 16, 16
-  offset: 0, 0
-  index: -1
-<<<<<<< HEAD
-icon-save
-  rotate: false
-  xy: 751, 178
-=======
-icon-production
-  rotate: false
-  xy: 801, 528
->>>>>>> 49bd9168
-  size: 48, 48
-  orig: 48, 48
-  offset: 0, 0
-  index: -1
-<<<<<<< HEAD
-icon-save-image
-  rotate: false
-  xy: 801, 228
-  size: 48, 48
-  orig: 48, 48
-  offset: 0, 0
-  index: -1
-icon-save-image-small
-  rotate: false
-  xy: 1513, 448
-=======
-icon-production-small
-  rotate: false
-  xy: 1343, 181
->>>>>>> 49bd9168
-  size: 32, 32
-  orig: 32, 32
-  offset: 0, 0
-  index: -1
-<<<<<<< HEAD
-icon-save-image-smaller
-  rotate: false
-  xy: 1675, 360
-=======
-icon-production-smaller
-  rotate: false
-  xy: 1509, 325
->>>>>>> 49bd9168
-  size: 30, 30
-  orig: 30, 30
-  offset: 0, 0
-  index: -1
-<<<<<<< HEAD
-icon-save-image-tiny
-  rotate: false
-  xy: 1777, 79
-=======
-icon-production-tiny
-  rotate: false
-  xy: 1933, 359
->>>>>>> 49bd9168
-  size: 16, 16
-  orig: 16, 16
-  offset: 0, 0
-  index: -1
-<<<<<<< HEAD
-icon-save-map
-  rotate: false
-  xy: 751, 128
-=======
-icon-quit
-  rotate: false
-  xy: 751, 428
->>>>>>> 49bd9168
-  size: 48, 48
-  orig: 48, 48
-  offset: 0, 0
-  index: -1
-<<<<<<< HEAD
-icon-save-map-small
-  rotate: false
-  xy: 1547, 482
-=======
-icon-quit-small
-  rotate: false
-  xy: 1377, 215
->>>>>>> 49bd9168
-  size: 32, 32
-  orig: 32, 32
-  offset: 0, 0
-  index: -1
-<<<<<<< HEAD
-icon-save-map-smaller
-  rotate: false
-  xy: 1713, 458
-=======
-icon-quit-smaller
-  rotate: false
-  xy: 1541, 357
->>>>>>> 49bd9168
-  size: 30, 30
-  orig: 30, 30
-  offset: 0, 0
-  index: -1
-<<<<<<< HEAD
-icon-save-map-tiny
-  rotate: false
-  xy: 1777, 61
-  size: 16, 16
-  orig: 16, 16
-  offset: 0, 0
-  index: -1
-icon-save-small
-  rotate: false
-  xy: 1581, 516
-=======
-icon-reddit
-  rotate: false
-  xy: 801, 478
-  size: 48, 48
-  orig: 48, 48
-  offset: 0, 0
-  index: -1
-icon-reddit-small
-  rotate: false
-  xy: 1411, 249
->>>>>>> 49bd9168
-  size: 32, 32
-  orig: 32, 32
-  offset: 0, 0
-  index: -1
-<<<<<<< HEAD
-icon-save-smaller
-  rotate: false
-  xy: 1745, 458
-=======
-icon-reddit-smaller
-  rotate: false
-  xy: 1573, 389
->>>>>>> 49bd9168
-  size: 30, 30
-  orig: 30, 30
-  offset: 0, 0
-  index: -1
-<<<<<<< HEAD
-icon-save-tiny
-  rotate: false
-  xy: 1777, 43
-=======
-icon-reddit-tiny
-  rotate: false
-  xy: 1897, 305
->>>>>>> 49bd9168
-  size: 16, 16
-  orig: 16, 16
-  offset: 0, 0
-  index: -1
-<<<<<<< HEAD
-icon-settings
-  rotate: false
-  xy: 801, 178
-=======
-icon-redo
-  rotate: false
-  xy: 751, 378
->>>>>>> 49bd9168
-  size: 48, 48
-  orig: 48, 48
-  offset: 0, 0
-  index: -1
-<<<<<<< HEAD
-icon-settings-small
-  rotate: false
-  xy: 1615, 550
-=======
-icon-redo-small
-  rotate: false
-  xy: 1275, 79
->>>>>>> 49bd9168
-  size: 32, 32
-  orig: 32, 32
-  offset: 0, 0
-  index: -1
-<<<<<<< HEAD
-icon-settings-smaller
-  rotate: false
-  xy: 1777, 458
-=======
-icon-redo-smaller
-  rotate: false
-  xy: 1605, 421
->>>>>>> 49bd9168
-  size: 30, 30
-  orig: 30, 30
-  offset: 0, 0
-  index: -1
-<<<<<<< HEAD
-icon-settings-tiny
-  rotate: false
-  xy: 1777, 25
-=======
-icon-redo-tiny
-  rotate: false
-  xy: 1933, 341
->>>>>>> 49bd9168
-  size: 16, 16
-  orig: 16, 16
-  offset: 0, 0
-  index: -1
-<<<<<<< HEAD
-icon-spray
-  rotate: false
-  xy: 751, 78
-=======
-icon-refresh
-  rotate: false
-  xy: 801, 428
->>>>>>> 49bd9168
-  size: 48, 48
-  orig: 48, 48
-  offset: 0, 0
-  index: -1
-<<<<<<< HEAD
-icon-spray-small
-  rotate: false
-  xy: 1649, 584
-=======
-icon-refresh-small
-  rotate: false
-  xy: 1309, 113
->>>>>>> 49bd9168
-  size: 32, 32
-  orig: 32, 32
-  offset: 0, 0
-  index: -1
-<<<<<<< HEAD
-icon-spray-smaller
-  rotate: false
-  xy: 1809, 458
-=======
-icon-refresh-smaller
-  rotate: false
-  xy: 1637, 453
->>>>>>> 49bd9168
-  size: 30, 30
-  orig: 30, 30
-  offset: 0, 0
-  index: -1
-<<<<<<< HEAD
-icon-spray-tiny
-  rotate: false
-  xy: 1777, 7
-=======
-icon-refresh-tiny
-  rotate: false
-  xy: 1915, 323
->>>>>>> 49bd9168
-  size: 16, 16
-  orig: 16, 16
-  offset: 0, 0
-  index: -1
-<<<<<<< HEAD
-icon-terrain
-  rotate: false
-  xy: 801, 128
-=======
-icon-rename
-  rotate: false
-  xy: 751, 328
->>>>>>> 49bd9168
-  size: 48, 48
-  orig: 48, 48
-  offset: 0, 0
-  index: -1
-<<<<<<< HEAD
-icon-terrain-small
-  rotate: false
-  xy: 1139, 40
-=======
-icon-rename-small
-  rotate: false
-  xy: 1343, 147
->>>>>>> 49bd9168
-  size: 32, 32
-  orig: 32, 32
-  offset: 0, 0
-  index: -1
-<<<<<<< HEAD
-icon-terrain-smaller
-  rotate: false
-  xy: 1841, 458
-=======
-icon-rename-smaller
-  rotate: false
-  xy: 1669, 485
->>>>>>> 49bd9168
-  size: 30, 30
-  orig: 30, 30
-  offset: 0, 0
-  index: -1
-<<<<<<< HEAD
-icon-terrain-tiny
-  rotate: false
-  xy: 1795, 207
-=======
-icon-rename-tiny
-  rotate: false
-  xy: 1933, 323
->>>>>>> 49bd9168
-  size: 16, 16
-  orig: 16, 16
-  offset: 0, 0
-  index: -1
-<<<<<<< HEAD
-icon-tools
-  rotate: false
-  xy: 751, 28
-=======
-icon-resize
-  rotate: false
-  xy: 801, 378
->>>>>>> 49bd9168
-  size: 48, 48
-  orig: 48, 48
-  offset: 0, 0
-  index: -1
-<<<<<<< HEAD
-icon-tools-small
-  rotate: false
-  xy: 1173, 74
-=======
-icon-resize-small
-  rotate: false
-  xy: 1377, 181
->>>>>>> 49bd9168
-  size: 32, 32
-  orig: 32, 32
-  offset: 0, 0
-  index: -1
-<<<<<<< HEAD
-icon-tools-smaller
-  rotate: false
-  xy: 1873, 554
-=======
-icon-resize-smaller
-  rotate: false
-  xy: 1701, 517
->>>>>>> 49bd9168
-  size: 30, 30
-  orig: 30, 30
-  offset: 0, 0
-  index: -1
-<<<<<<< HEAD
-icon-tools-tiny
-  rotate: false
-  xy: 1777, 202
-=======
-icon-resize-tiny
-  rotate: false
-  xy: 1915, 305
->>>>>>> 49bd9168
-  size: 16, 16
-  orig: 16, 16
-  offset: 0, 0
-  index: -1
-<<<<<<< HEAD
-icon-trash
-  rotate: false
-  xy: 801, 78
-=======
-icon-rotate
-  rotate: false
-  xy: 751, 278
->>>>>>> 49bd9168
-  size: 48, 48
-  orig: 48, 48
-  offset: 0, 0
-  index: -1
-<<<<<<< HEAD
-icon-trash-16
-  rotate: false
-  xy: 801, 28
-  size: 48, 48
-  orig: 48, 48
-  offset: 0, 0
-  index: -1
-icon-trash-16-small
-  rotate: false
-  xy: 1207, 108
-=======
-icon-rotate-arrow
-  rotate: false
-  xy: 801, 328
-  size: 48, 48
-  orig: 48, 48
-  offset: 0, 0
-  index: -1
-icon-rotate-arrow-small
-  rotate: false
-  xy: 1411, 215
->>>>>>> 49bd9168
-  size: 32, 32
-  orig: 32, 32
-  offset: 0, 0
-  index: -1
-<<<<<<< HEAD
-icon-trash-16-smaller
-  rotate: false
-  xy: 1873, 522
-=======
-icon-rotate-arrow-smaller
-  rotate: false
-  xy: 1733, 549
->>>>>>> 49bd9168
-  size: 30, 30
-  orig: 30, 30
-  offset: 0, 0
-  index: -1
-<<<<<<< HEAD
-icon-trash-16-tiny
-  rotate: false
-  xy: 1795, 189
-=======
-icon-rotate-arrow-tiny
-  rotate: false
-  xy: 1933, 305
->>>>>>> 49bd9168
-  size: 16, 16
-  orig: 16, 16
-  offset: 0, 0
-  index: -1
-<<<<<<< HEAD
-icon-trash-small
-  rotate: false
-  xy: 1241, 142
-=======
-icon-rotate-left
-  rotate: false
-  xy: 751, 228
-  size: 48, 48
-  orig: 48, 48
-  offset: 0, 0
-  index: -1
-icon-rotate-left-small
-  rotate: false
-  xy: 1309, 79
->>>>>>> 49bd9168
-  size: 32, 32
-  orig: 32, 32
-  offset: 0, 0
-  index: -1
-<<<<<<< HEAD
-icon-trash-smaller
-  rotate: false
-  xy: 1873, 490
-=======
-icon-rotate-left-smaller
-  rotate: false
-  xy: 1445, 229
->>>>>>> 49bd9168
-  size: 30, 30
-  orig: 30, 30
-  offset: 0, 0
-  index: -1
-<<<<<<< HEAD
-icon-trash-tiny
-  rotate: false
-  xy: 1795, 171
-=======
-icon-rotate-left-tiny
-  rotate: false
-  xy: 1911, 287
->>>>>>> 49bd9168
-  size: 16, 16
-  orig: 16, 16
-  offset: 0, 0
-  index: -1
-<<<<<<< HEAD
-icon-tree
-  rotate: false
-  xy: 851, 528
-=======
-icon-rotate-right
-  rotate: false
-  xy: 801, 278
->>>>>>> 49bd9168
-  size: 48, 48
-  orig: 48, 48
-  offset: 0, 0
-  index: -1
-<<<<<<< HEAD
-icon-tree-small
-  rotate: false
-  xy: 1275, 176
-=======
-icon-rotate-right-small
-  rotate: false
-  xy: 1343, 113
->>>>>>> 49bd9168
-  size: 32, 32
-  orig: 32, 32
-  offset: 0, 0
-  index: -1
-<<<<<<< HEAD
-icon-tree-smaller
-  rotate: false
-  xy: 1873, 458
-=======
-icon-rotate-right-smaller
-  rotate: false
-  xy: 1477, 261
->>>>>>> 49bd9168
-  size: 30, 30
-  orig: 30, 30
-  offset: 0, 0
-  index: -1
-<<<<<<< HEAD
-icon-tree-tiny
-  rotate: false
-  xy: 1795, 153
-=======
-icon-rotate-right-tiny
-  rotate: false
-  xy: 1911, 269
->>>>>>> 49bd9168
-  size: 16, 16
-  orig: 16, 16
-  offset: 0, 0
-  index: -1
-<<<<<<< HEAD
-icon-trello
-  rotate: false
-  xy: 851, 478
-  size: 48, 48
-  orig: 48, 48
-  offset: 0, 0
-  index: -1
-icon-trello-small
-  rotate: false
-  xy: 1309, 210
-=======
-icon-rotate-small
-  rotate: false
-  xy: 1377, 147
->>>>>>> 49bd9168
-  size: 32, 32
-  orig: 32, 32
-  offset: 0, 0
-  index: -1
-<<<<<<< HEAD
-icon-trello-smaller
-  rotate: false
-  xy: 1337, 112
-=======
-icon-rotate-smaller
-  rotate: false
-  xy: 1509, 293
->>>>>>> 49bd9168
-  size: 30, 30
-  orig: 30, 30
-  offset: 0, 0
-  index: -1
-<<<<<<< HEAD
-icon-trello-tiny
-  rotate: false
-  xy: 1795, 135
-=======
-icon-rotate-tiny
-  rotate: false
-  xy: 1929, 287
->>>>>>> 49bd9168
-  size: 16, 16
-  orig: 16, 16
-  offset: 0, 0
-  index: -1
-<<<<<<< HEAD
-icon-turret
-  rotate: false
-  xy: 851, 428
-=======
-icon-save
-  rotate: false
-  xy: 751, 178
->>>>>>> 49bd9168
-  size: 48, 48
-  orig: 48, 48
-  offset: 0, 0
-  index: -1
-<<<<<<< HEAD
-icon-turret-small
-  rotate: false
-  xy: 1343, 244
-=======
-icon-save-image
-  rotate: false
-  xy: 801, 228
-  size: 48, 48
-  orig: 48, 48
-  offset: 0, 0
-  index: -1
-icon-save-image-small
-  rotate: false
-  xy: 1411, 181
->>>>>>> 49bd9168
-  size: 32, 32
-  orig: 32, 32
-  offset: 0, 0
-  index: -1
-<<<<<<< HEAD
-icon-turret-smaller
-  rotate: false
-  xy: 1371, 146
-=======
-icon-save-image-smaller
-  rotate: false
-  xy: 1541, 325
->>>>>>> 49bd9168
-  size: 30, 30
-  orig: 30, 30
-  offset: 0, 0
-  index: -1
-<<<<<<< HEAD
-icon-turret-tiny
-  rotate: false
-  xy: 1795, 117
-=======
-icon-save-image-tiny
-  rotate: false
-  xy: 1929, 269
->>>>>>> 49bd9168
-  size: 16, 16
-  orig: 16, 16
-  offset: 0, 0
-  index: -1
-<<<<<<< HEAD
-icon-tutorial
-  rotate: false
-  xy: 851, 378
-=======
-icon-save-map
-  rotate: false
-  xy: 751, 128
->>>>>>> 49bd9168
-  size: 48, 48
-  orig: 48, 48
-  offset: 0, 0
-  index: -1
-<<<<<<< HEAD
-icon-tutorial-small
-  rotate: false
-  xy: 1377, 278
-=======
-icon-save-map-small
-  rotate: false
-  xy: 1343, 79
->>>>>>> 49bd9168
-  size: 32, 32
-  orig: 32, 32
-  offset: 0, 0
-  index: -1
-<<<<<<< HEAD
-icon-tutorial-smaller
-  rotate: false
-  xy: 1369, 114
-=======
-icon-save-map-smaller
-  rotate: false
-  xy: 1573, 357
->>>>>>> 49bd9168
-  size: 30, 30
-  orig: 30, 30
-  offset: 0, 0
-  index: -1
-<<<<<<< HEAD
-icon-tutorial-tiny
-  rotate: false
-  xy: 1795, 99
-=======
-icon-save-map-tiny
-  rotate: false
-  xy: 1917, 251
->>>>>>> 49bd9168
-  size: 16, 16
-  orig: 16, 16
-  offset: 0, 0
-  index: -1
-<<<<<<< HEAD
-icon-undo
-  rotate: false
-  xy: 851, 328
-  size: 48, 48
-  orig: 48, 48
-  offset: 0, 0
-  index: -1
-icon-undo-small
-  rotate: false
-  xy: 1411, 312
-=======
-icon-save-small
-  rotate: false
-  xy: 1377, 113
->>>>>>> 49bd9168
-  size: 32, 32
-  orig: 32, 32
-  offset: 0, 0
-  index: -1
-<<<<<<< HEAD
-icon-undo-smaller
-  rotate: false
-  xy: 1405, 180
-=======
-icon-save-smaller
-  rotate: false
-  xy: 1605, 389
->>>>>>> 49bd9168
-  size: 30, 30
-  orig: 30, 30
-  offset: 0, 0
-  index: -1
-<<<<<<< HEAD
-icon-undo-tiny
-  rotate: false
-  xy: 1795, 81
-=======
-icon-save-tiny
-  rotate: false
-  xy: 1917, 233
->>>>>>> 49bd9168
-  size: 16, 16
-  orig: 16, 16
-  offset: 0, 0
-  index: -1
-<<<<<<< HEAD
-icon-units
-  rotate: false
-  xy: 851, 278
-=======
-icon-settings
-  rotate: false
-  xy: 801, 178
->>>>>>> 49bd9168
-  size: 48, 48
-  orig: 48, 48
-  offset: 0, 0
-  index: -1
-<<<<<<< HEAD
-icon-units-small
-  rotate: false
-  xy: 1445, 346
-=======
-icon-settings-small
-  rotate: false
-  xy: 1411, 147
->>>>>>> 49bd9168
-  size: 32, 32
-  orig: 32, 32
-  offset: 0, 0
-  index: -1
-<<<<<<< HEAD
-icon-units-smaller
-  rotate: false
-  xy: 1403, 148
-=======
-icon-settings-smaller
-  rotate: false
-  xy: 1637, 421
->>>>>>> 49bd9168
-  size: 30, 30
-  orig: 30, 30
-  offset: 0, 0
-  index: -1
-<<<<<<< HEAD
-icon-units-tiny
-  rotate: false
-  xy: 1795, 63
-=======
-icon-settings-tiny
-  rotate: false
-  xy: 1917, 215
->>>>>>> 49bd9168
-  size: 16, 16
-  orig: 16, 16
-  offset: 0, 0
-  index: -1
-<<<<<<< HEAD
-icon-unlocks
-  rotate: false
-  xy: 851, 228
-=======
-icon-spray
-  rotate: false
-  xy: 751, 78
->>>>>>> 49bd9168
-  size: 48, 48
-  orig: 48, 48
-  offset: 0, 0
-  index: -1
-<<<<<<< HEAD
-icon-unlocks-small
-  rotate: false
-  xy: 1479, 380
-=======
-icon-spray-small
-  rotate: false
-  xy: 1377, 79
->>>>>>> 49bd9168
-  size: 32, 32
-  orig: 32, 32
-  offset: 0, 0
-  index: -1
-<<<<<<< HEAD
-icon-unlocks-smaller
-  rotate: false
-  xy: 1439, 214
-=======
-icon-spray-smaller
-  rotate: false
-  xy: 1669, 453
->>>>>>> 49bd9168
-  size: 30, 30
-  orig: 30, 30
-  offset: 0, 0
-  index: -1
-<<<<<<< HEAD
-icon-unlocks-tiny
-  rotate: false
-  xy: 1795, 45
-=======
-icon-spray-tiny
-  rotate: false
-  xy: 1917, 197
->>>>>>> 49bd9168
-  size: 16, 16
-  orig: 16, 16
-  offset: 0, 0
-  index: -1
-<<<<<<< HEAD
-icon-upgrade
-  rotate: false
-  xy: 851, 178
-=======
-icon-terrain
-  rotate: false
-  xy: 801, 128
->>>>>>> 49bd9168
-  size: 48, 48
-  orig: 48, 48
-  offset: 0, 0
-  index: -1
-<<<<<<< HEAD
-icon-upgrade-small
-  rotate: false
-  xy: 1513, 414
-=======
-icon-terrain-small
-  rotate: false
-  xy: 1411, 113
->>>>>>> 49bd9168
-  size: 32, 32
-  orig: 32, 32
-  offset: 0, 0
-  index: -1
-<<<<<<< HEAD
-icon-upgrade-smaller
-  rotate: false
-  xy: 1437, 182
-=======
-icon-terrain-smaller
-  rotate: false
-  xy: 1701, 485
->>>>>>> 49bd9168
-  size: 30, 30
-  orig: 30, 30
-  offset: 0, 0
-  index: -1
-<<<<<<< HEAD
-icon-upgrade-tiny
-  rotate: false
-  xy: 1795, 27
-=======
-icon-terrain-tiny
-  rotate: false
-  xy: 1917, 179
->>>>>>> 49bd9168
-  size: 16, 16
-  orig: 16, 16
-  offset: 0, 0
-  index: -1
-<<<<<<< HEAD
-icon-wiki
-  rotate: false
-  xy: 851, 128
-=======
-icon-tools
-  rotate: false
-  xy: 751, 28
->>>>>>> 49bd9168
-  size: 48, 48
-  orig: 48, 48
-  offset: 0, 0
-  index: -1
-<<<<<<< HEAD
-icon-wiki-small
-  rotate: false
-  xy: 1547, 448
-=======
-icon-tools-small
-  rotate: false
-  xy: 1411, 79
->>>>>>> 49bd9168
-  size: 32, 32
-  orig: 32, 32
-  offset: 0, 0
-  index: -1
-<<<<<<< HEAD
-icon-wiki-smaller
-  rotate: false
-  xy: 1473, 248
-=======
-icon-tools-smaller
-  rotate: false
-  xy: 1733, 517
->>>>>>> 49bd9168
-  size: 30, 30
-  orig: 30, 30
-  offset: 0, 0
-  index: -1
-<<<<<<< HEAD
-icon-wiki-tiny
-  rotate: false
-  xy: 1795, 9
-=======
-icon-tools-tiny
-  rotate: false
-  xy: 1917, 161
->>>>>>> 49bd9168
-  size: 16, 16
-  orig: 16, 16
-  offset: 0, 0
-  index: -1
-<<<<<<< HEAD
-icon-workshop
-  rotate: false
-  xy: 851, 78
-=======
-icon-trash
-  rotate: false
-  xy: 801, 78
->>>>>>> 49bd9168
-  size: 48, 48
-  orig: 48, 48
-  offset: 0, 0
-  index: -1
-<<<<<<< HEAD
-icon-workshop-small
-  rotate: false
-  xy: 1581, 482
-=======
-icon-trash-16
-  rotate: false
-  xy: 801, 28
-  size: 48, 48
-  orig: 48, 48
-  offset: 0, 0
-  index: -1
-icon-trash-16-small
-  rotate: false
-  xy: 1003, 45
->>>>>>> 49bd9168
-  size: 32, 32
-  orig: 32, 32
-  offset: 0, 0
-  index: -1
-<<<<<<< HEAD
-icon-workshop-smaller
-  rotate: false
-  xy: 1471, 216
-=======
-icon-trash-16-smaller
-  rotate: false
-  xy: 1765, 549
->>>>>>> 49bd9168
-  size: 30, 30
-  orig: 30, 30
-  offset: 0, 0
-  index: -1
-<<<<<<< HEAD
-icon-workshop-tiny
-  rotate: false
-  xy: 1813, 190
-=======
-icon-trash-16-tiny
-  rotate: false
-  xy: 1935, 251
->>>>>>> 49bd9168
-  size: 16, 16
-  orig: 16, 16
-  offset: 0, 0
-  index: -1
-<<<<<<< HEAD
-icon-zoom
-  rotate: false
-  xy: 851, 28
-  size: 48, 48
-  orig: 48, 48
-  offset: 0, 0
-  index: -1
-icon-zoom-small
-  rotate: false
-  xy: 1615, 516
-=======
-icon-trash-small
-  rotate: false
-  xy: 1037, 45
->>>>>>> 49bd9168
-  size: 32, 32
-  orig: 32, 32
-  offset: 0, 0
-  index: -1
-<<<<<<< HEAD
-icon-zoom-smaller
-  rotate: false
-  xy: 1507, 282
-=======
-icon-trash-smaller
-  rotate: false
-  xy: 1445, 197
->>>>>>> 49bd9168
-  size: 30, 30
-  orig: 30, 30
-  offset: 0, 0
-  index: -1
-<<<<<<< HEAD
-icon-zoom-tiny
-  rotate: false
-  xy: 1831, 190
-=======
-icon-trash-tiny
-  rotate: false
-  xy: 1935, 233
->>>>>>> 49bd9168
-  size: 16, 16
-  orig: 16, 16
-  offset: 0, 0
-  index: -1
-<<<<<<< HEAD
-info-banner
-  rotate: false
-  xy: 259, 869
-  size: 84, 45
-  orig: 84, 45
-  offset: 0, 0
-  index: -1
-inventory
-  rotate: false
-  xy: 1733, 364
-  size: 24, 40
-  split: 10, 10, 10, 14
-  orig: 24, 40
-  offset: 0, 0
-  index: -1
-logo
-  rotate: false
-  xy: 1, 916
-  size: 768, 107
-  orig: 768, 107
-  offset: 0, 0
-  index: -1
-nomap
-  rotate: false
-  xy: 1, 658
-  size: 256, 256
-  orig: 256, 256
-  offset: 0, 0
-  index: -1
-pane
-  rotate: false
-  xy: 1691, 652
-  size: 36, 27
-  split: 12, 12, 12, 12
-  orig: 36, 27
-  offset: 0, 0
-  index: -1
-pane-2
-  rotate: false
-  xy: 1653, 652
-  size: 36, 27
-  split: 12, 12, 12, 12
-  orig: 36, 27
-  offset: 0, 0
-  index: -1
-scroll
-  rotate: false
-  xy: 1785, 369
-  size: 24, 35
-  split: 10, 10, 6, 5
-  orig: 24, 35
-  offset: 0, 0
-  index: -1
-scroll-horizontal
-  rotate: false
-  xy: 43, 2
-  size: 35, 24
-  split: 6, 5, 10, 10
-  orig: 35, 24
-  offset: 0, 0
-  index: -1
-scroll-knob-horizontal-black
-  rotate: false
-  xy: 1, 2
-  size: 40, 24
-  orig: 40, 24
-  offset: 0, 0
-  index: -1
-scroll-knob-vertical-black
-  rotate: false
-  xy: 1759, 364
-  size: 24, 40
-  orig: 24, 40
-  offset: 0, 0
-  index: -1
-scroll-knob-vertical-thin
-  rotate: false
-  xy: 2035, 557
-  size: 12, 40
-  orig: 12, 40
-  offset: 0, 0
-  index: -1
-selection
-  rotate: false
-  xy: 821, 975
-  size: 1, 1
-  orig: 1, 1
-  offset: 0, 0
-  index: -1
-slider
-  rotate: false
-  xy: 1560, 194
-  size: 1, 8
-  orig: 1, 8
-  offset: 0, 0
-  index: -1
-slider-knob
-  rotate: false
-  xy: 1505, 242
-  size: 29, 38
-  orig: 29, 38
-  offset: 0, 0
-  index: -1
-slider-knob-down
-  rotate: false
-  xy: 1503, 202
-  size: 29, 38
-  orig: 29, 38
-  offset: 0, 0
-  index: -1
-slider-knob-over
-  rotate: false
-  xy: 1536, 242
-  size: 29, 38
-  orig: 29, 38
-  offset: 0, 0
-  index: -1
-slider-vertical
-  rotate: false
-  xy: 309, 866
-  size: 8, 1
-  orig: 8, 1
-  offset: 0, 0
-  index: -1
-underline
-  rotate: false
-  xy: 1843, 652
-  size: 36, 27
-  split: 12, 12, 12, 12
-  orig: 36, 27
-  offset: 0, 0
-  index: -1
-underline-2
-  rotate: false
-  xy: 1729, 652
-  size: 36, 27
-  split: 12, 12, 12, 12
-  orig: 36, 27
-  offset: 0, 0
-  index: -1
-underline-disabled
-  rotate: false
-  xy: 1767, 652
-  size: 36, 27
-  split: 12, 12, 12, 12
-  orig: 36, 27
-  offset: 0, 0
-  index: -1
-underline-red
-  rotate: false
-  xy: 1805, 652
-  size: 36, 27
-  split: 12, 12, 12, 12
-  orig: 36, 27
-  offset: 0, 0
-  index: -1
-whiteui
-  rotate: false
-  xy: 821, 928
-  size: 3, 3
-  orig: 3, 3
-  offset: 0, 0
-  index: -1
-window-empty
-  rotate: false
-  xy: 2019, 844
-  size: 27, 61
-  split: 4, 4, 2, 2
-  orig: 27, 61
+editor-craters2
+  rotate: false
+  xy: 555, 195
+  size: 32, 32
+  orig: 32, 32
+  offset: 0, 0
+  index: -1
+editor-craters3
+  rotate: false
+  xy: 657, 263
+  size: 32, 32
+  orig: 32, 32
+  offset: 0, 0
+  index: -1
+editor-darksand2
+  rotate: false
+  xy: 623, 229
+  size: 32, 32
+  orig: 32, 32
+  offset: 0, 0
+  index: -1
+editor-darksand3
+  rotate: false
+  xy: 589, 195
+  size: 32, 32
+  orig: 32, 32
+  offset: 0, 0
+  index: -1
+editor-grass1
+  rotate: false
+  xy: 657, 229
+  size: 32, 32
+  orig: 32, 32
+  offset: 0, 0
+  index: -1
+grass-icon-editor
+  rotate: false
+  xy: 657, 229
+  size: 32, 32
+  orig: 32, 32
+  offset: 0, 0
+  index: -1
+editor-grass2
+  rotate: false
+  xy: 623, 195
+  size: 32, 32
+  orig: 32, 32
+  offset: 0, 0
+  index: -1
+editor-grass3
+  rotate: false
+  xy: 657, 195
+  size: 32, 32
+  orig: 32, 32
+  offset: 0, 0
+  index: -1
+editor-holostone1
+  rotate: false
+  xy: 569, 161
+  size: 32, 32
+  orig: 32, 32
+  offset: 0, 0
+  index: -1
+holostone-icon-editor
+  rotate: false
+  xy: 569, 161
+  size: 32, 32
+  orig: 32, 32
+  offset: 0, 0
+  index: -1
+editor-holostone2
+  rotate: false
+  xy: 603, 161
+  size: 32, 32
+  orig: 32, 32
+  offset: 0, 0
+  index: -1
+editor-holostone3
+  rotate: false
+  xy: 637, 161
+  size: 32, 32
+  orig: 32, 32
+  offset: 0, 0
+  index: -1
+editor-hotrock1
+  rotate: false
+  xy: 671, 161
+  size: 32, 32
+  orig: 32, 32
+  offset: 0, 0
+  index: -1
+hotrock-icon-editor
+  rotate: false
+  xy: 671, 161
+  size: 32, 32
+  orig: 32, 32
+  offset: 0, 0
+  index: -1
+editor-hotrock2
+  rotate: false
+  xy: 511, 69
+  size: 32, 32
+  orig: 32, 32
+  offset: 0, 0
+  index: -1
+editor-hotrock3
+  rotate: false
+  xy: 527, 103
+  size: 32, 32
+  orig: 32, 32
+  offset: 0, 0
+  index: -1
+editor-ice-snow1
+  rotate: false
+  xy: 671, 127
+  size: 32, 32
+  orig: 32, 32
+  offset: 0, 0
+  index: -1
+ice-snow-icon-editor
+  rotate: false
+  xy: 671, 127
+  size: 32, 32
+  orig: 32, 32
+  offset: 0, 0
+  index: -1
+editor-ice-snow2
+  rotate: false
+  xy: 545, 69
+  size: 32, 32
+  orig: 32, 32
+  offset: 0, 0
+  index: -1
+editor-ice-snow3
+  rotate: false
+  xy: 691, 331
+  size: 32, 32
+  orig: 32, 32
+  offset: 0, 0
+  index: -1
+editor-ice1
+  rotate: false
+  xy: 569, 127
+  size: 32, 32
+  orig: 32, 32
+  offset: 0, 0
+  index: -1
+ice-icon-editor
+  rotate: false
+  xy: 569, 127
+  size: 32, 32
+  orig: 32, 32
+  offset: 0, 0
+  index: -1
+editor-ice2
+  rotate: false
+  xy: 603, 127
+  size: 32, 32
+  orig: 32, 32
+  offset: 0, 0
+  index: -1
+editor-ice3
+  rotate: false
+  xy: 637, 127
+  size: 32, 32
+  orig: 32, 32
+  offset: 0, 0
+  index: -1
+editor-ignarock1
+  rotate: false
+  xy: 691, 297
+  size: 32, 32
+  orig: 32, 32
+  offset: 0, 0
+  index: -1
+ignarock-icon-editor
+  rotate: false
+  xy: 691, 297
+  size: 32, 32
+  orig: 32, 32
+  offset: 0, 0
+  index: -1
+editor-ignarock2
+  rotate: false
+  xy: 691, 263
+  size: 32, 32
+  orig: 32, 32
+  offset: 0, 0
+  index: -1
+editor-ignarock3
+  rotate: false
+  xy: 691, 229
+  size: 32, 32
+  orig: 32, 32
+  offset: 0, 0
+  index: -1
+editor-magmarock1
+  rotate: false
+  xy: 691, 195
+  size: 32, 32
+  orig: 32, 32
+  offset: 0, 0
+  index: -1
+magmarock-icon-editor
+  rotate: false
+  xy: 691, 195
+  size: 32, 32
+  orig: 32, 32
+  offset: 0, 0
+  index: -1
+editor-magmarock2
+  rotate: false
+  xy: 705, 161
+  size: 32, 32
+  orig: 32, 32
+  offset: 0, 0
+  index: -1
+editor-magmarock3
+  rotate: false
+  xy: 705, 127
+  size: 32, 32
+  orig: 32, 32
+  offset: 0, 0
+  index: -1
+editor-metal-floor
+  rotate: false
+  xy: 465, 29
+  size: 32, 32
+  orig: 32, 32
+  offset: 0, 0
+  index: -1
+metal-floor-icon-editor
+  rotate: false
+  xy: 465, 29
+  size: 32, 32
+  orig: 32, 32
+  offset: 0, 0
+  index: -1
+editor-metal-floor-2
+  rotate: false
+  xy: 499, 35
+  size: 32, 32
+  orig: 32, 32
+  offset: 0, 0
+  index: -1
+metal-floor-2-icon-editor
+  rotate: false
+  xy: 499, 35
+  size: 32, 32
+  orig: 32, 32
+  offset: 0, 0
+  index: -1
+editor-metal-floor-3
+  rotate: false
+  xy: 499, 1
+  size: 32, 32
+  orig: 32, 32
+  offset: 0, 0
+  index: -1
+metal-floor-3-icon-editor
+  rotate: false
+  xy: 499, 1
+  size: 32, 32
+  orig: 32, 32
+  offset: 0, 0
+  index: -1
+editor-metal-floor-5
+  rotate: false
+  xy: 533, 35
+  size: 32, 32
+  orig: 32, 32
+  offset: 0, 0
+  index: -1
+metal-floor-5-icon-editor
+  rotate: false
+  xy: 533, 35
+  size: 32, 32
+  orig: 32, 32
+  offset: 0, 0
+  index: -1
+editor-metal-floor-damaged1
+  rotate: false
+  xy: 533, 1
+  size: 32, 32
+  orig: 32, 32
+  offset: 0, 0
+  index: -1
+metal-floor-damaged-icon-editor
+  rotate: false
+  xy: 533, 1
+  size: 32, 32
+  orig: 32, 32
+  offset: 0, 0
+  index: -1
+editor-metal-floor-damaged2
+  rotate: false
+  xy: 705, 399
+  size: 32, 32
+  orig: 32, 32
+  offset: 0, 0
+  index: -1
+editor-metal-floor-damaged3
+  rotate: false
+  xy: 705, 365
+  size: 32, 32
+  orig: 32, 32
+  offset: 0, 0
+  index: -1
+editor-moss1
+  rotate: false
+  xy: 725, 331
+  size: 32, 32
+  orig: 32, 32
+  offset: 0, 0
+  index: -1
+moss-icon-editor
+  rotate: false
+  xy: 725, 331
+  size: 32, 32
+  orig: 32, 32
+  offset: 0, 0
+  index: -1
+editor-moss2
+  rotate: false
+  xy: 725, 297
+  size: 32, 32
+  orig: 32, 32
+  offset: 0, 0
+  index: -1
+editor-moss3
+  rotate: false
+  xy: 725, 263
+  size: 32, 32
+  orig: 32, 32
+  offset: 0, 0
+  index: -1
+editor-ore-coal1
+  rotate: false
+  xy: 725, 229
+  size: 32, 32
+  orig: 32, 32
+  offset: 0, 0
+  index: -1
+editor-ore-coal2
+  rotate: false
+  xy: 725, 195
+  size: 32, 32
+  orig: 32, 32
+  offset: 0, 0
+  index: -1
+editor-ore-coal3
+  rotate: false
+  xy: 739, 161
+  size: 32, 32
+  orig: 32, 32
+  offset: 0, 0
+  index: -1
+editor-ore-copper1
+  rotate: false
+  xy: 739, 127
+  size: 32, 32
+  orig: 32, 32
+  offset: 0, 0
+  index: -1
+editor-ore-copper2
+  rotate: false
+  xy: 567, 35
+  size: 32, 32
+  orig: 32, 32
+  offset: 0, 0
+  index: -1
+editor-ore-copper3
+  rotate: false
+  xy: 567, 1
+  size: 32, 32
+  orig: 32, 32
+  offset: 0, 0
+  index: -1
+editor-ore-lead1
+  rotate: false
+  xy: 579, 93
+  size: 32, 32
+  orig: 32, 32
+  offset: 0, 0
+  index: -1
+editor-ore-lead2
+  rotate: false
+  xy: 613, 93
+  size: 32, 32
+  orig: 32, 32
+  offset: 0, 0
+  index: -1
+editor-ore-lead3
+  rotate: false
+  xy: 647, 93
+  size: 32, 32
+  orig: 32, 32
+  offset: 0, 0
+  index: -1
+editor-ore-scrap1
+  rotate: false
+  xy: 681, 93
+  size: 32, 32
+  orig: 32, 32
+  offset: 0, 0
+  index: -1
+editor-ore-scrap2
+  rotate: false
+  xy: 715, 93
+  size: 32, 32
+  orig: 32, 32
+  offset: 0, 0
+  index: -1
+editor-ore-scrap3
+  rotate: false
+  xy: 749, 93
+  size: 32, 32
+  orig: 32, 32
+  offset: 0, 0
+  index: -1
+editor-ore-thorium1
+  rotate: false
+  xy: 601, 59
+  size: 32, 32
+  orig: 32, 32
+  offset: 0, 0
+  index: -1
+editor-ore-thorium2
+  rotate: false
+  xy: 601, 25
+  size: 32, 32
+  orig: 32, 32
+  offset: 0, 0
+  index: -1
+editor-ore-thorium3
+  rotate: false
+  xy: 635, 59
+  size: 32, 32
+  orig: 32, 32
+  offset: 0, 0
+  index: -1
+editor-ore-titanium1
+  rotate: false
+  xy: 635, 25
+  size: 32, 32
+  orig: 32, 32
+  offset: 0, 0
+  index: -1
+editor-ore-titanium2
+  rotate: false
+  xy: 669, 59
+  size: 32, 32
+  orig: 32, 32
+  offset: 0, 0
+  index: -1
+editor-ore-titanium3
+  rotate: false
+  xy: 669, 25
+  size: 32, 32
+  orig: 32, 32
+  offset: 0, 0
+  index: -1
+editor-pebbles1
+  rotate: false
+  xy: 703, 59
+  size: 32, 32
+  orig: 32, 32
+  offset: 0, 0
+  index: -1
+editor-pebbles2
+  rotate: false
+  xy: 703, 25
+  size: 32, 32
+  orig: 32, 32
+  offset: 0, 0
+  index: -1
+editor-pebbles3
+  rotate: false
+  xy: 737, 59
+  size: 32, 32
+  orig: 32, 32
+  offset: 0, 0
+  index: -1
+editor-salt
+  rotate: false
+  xy: 737, 25
+  size: 32, 32
+  orig: 32, 32
+  offset: 0, 0
+  index: -1
+salt-icon-editor
+  rotate: false
+  xy: 737, 25
+  size: 32, 32
+  orig: 32, 32
+  offset: 0, 0
+  index: -1
+editor-sand-water
+  rotate: false
+  xy: 767, 827
+  size: 32, 32
+  orig: 32, 32
+  offset: 0, 0
+  index: -1
+sand-water-icon-editor
+  rotate: false
+  xy: 767, 827
+  size: 32, 32
+  orig: 32, 32
+  offset: 0, 0
+  index: -1
+editor-sand1
+  rotate: false
+  xy: 771, 59
+  size: 32, 32
+  orig: 32, 32
+  offset: 0, 0
+  index: -1
+sand-icon-editor
+  rotate: false
+  xy: 771, 59
+  size: 32, 32
+  orig: 32, 32
+  offset: 0, 0
+  index: -1
+editor-sand2
+  rotate: false
+  xy: 771, 25
+  size: 32, 32
+  orig: 32, 32
+  offset: 0, 0
+  index: -1
+editor-sand3
+  rotate: false
+  xy: 733, 827
+  size: 32, 32
+  orig: 32, 32
+  offset: 0, 0
+  index: -1
+editor-shale1
+  rotate: false
+  xy: 801, 827
+  size: 32, 32
+  orig: 32, 32
+  offset: 0, 0
+  index: -1
+shale-icon-editor
+  rotate: false
+  xy: 801, 827
+  size: 32, 32
+  orig: 32, 32
+  offset: 0, 0
+  index: -1
+editor-shale2
+  rotate: false
+  xy: 835, 827
+  size: 32, 32
+  orig: 32, 32
+  offset: 0, 0
+  index: -1
+editor-shale3
+  rotate: false
+  xy: 869, 827
+  size: 32, 32
+  orig: 32, 32
+  offset: 0, 0
+  index: -1
+editor-snow1
+  rotate: false
+  xy: 903, 827
+  size: 32, 32
+  orig: 32, 32
+  offset: 0, 0
+  index: -1
+editor-snow2
+  rotate: false
+  xy: 937, 827
+  size: 32, 32
+  orig: 32, 32
+  offset: 0, 0
+  index: -1
+editor-snow3
+  rotate: false
+  xy: 971, 827
+  size: 32, 32
+  orig: 32, 32
+  offset: 0, 0
+  index: -1
+editor-spawn
+  rotate: false
+  xy: 1005, 827
+  size: 32, 32
+  orig: 32, 32
+  offset: 0, 0
+  index: -1
+editor-spore-moss1
+  rotate: false
+  xy: 1039, 827
+  size: 32, 32
+  orig: 32, 32
+  offset: 0, 0
+  index: -1
+spore-moss-icon-editor
+  rotate: false
+  xy: 1039, 827
+  size: 32, 32
+  orig: 32, 32
+  offset: 0, 0
+  index: -1
+editor-spore-moss2
+  rotate: false
+  xy: 1073, 827
+  size: 32, 32
+  orig: 32, 32
+  offset: 0, 0
+  index: -1
+editor-spore-moss3
+  rotate: false
+  xy: 1107, 827
+  size: 32, 32
+  orig: 32, 32
+  offset: 0, 0
+  index: -1
+editor-stone1
+  rotate: false
+  xy: 1141, 827
+  size: 32, 32
+  orig: 32, 32
+  offset: 0, 0
+  index: -1
+stone-icon-editor
+  rotate: false
+  xy: 1141, 827
+  size: 32, 32
+  orig: 32, 32
+  offset: 0, 0
+  index: -1
+editor-stone2
+  rotate: false
+  xy: 1175, 827
+  size: 32, 32
+  orig: 32, 32
+  offset: 0, 0
+  index: -1
+editor-stone3
+  rotate: false
+  xy: 1209, 827
+  size: 32, 32
+  orig: 32, 32
+  offset: 0, 0
+  index: -1
+editor-tainted-water
+  rotate: false
+  xy: 1243, 827
+  size: 32, 32
+  orig: 32, 32
+  offset: 0, 0
+  index: -1
+tainted-water-icon-editor
+  rotate: false
+  xy: 1243, 827
+  size: 32, 32
+  orig: 32, 32
+  offset: 0, 0
+  index: -1
+editor-tar
+  rotate: false
+  xy: 1277, 827
+  size: 32, 32
+  orig: 32, 32
+  offset: 0, 0
+  index: -1
+tar-icon-editor
+  rotate: false
+  xy: 1277, 827
+  size: 32, 32
+  orig: 32, 32
+  offset: 0, 0
+  index: -1
+editor-tendrils1
+  rotate: false
+  xy: 1311, 827
+  size: 32, 32
+  orig: 32, 32
+  offset: 0, 0
+  index: -1
+editor-tendrils2
+  rotate: false
+  xy: 1345, 827
+  size: 32, 32
+  orig: 32, 32
+  offset: 0, 0
+  index: -1
+editor-tendrils3
+  rotate: false
+  xy: 1379, 827
+  size: 32, 32
+  orig: 32, 32
+  offset: 0, 0
+  index: -1
+editor-water
+  rotate: false
+  xy: 1413, 827
+  size: 32, 32
+  orig: 32, 32
+  offset: 0, 0
+  index: -1
+water-icon-editor
+  rotate: false
+  xy: 1413, 827
+  size: 32, 32
+  orig: 32, 32
+  offset: 0, 0
+  index: -1
+force-projector-icon-editor
+  rotate: false
+  xy: 1039, 927
+  size: 96, 96
+  orig: 96, 96
+  offset: 0, 0
+  index: -1
+fortress-factory-icon-editor
+  rotate: false
+  xy: 1137, 927
+  size: 96, 96
+  orig: 96, 96
+  offset: 0, 0
+  index: -1
+fuse-icon-editor
+  rotate: false
+  xy: 1235, 927
+  size: 96, 96
+  orig: 96, 96
+  offset: 0, 0
+  index: -1
+ghoul-factory-icon-editor
+  rotate: false
+  xy: 1333, 927
+  size: 96, 96
+  orig: 96, 96
+  offset: 0, 0
+  index: -1
+glaive-ship-pad-icon-editor
+  rotate: false
+  xy: 1431, 927
+  size: 96, 96
+  orig: 96, 96
+  offset: 0, 0
+  index: -1
+graphite-press-icon-editor
+  rotate: false
+  xy: 1669, 861
+  size: 64, 64
+  orig: 64, 64
+  offset: 0, 0
+  index: -1
+hail-icon-editor
+  rotate: false
+  xy: 1447, 827
+  size: 32, 32
+  orig: 32, 32
+  offset: 0, 0
+  index: -1
+icerocks-icon-editor
+  rotate: false
+  xy: 1481, 827
+  size: 32, 32
+  orig: 32, 32
+  offset: 0, 0
+  index: -1
+illuminator-icon-editor
+  rotate: false
+  xy: 1515, 827
+  size: 32, 32
+  orig: 32, 32
+  offset: 0, 0
+  index: -1
+impact-reactor-icon-editor
+  rotate: false
+  xy: 485, 895
+  size: 128, 128
+  orig: 128, 128
+  offset: 0, 0
+  index: -1
+incinerator-icon-editor
+  rotate: false
+  xy: 1549, 827
+  size: 32, 32
+  orig: 32, 32
+  offset: 0, 0
+  index: -1
+inverted-sorter-icon-editor
+  rotate: false
+  xy: 1583, 827
+  size: 32, 32
+  orig: 32, 32
+  offset: 0, 0
+  index: -1
+item-source-icon-editor
+  rotate: false
+  xy: 1617, 827
+  size: 32, 32
+  orig: 32, 32
+  offset: 0, 0
+  index: -1
+item-void-icon-editor
+  rotate: false
+  xy: 1651, 827
+  size: 32, 32
+  orig: 32, 32
+  offset: 0, 0
+  index: -1
+javelin-ship-pad-icon-editor
+  rotate: false
+  xy: 1735, 861
+  size: 64, 64
+  orig: 64, 64
+  offset: 0, 0
+  index: -1
+junction-icon-editor
+  rotate: false
+  xy: 1685, 827
+  size: 32, 32
+  orig: 32, 32
+  offset: 0, 0
+  index: -1
+kiln-icon-editor
+  rotate: false
+  xy: 1801, 861
+  size: 64, 64
+  orig: 64, 64
+  offset: 0, 0
+  index: -1
+lancer-icon-editor
+  rotate: false
+  xy: 1867, 861
+  size: 64, 64
+  orig: 64, 64
+  offset: 0, 0
+  index: -1
+laser-drill-icon-editor
+  rotate: false
+  xy: 1529, 927
+  size: 96, 96
+  orig: 96, 96
+  offset: 0, 0
+  index: -1
+launch-pad-icon-editor
+  rotate: false
+  xy: 1627, 927
+  size: 96, 96
+  orig: 96, 96
+  offset: 0, 0
+  index: -1
+launch-pad-large-icon-editor
+  rotate: false
+  xy: 1, 121
+  size: 128, 128
+  orig: 128, 128
+  offset: 0, 0
+  index: -1
+liquid-junction-icon-editor
+  rotate: false
+  xy: 1719, 827
+  size: 32, 32
+  orig: 32, 32
+  offset: 0, 0
+  index: -1
+liquid-router-icon-editor
+  rotate: false
+  xy: 1753, 827
+  size: 32, 32
+  orig: 32, 32
+  offset: 0, 0
+  index: -1
+liquid-source-icon-editor
+  rotate: false
+  xy: 1787, 827
+  size: 32, 32
+  orig: 32, 32
+  offset: 0, 0
+  index: -1
+liquid-tank-icon-editor
+  rotate: false
+  xy: 1725, 927
+  size: 96, 96
+  orig: 96, 96
+  offset: 0, 0
+  index: -1
+liquid-void-icon-editor
+  rotate: false
+  xy: 1821, 827
+  size: 32, 32
+  orig: 32, 32
+  offset: 0, 0
+  index: -1
+mass-driver-icon-editor
+  rotate: false
+  xy: 1823, 927
+  size: 96, 96
+  orig: 96, 96
+  offset: 0, 0
+  index: -1
+mechanical-drill-icon-editor
+  rotate: false
+  xy: 1933, 861
+  size: 64, 64
+  orig: 64, 64
+  offset: 0, 0
+  index: -1
+mechanical-pump-icon-editor
+  rotate: false
+  xy: 1855, 827
+  size: 32, 32
+  orig: 32, 32
+  offset: 0, 0
+  index: -1
+meltdown-icon-editor
+  rotate: false
+  xy: 131, 251
+  size: 128, 128
+  orig: 128, 128
+  offset: 0, 0
+  index: -1
+melter-icon-editor
+  rotate: false
+  xy: 1889, 827
+  size: 32, 32
+  orig: 32, 32
+  offset: 0, 0
+  index: -1
+mend-projector-icon-editor
+  rotate: false
+  xy: 485, 829
+  size: 64, 64
+  orig: 64, 64
+  offset: 0, 0
+  index: -1
+mender-icon-editor
+  rotate: false
+  xy: 1923, 827
+  size: 32, 32
+  orig: 32, 32
+  offset: 0, 0
+  index: -1
+message-icon-editor
+  rotate: false
+  xy: 1957, 827
+  size: 32, 32
+  orig: 32, 32
+  offset: 0, 0
+  index: -1
+multi-press-icon-editor
+  rotate: false
+  xy: 1921, 927
+  size: 96, 96
+  orig: 96, 96
+  offset: 0, 0
+  index: -1
+oil-extractor-icon-editor
+  rotate: false
+  xy: 323, 375
+  size: 96, 96
+  orig: 96, 96
+  offset: 0, 0
+  index: -1
+omega-mech-pad-icon-editor
+  rotate: false
+  xy: 197, 23
+  size: 96, 96
+  orig: 96, 96
+  offset: 0, 0
+  index: -1
+overdrive-projector-icon-editor
+  rotate: false
+  xy: 551, 829
+  size: 64, 64
+  orig: 64, 64
+  offset: 0, 0
+  index: -1
+overflow-gate-icon-editor
+  rotate: false
+  xy: 717, 793
+  size: 32, 32
+  orig: 32, 32
+  offset: 0, 0
+  index: -1
+pebbles-icon-editor
+  rotate: false
+  xy: 717, 759
+  size: 32, 32
+  orig: 32, 32
+  offset: 0, 0
+  index: -1
+phantom-factory-icon-editor
+  rotate: false
+  xy: 617, 829
+  size: 64, 64
+  orig: 64, 64
+  offset: 0, 0
+  index: -1
+phase-conduit-icon-editor
+  rotate: false
+  xy: 751, 793
+  size: 32, 32
+  orig: 32, 32
+  offset: 0, 0
+  index: -1
+phase-conveyor-icon-editor
+  rotate: false
+  xy: 717, 725
+  size: 32, 32
+  orig: 32, 32
+  offset: 0, 0
+  index: -1
+phase-wall-icon-editor
+  rotate: false
+  xy: 785, 793
+  size: 32, 32
+  orig: 32, 32
+  offset: 0, 0
+  index: -1
+phase-wall-large-icon-editor
+  rotate: false
+  xy: 453, 763
+  size: 64, 64
+  orig: 64, 64
+  offset: 0, 0
+  index: -1
+phase-weaver-icon-editor
+  rotate: false
+  xy: 519, 763
+  size: 64, 64
+  orig: 64, 64
+  offset: 0, 0
+  index: -1
+pine-icon-editor
+  rotate: false
+  xy: 1999, 877
+  size: 48, 48
+  orig: 48, 48
+  offset: 0, 0
+  index: -1
+plastanium-compressor-icon-editor
+  rotate: false
+  xy: 453, 697
+  size: 64, 64
+  orig: 64, 64
+  offset: 0, 0
+  index: -1
+plastanium-wall-icon-editor
+  rotate: false
+  xy: 751, 759
+  size: 32, 32
+  orig: 32, 32
+  offset: 0, 0
+  index: -1
+plastanium-wall-large-icon-editor
+  rotate: false
+  xy: 519, 697
+  size: 64, 64
+  orig: 64, 64
+  offset: 0, 0
+  index: -1
+plated-conduit-icon-editor
+  rotate: false
+  xy: 717, 691
+  size: 32, 32
+  orig: 32, 32
+  offset: 0, 0
+  index: -1
+pneumatic-drill-icon-editor
+  rotate: false
+  xy: 585, 763
+  size: 64, 64
+  orig: 64, 64
+  offset: 0, 0
+  index: -1
+power-node-icon-editor
+  rotate: false
+  xy: 819, 793
+  size: 32, 32
+  orig: 32, 32
+  offset: 0, 0
+  index: -1
+power-node-large-icon-editor
+  rotate: false
+  xy: 453, 631
+  size: 64, 64
+  orig: 64, 64
+  offset: 0, 0
+  index: -1
+power-source-icon-editor
+  rotate: false
+  xy: 785, 759
+  size: 32, 32
+  orig: 32, 32
+  offset: 0, 0
+  index: -1
+power-void-icon-editor
+  rotate: false
+  xy: 751, 725
+  size: 32, 32
+  orig: 32, 32
+  offset: 0, 0
+  index: -1
+pulse-conduit-icon-editor
+  rotate: false
+  xy: 717, 657
+  size: 32, 32
+  orig: 32, 32
+  offset: 0, 0
+  index: -1
+pulverizer-icon-editor
+  rotate: false
+  xy: 853, 793
+  size: 32, 32
+  orig: 32, 32
+  offset: 0, 0
+  index: -1
+pyratite-mixer-icon-editor
+  rotate: false
+  xy: 519, 631
+  size: 64, 64
+  orig: 64, 64
+  offset: 0, 0
+  index: -1
+repair-point-icon-editor
+  rotate: false
+  xy: 819, 759
+  size: 32, 32
+  orig: 32, 32
+  offset: 0, 0
+  index: -1
+revenant-factory-icon-editor
+  rotate: false
+  xy: 323, 603
+  size: 128, 128
+  orig: 128, 128
+  offset: 0, 0
+  index: -1
+ripple-icon-editor
+  rotate: false
+  xy: 261, 277
+  size: 96, 96
+  orig: 96, 96
+  offset: 0, 0
+  index: -1
+rock-icon-editor
+  rotate: false
+  xy: 1999, 827
+  size: 48, 48
+  orig: 48, 48
+  offset: 0, 0
+  index: -1
+rocks-icon-editor
+  rotate: false
+  xy: 785, 725
+  size: 32, 32
+  orig: 32, 32
+  offset: 0, 0
+  index: -1
+rotary-pump-icon-editor
+  rotate: false
+  xy: 585, 697
+  size: 64, 64
+  orig: 64, 64
+  offset: 0, 0
+  index: -1
+router-icon-editor
+  rotate: false
+  xy: 751, 691
+  size: 32, 32
+  orig: 32, 32
+  offset: 0, 0
+  index: -1
+rtg-generator-icon-editor
+  rotate: false
+  xy: 453, 565
+  size: 64, 64
+  orig: 64, 64
+  offset: 0, 0
+  index: -1
+saltrocks-icon-editor
+  rotate: false
+  xy: 717, 623
+  size: 32, 32
+  orig: 32, 32
+  offset: 0, 0
+  index: -1
+salvo-icon-editor
+  rotate: false
+  xy: 519, 565
+  size: 64, 64
+  orig: 64, 64
+  offset: 0, 0
+  index: -1
+sand-boulder-icon-editor
+  rotate: false
+  xy: 887, 793
+  size: 32, 32
+  orig: 32, 32
+  offset: 0, 0
+  index: -1
+sandrocks-icon-editor
+  rotate: false
+  xy: 853, 759
+  size: 32, 32
+  orig: 32, 32
+  offset: 0, 0
+  index: -1
+scatter-icon-editor
+  rotate: false
+  xy: 585, 631
+  size: 64, 64
+  orig: 64, 64
+  offset: 0, 0
+  index: -1
+scorch-icon-editor
+  rotate: false
+  xy: 819, 725
+  size: 32, 32
+  orig: 32, 32
+  offset: 0, 0
+  index: -1
+scrap-wall-gigantic-icon-editor
+  rotate: false
+  xy: 615, 895
+  size: 128, 128
+  orig: 128, 128
+  offset: 0, 0
+  index: -1
+scrap-wall-huge-icon-editor
+  rotate: false
+  xy: 261, 179
+  size: 96, 96
+  orig: 96, 96
+  offset: 0, 0
+  index: -1
+scrap-wall-icon-editor
+  rotate: false
+  xy: 785, 691
+  size: 32, 32
+  orig: 32, 32
+  offset: 0, 0
+  index: -1
+scrap-wall-large-icon-editor
+  rotate: false
+  xy: 453, 499
+  size: 64, 64
+  orig: 64, 64
+  offset: 0, 0
+  index: -1
+separator-icon-editor
+  rotate: false
+  xy: 519, 499
+  size: 64, 64
+  orig: 64, 64
+  offset: 0, 0
+  index: -1
+shale-boulder-icon-editor
+  rotate: false
+  xy: 751, 657
+  size: 32, 32
+  orig: 32, 32
+  offset: 0, 0
+  index: -1
+shalerocks-icon-editor
+  rotate: false
+  xy: 717, 589
+  size: 32, 32
+  orig: 32, 32
+  offset: 0, 0
+  index: -1
+shock-mine-icon-editor
+  rotate: false
+  xy: 921, 793
+  size: 32, 32
+  orig: 32, 32
+  offset: 0, 0
+  index: -1
+shrubs-icon-editor
+  rotate: false
+  xy: 887, 759
+  size: 32, 32
+  orig: 32, 32
+  offset: 0, 0
+  index: -1
+silicon-smelter-icon-editor
+  rotate: false
+  xy: 585, 565
+  size: 64, 64
+  orig: 64, 64
+  offset: 0, 0
+  index: -1
+snow-icon-editor
+  rotate: false
+  xy: 853, 725
+  size: 32, 32
+  orig: 32, 32
+  offset: 0, 0
+  index: -1
+snow-pine-icon-editor
+  rotate: false
+  xy: 519, 383
+  size: 48, 48
+  orig: 48, 48
+  offset: 0, 0
+  index: -1
+snowrock-icon-editor
+  rotate: false
+  xy: 683, 845
+  size: 48, 48
+  orig: 48, 48
+  offset: 0, 0
+  index: -1
+snowrocks-icon-editor
+  rotate: false
+  xy: 819, 691
+  size: 32, 32
+  orig: 32, 32
+  offset: 0, 0
+  index: -1
+solar-panel-icon-editor
+  rotate: false
+  xy: 785, 657
+  size: 32, 32
+  orig: 32, 32
+  offset: 0, 0
+  index: -1
+solar-panel-large-icon-editor
+  rotate: false
+  xy: 359, 277
+  size: 96, 96
+  orig: 96, 96
+  offset: 0, 0
+  index: -1
+sorter-icon-editor
+  rotate: false
+  xy: 751, 623
+  size: 32, 32
+  orig: 32, 32
+  offset: 0, 0
+  index: -1
+spawn-icon-editor
+  rotate: false
+  xy: 717, 555
+  size: 32, 32
+  orig: 32, 32
+  offset: 0, 0
+  index: -1
+spectre-icon-editor
+  rotate: false
+  xy: 131, 121
+  size: 128, 128
+  orig: 128, 128
+  offset: 0, 0
+  index: -1
+spirit-factory-icon-editor
+  rotate: false
+  xy: 585, 499
+  size: 64, 64
+  orig: 64, 64
+  offset: 0, 0
+  index: -1
+spore-cluster-icon-editor
+  rotate: false
+  xy: 493, 137
+  size: 40, 40
+  orig: 40, 40
+  offset: 0, 0
+  index: -1
+spore-pine-icon-editor
+  rotate: false
+  xy: 427, 63
+  size: 48, 48
+  orig: 48, 48
+  offset: 0, 0
+  index: -1
+spore-press-icon-editor
+  rotate: false
+  xy: 519, 433
+  size: 64, 64
+  orig: 64, 64
+  offset: 0, 0
+  index: -1
+sporerocks-icon-editor
+  rotate: false
+  xy: 955, 793
+  size: 32, 32
+  orig: 32, 32
+  offset: 0, 0
+  index: -1
+surge-tower-icon-editor
+  rotate: false
+  xy: 585, 433
+  size: 64, 64
+  orig: 64, 64
+  offset: 0, 0
+  index: -1
+surge-wall-icon-editor
+  rotate: false
+  xy: 921, 759
+  size: 32, 32
+  orig: 32, 32
+  offset: 0, 0
+  index: -1
+surge-wall-large-icon-editor
+  rotate: false
+  xy: 651, 763
+  size: 64, 64
+  orig: 64, 64
+  offset: 0, 0
+  index: -1
+swarmer-icon-editor
+  rotate: false
+  xy: 651, 697
+  size: 64, 64
+  orig: 64, 64
+  offset: 0, 0
+  index: -1
+tau-mech-pad-icon-editor
+  rotate: false
+  xy: 651, 631
+  size: 64, 64
+  orig: 64, 64
+  offset: 0, 0
+  index: -1
+tendrils-icon-editor
+  rotate: false
+  xy: 887, 725
+  size: 32, 32
+  orig: 32, 32
+  offset: 0, 0
+  index: -1
+thermal-generator-icon-editor
+  rotate: false
+  xy: 651, 565
+  size: 64, 64
+  orig: 64, 64
+  offset: 0, 0
+  index: -1
+thermal-pump-icon-editor
+  rotate: false
+  xy: 359, 179
+  size: 96, 96
+  orig: 96, 96
+  offset: 0, 0
+  index: -1
+thorium-reactor-icon-editor
+  rotate: false
+  xy: 421, 375
+  size: 96, 96
+  orig: 96, 96
+  offset: 0, 0
+  index: -1
+thorium-wall-icon-editor
+  rotate: false
+  xy: 853, 691
+  size: 32, 32
+  orig: 32, 32
+  offset: 0, 0
+  index: -1
+thorium-wall-large-icon-editor
+  rotate: false
+  xy: 651, 499
+  size: 64, 64
+  orig: 64, 64
+  offset: 0, 0
+  index: -1
+thruster-icon-editor
+  rotate: false
+  xy: 323, 473
+  size: 128, 128
+  orig: 128, 128
+  offset: 0, 0
+  index: -1
+titan-factory-icon-editor
+  rotate: false
+  xy: 457, 277
+  size: 96, 96
+  orig: 96, 96
+  offset: 0, 0
+  index: -1
+titanium-conveyor-icon-editor
+  rotate: false
+  xy: 819, 657
+  size: 32, 32
+  orig: 32, 32
+  offset: 0, 0
+  index: -1
+titanium-wall-icon-editor
+  rotate: false
+  xy: 785, 623
+  size: 32, 32
+  orig: 32, 32
+  offset: 0, 0
+  index: -1
+titanium-wall-large-icon-editor
+  rotate: false
+  xy: 651, 433
+  size: 64, 64
+  orig: 64, 64
+  offset: 0, 0
+  index: -1
+trident-ship-pad-icon-editor
+  rotate: false
+  xy: 295, 113
+  size: 64, 64
+  orig: 64, 64
+  offset: 0, 0
+  index: -1
+turbine-generator-icon-editor
+  rotate: false
+  xy: 295, 47
+  size: 64, 64
+  orig: 64, 64
+  offset: 0, 0
+  index: -1
+unloader-icon-editor
+  rotate: false
+  xy: 751, 589
+  size: 32, 32
+  orig: 32, 32
+  offset: 0, 0
+  index: -1
+vault-icon-editor
+  rotate: false
+  xy: 457, 179
+  size: 96, 96
+  orig: 96, 96
+  offset: 0, 0
+  index: -1
+water-extractor-icon-editor
+  rotate: false
+  xy: 361, 113
+  size: 64, 64
+  orig: 64, 64
+  offset: 0, 0
+  index: -1
+wave-icon-editor
+  rotate: false
+  xy: 361, 47
+  size: 64, 64
+  orig: 64, 64
+  offset: 0, 0
+  index: -1
+white-tree-dead-icon-editor
+  rotate: false
+  xy: 1, 703
+  size: 320, 320
+  orig: 320, 320
+  offset: 0, 0
+  index: -1
+white-tree-icon-editor
+  rotate: false
+  xy: 1, 381
+  size: 320, 320
+  orig: 320, 320
+  offset: 0, 0
+  index: -1
+wraith-factory-icon-editor
+  rotate: false
+  xy: 427, 113
+  size: 64, 64
+  orig: 64, 64
   offset: 0, 0
   index: -1
 
@@ -25893,376 +9478,10187 @@
 format: RGBA8888
 filter: Nearest,Nearest
 repeat: none
-alloy-smelter-icon-editor
-  rotate: false
-  xy: 1, 23
-  size: 96, 96
-  orig: 96, 96
-  offset: 0, 0
-  index: -1
-arc-icon-editor
-  rotate: false
-  xy: 261, 145
-=======
-icon-tree
-  rotate: false
-  xy: 851, 528
-  size: 48, 48
-  orig: 48, 48
-  offset: 0, 0
-  index: -1
-icon-tree-small
-  rotate: false
-  xy: 1071, 45
-  size: 32, 32
-  orig: 32, 32
-  offset: 0, 0
-  index: -1
-icon-tree-smaller
-  rotate: false
-  xy: 1477, 229
+alpha-bg
+  rotate: false
+  xy: 1, 528
+  size: 128, 128
+  orig: 128, 128
+  offset: 0, 0
+  index: -1
+bar
+  rotate: false
+  xy: 1500, 131
+  size: 27, 36
+  split: 9, 9, 9, 9
+  orig: 27, 36
+  offset: 0, 0
+  index: -1
+bar-top
+  rotate: false
+  xy: 751, 578
+  size: 27, 36
+  split: 9, 10, 9, 10
+  orig: 27, 36
+  offset: 0, 0
+  index: -1
+block-alloy-smelter-large
+  rotate: false
+  xy: 2007, 983
+  size: 40, 40
+  orig: 40, 40
+  offset: 0, 0
+  index: -1
+block-alloy-smelter-medium
+  rotate: false
+  xy: 1223, 647
+  size: 32, 32
+  orig: 32, 32
+  offset: 0, 0
+  index: -1
+block-alloy-smelter-small
+  rotate: false
+  xy: 781, 690
+  size: 24, 24
+  orig: 24, 24
+  offset: 0, 0
+  index: -1
+block-alloy-smelter-tiny
+  rotate: false
+  xy: 821, 928
+  size: 16, 16
+  orig: 16, 16
+  offset: 0, 0
+  index: -1
+block-alloy-smelter-xlarge
+  rotate: false
+  xy: 1, 478
+  size: 48, 48
+  orig: 48, 48
+  offset: 0, 0
+  index: -1
+block-arc-large
+  rotate: false
+  xy: 2007, 941
+  size: 40, 40
+  orig: 40, 40
+  offset: 0, 0
+  index: -1
+block-arc-medium
+  rotate: false
+  xy: 1257, 647
+  size: 32, 32
+  orig: 32, 32
+  offset: 0, 0
+  index: -1
+block-arc-small
+  rotate: false
+  xy: 80, 2
+  size: 24, 24
+  orig: 24, 24
+  offset: 0, 0
+  index: -1
+block-arc-tiny
+  rotate: false
+  xy: 301, 1
+  size: 16, 16
+  orig: 16, 16
+  offset: 0, 0
+  index: -1
+block-arc-xlarge
+  rotate: false
+  xy: 131, 608
+  size: 48, 48
+  orig: 48, 48
+  offset: 0, 0
+  index: -1
+block-armored-conveyor-large
+  rotate: false
+  xy: 909, 933
+  size: 40, 40
+  orig: 40, 40
+  offset: 0, 0
+  index: -1
+block-armored-conveyor-medium
+  rotate: false
+  xy: 1291, 647
+  size: 32, 32
+  orig: 32, 32
+  offset: 0, 0
+  index: -1
+block-armored-conveyor-small
+  rotate: false
+  xy: 1571, 290
+  size: 24, 24
+  orig: 24, 24
+  offset: 0, 0
+  index: -1
+block-armored-conveyor-tiny
+  rotate: false
+  xy: 319, 1
+  size: 16, 16
+  orig: 16, 16
+  offset: 0, 0
+  index: -1
+block-armored-conveyor-xlarge
+  rotate: false
+  xy: 771, 928
+  size: 48, 48
+  orig: 48, 48
+  offset: 0, 0
+  index: -1
+block-battery-large
+  rotate: false
+  xy: 951, 933
+  size: 40, 40
+  orig: 40, 40
+  offset: 0, 0
+  index: -1
+block-battery-large-large
+  rotate: false
+  xy: 993, 933
+  size: 40, 40
+  orig: 40, 40
+  offset: 0, 0
+  index: -1
+block-battery-large-medium
+  rotate: false
+  xy: 1325, 647
+  size: 32, 32
+  orig: 32, 32
+  offset: 0, 0
+  index: -1
+block-battery-large-small
+  rotate: false
+  xy: 106, 2
+  size: 24, 24
+  orig: 24, 24
+  offset: 0, 0
+  index: -1
+block-battery-large-tiny
+  rotate: false
+  xy: 839, 928
+  size: 16, 16
+  orig: 16, 16
+  offset: 0, 0
+  index: -1
+block-battery-large-xlarge
+  rotate: false
+  xy: 259, 819
+  size: 48, 48
+  orig: 48, 48
+  offset: 0, 0
+  index: -1
+block-battery-medium
+  rotate: false
+  xy: 1359, 647
+  size: 32, 32
+  orig: 32, 32
+  offset: 0, 0
+  index: -1
+block-battery-small
+  rotate: false
+  xy: 1571, 264
+  size: 24, 24
+  orig: 24, 24
+  offset: 0, 0
+  index: -1
+block-battery-tiny
+  rotate: false
+  xy: 2031, 705
+  size: 16, 16
+  orig: 16, 16
+  offset: 0, 0
+  index: -1
+block-battery-xlarge
+  rotate: false
+  xy: 1, 428
+  size: 48, 48
+  orig: 48, 48
+  offset: 0, 0
+  index: -1
+block-blast-drill-large
+  rotate: false
+  xy: 1035, 933
+  size: 40, 40
+  orig: 40, 40
+  offset: 0, 0
+  index: -1
+block-blast-drill-medium
+  rotate: false
+  xy: 1393, 647
+  size: 32, 32
+  orig: 32, 32
+  offset: 0, 0
+  index: -1
+block-blast-drill-small
+  rotate: false
+  xy: 2021, 915
+  size: 24, 24
+  orig: 24, 24
+  offset: 0, 0
+  index: -1
+block-blast-drill-tiny
+  rotate: false
+  xy: 2031, 687
+  size: 16, 16
+  orig: 16, 16
+  offset: 0, 0
+  index: -1
+block-blast-drill-xlarge
+  rotate: false
+  xy: 51, 478
+  size: 48, 48
+  orig: 48, 48
+  offset: 0, 0
+  index: -1
+block-blast-mixer-large
+  rotate: false
+  xy: 1077, 933
+  size: 40, 40
+  orig: 40, 40
+  offset: 0, 0
+  index: -1
+block-blast-mixer-medium
+  rotate: false
+  xy: 1427, 647
+  size: 32, 32
+  orig: 32, 32
+  offset: 0, 0
+  index: -1
+block-blast-mixer-small
+  rotate: false
+  xy: 1571, 238
+  size: 24, 24
+  orig: 24, 24
+  offset: 0, 0
+  index: -1
+block-blast-mixer-tiny
+  rotate: false
+  xy: 2031, 669
+  size: 16, 16
+  orig: 16, 16
+  offset: 0, 0
+  index: -1
+block-blast-mixer-xlarge
+  rotate: false
+  xy: 131, 558
+  size: 48, 48
+  orig: 48, 48
+  offset: 0, 0
+  index: -1
+block-bridge-conduit-large
+  rotate: false
+  xy: 1119, 933
+  size: 40, 40
+  orig: 40, 40
+  offset: 0, 0
+  index: -1
+block-bridge-conduit-medium
+  rotate: false
+  xy: 1461, 647
+  size: 32, 32
+  orig: 32, 32
+  offset: 0, 0
+  index: -1
+block-bridge-conduit-small
+  rotate: false
+  xy: 751, 2
+  size: 24, 24
+  orig: 24, 24
+  offset: 0, 0
+  index: -1
+block-bridge-conduit-tiny
+  rotate: false
+  xy: 2031, 651
+  size: 16, 16
+  orig: 16, 16
+  offset: 0, 0
+  index: -1
+block-bridge-conduit-xlarge
+  rotate: false
+  xy: 181, 608
+  size: 48, 48
+  orig: 48, 48
+  offset: 0, 0
+  index: -1
+block-bridge-conveyor-large
+  rotate: false
+  xy: 1161, 933
+  size: 40, 40
+  orig: 40, 40
+  offset: 0, 0
+  index: -1
+block-bridge-conveyor-medium
+  rotate: false
+  xy: 1495, 647
+  size: 32, 32
+  orig: 32, 32
+  offset: 0, 0
+  index: -1
+block-bridge-conveyor-small
+  rotate: false
+  xy: 777, 2
+  size: 24, 24
+  orig: 24, 24
+  offset: 0, 0
+  index: -1
+block-bridge-conveyor-tiny
+  rotate: false
+  xy: 1361, 1
+  size: 16, 16
+  orig: 16, 16
+  offset: 0, 0
+  index: -1
+block-bridge-conveyor-xlarge
+  rotate: false
+  xy: 259, 769
+  size: 48, 48
+  orig: 48, 48
+  offset: 0, 0
+  index: -1
+block-char-large
+  rotate: false
+  xy: 1203, 933
+  size: 40, 40
+  orig: 40, 40
+  offset: 0, 0
+  index: -1
+block-char-medium
+  rotate: false
+  xy: 1529, 647
+  size: 32, 32
+  orig: 32, 32
+  offset: 0, 0
+  index: -1
+block-char-small
+  rotate: false
+  xy: 803, 2
+  size: 24, 24
+  orig: 24, 24
+  offset: 0, 0
+  index: -1
+block-char-tiny
+  rotate: false
+  xy: 1379, 1
+  size: 16, 16
+  orig: 16, 16
+  offset: 0, 0
+  index: -1
+block-char-xlarge
+  rotate: false
+  xy: 1, 378
+  size: 48, 48
+  orig: 48, 48
+  offset: 0, 0
+  index: -1
+block-cliffs-large
+  rotate: false
+  xy: 1245, 933
+  size: 40, 40
+  orig: 40, 40
+  offset: 0, 0
+  index: -1
+block-cliffs-medium
+  rotate: false
+  xy: 1563, 647
+  size: 32, 32
+  orig: 32, 32
+  offset: 0, 0
+  index: -1
+block-cliffs-small
+  rotate: false
+  xy: 829, 2
+  size: 24, 24
+  orig: 24, 24
+  offset: 0, 0
+  index: -1
+block-cliffs-tiny
+  rotate: false
+  xy: 131, 540
+  size: 16, 16
+  orig: 16, 16
+  offset: 0, 0
+  index: -1
+block-cliffs-xlarge
+  rotate: false
+  xy: 51, 428
+  size: 48, 48
+  orig: 48, 48
+  offset: 0, 0
+  index: -1
+block-coal-centrifuge-large
+  rotate: false
+  xy: 1287, 933
+  size: 40, 40
+  orig: 40, 40
+  offset: 0, 0
+  index: -1
+block-coal-centrifuge-medium
+  rotate: false
+  xy: 1597, 647
+  size: 32, 32
+  orig: 32, 32
+  offset: 0, 0
+  index: -1
+block-coal-centrifuge-small
+  rotate: false
+  xy: 855, 2
+  size: 24, 24
+  orig: 24, 24
+  offset: 0, 0
+  index: -1
+block-coal-centrifuge-tiny
+  rotate: false
+  xy: 309, 698
+  size: 16, 16
+  orig: 16, 16
+  offset: 0, 0
+  index: -1
+block-coal-centrifuge-xlarge
+  rotate: false
+  xy: 181, 558
+  size: 48, 48
+  orig: 48, 48
+  offset: 0, 0
+  index: -1
+block-combustion-generator-large
+  rotate: false
+  xy: 1329, 933
+  size: 40, 40
+  orig: 40, 40
+  offset: 0, 0
+  index: -1
+block-combustion-generator-medium
+  rotate: false
+  xy: 1631, 647
+  size: 32, 32
+  orig: 32, 32
+  offset: 0, 0
+  index: -1
+block-combustion-generator-small
+  rotate: false
+  xy: 1534, 223
+  size: 24, 24
+  orig: 24, 24
+  offset: 0, 0
+  index: -1
+block-combustion-generator-tiny
+  rotate: false
+  xy: 331, 598
+  size: 16, 16
+  orig: 16, 16
+  offset: 0, 0
+  index: -1
+block-combustion-generator-xlarge
+  rotate: false
+  xy: 259, 719
+  size: 48, 48
+  orig: 48, 48
+  offset: 0, 0
+  index: -1
+block-command-center-large
+  rotate: false
+  xy: 1371, 933
+  size: 40, 40
+  orig: 40, 40
+  offset: 0, 0
+  index: -1
+block-command-center-medium
+  rotate: false
+  xy: 1665, 647
+  size: 32, 32
+  orig: 32, 32
+  offset: 0, 0
+  index: -1
+block-command-center-small
+  rotate: false
+  xy: 1534, 197
+  size: 24, 24
+  orig: 24, 24
+  offset: 0, 0
+  index: -1
+block-command-center-tiny
+  rotate: false
+  xy: 1971, 663
+  size: 16, 16
+  orig: 16, 16
+  offset: 0, 0
+  index: -1
+block-command-center-xlarge
+  rotate: false
+  xy: 1, 328
+  size: 48, 48
+  orig: 48, 48
+  offset: 0, 0
+  index: -1
+block-conduit-large
+  rotate: false
+  xy: 1413, 933
+  size: 40, 40
+  orig: 40, 40
+  offset: 0, 0
+  index: -1
+block-conduit-medium
+  rotate: false
+  xy: 1699, 647
+  size: 32, 32
+  orig: 32, 32
+  offset: 0, 0
+  index: -1
+block-conduit-small
+  rotate: false
+  xy: 1532, 171
+  size: 24, 24
+  orig: 24, 24
+  offset: 0, 0
+  index: -1
+block-conduit-tiny
+  rotate: false
+  xy: 881, 581
+  size: 16, 16
+  orig: 16, 16
+  offset: 0, 0
+  index: -1
+block-conduit-xlarge
+  rotate: false
+  xy: 51, 378
+  size: 48, 48
+  orig: 48, 48
+  offset: 0, 0
+  index: -1
+block-container-large
+  rotate: false
+  xy: 1455, 933
+  size: 40, 40
+  orig: 40, 40
+  offset: 0, 0
+  index: -1
+block-container-medium
+  rotate: false
+  xy: 1733, 647
+  size: 32, 32
+  orig: 32, 32
+  offset: 0, 0
+  index: -1
+block-container-small
+  rotate: false
+  xy: 1560, 212
+  size: 24, 24
+  orig: 24, 24
+  offset: 0, 0
+  index: -1
+block-container-tiny
+  rotate: false
+  xy: 132, 10
+  size: 16, 16
+  orig: 16, 16
+  offset: 0, 0
+  index: -1
+block-container-xlarge
+  rotate: false
+  xy: 259, 669
+  size: 48, 48
+  orig: 48, 48
+  offset: 0, 0
+  index: -1
+block-conveyor-large
+  rotate: false
+  xy: 1497, 933
+  size: 40, 40
+  orig: 40, 40
+  offset: 0, 0
+  index: -1
+block-conveyor-medium
+  rotate: false
+  xy: 1767, 647
+  size: 32, 32
+  orig: 32, 32
+  offset: 0, 0
+  index: -1
+block-conveyor-small
+  rotate: false
+  xy: 1560, 186
+  size: 24, 24
+  orig: 24, 24
+  offset: 0, 0
+  index: -1
+block-conveyor-tiny
+  rotate: false
+  xy: 2021, 897
+  size: 16, 16
+  orig: 16, 16
+  offset: 0, 0
+  index: -1
+block-conveyor-xlarge
+  rotate: false
+  xy: 1, 278
+  size: 48, 48
+  orig: 48, 48
+  offset: 0, 0
+  index: -1
+block-copper-wall-large
+  rotate: false
+  xy: 1539, 933
+  size: 40, 40
+  orig: 40, 40
+  offset: 0, 0
+  index: -1
+block-copper-wall-large-large
+  rotate: false
+  xy: 1581, 933
+  size: 40, 40
+  orig: 40, 40
+  offset: 0, 0
+  index: -1
+block-copper-wall-large-medium
+  rotate: false
+  xy: 1801, 647
+  size: 32, 32
+  orig: 32, 32
+  offset: 0, 0
+  index: -1
+block-copper-wall-large-small
+  rotate: false
+  xy: 1558, 160
+  size: 24, 24
+  orig: 24, 24
+  offset: 0, 0
+  index: -1
+block-copper-wall-large-tiny
+  rotate: false
+  xy: 881, 10
+  size: 16, 16
+  orig: 16, 16
+  offset: 0, 0
+  index: -1
+block-copper-wall-large-xlarge
+  rotate: false
+  xy: 51, 328
+  size: 48, 48
+  orig: 48, 48
+  offset: 0, 0
+  index: -1
+block-copper-wall-medium
+  rotate: false
+  xy: 1835, 647
+  size: 32, 32
+  orig: 32, 32
+  offset: 0, 0
+  index: -1
+block-copper-wall-small
+  rotate: false
+  xy: 1532, 145
+  size: 24, 24
+  orig: 24, 24
+  offset: 0, 0
+  index: -1
+block-copper-wall-tiny
+  rotate: false
+  xy: 1917, 387
+  size: 16, 16
+  orig: 16, 16
+  offset: 0, 0
+  index: -1
+block-copper-wall-xlarge
+  rotate: false
+  xy: 1, 228
+  size: 48, 48
+  orig: 48, 48
+  offset: 0, 0
+  index: -1
+block-core-foundation-large
+  rotate: false
+  xy: 1623, 933
+  size: 40, 40
+  orig: 40, 40
+  offset: 0, 0
+  index: -1
+block-core-foundation-medium
+  rotate: false
+  xy: 1869, 647
+  size: 32, 32
+  orig: 32, 32
+  offset: 0, 0
+  index: -1
+block-core-foundation-small
+  rotate: false
+  xy: 1558, 134
+  size: 24, 24
+  orig: 24, 24
+  offset: 0, 0
+  index: -1
+block-core-foundation-tiny
+  rotate: false
+  xy: 309, 680
+  size: 16, 16
+  orig: 16, 16
+  offset: 0, 0
+  index: -1
+block-core-foundation-xlarge
+  rotate: false
+  xy: 51, 278
+  size: 48, 48
+  orig: 48, 48
+  offset: 0, 0
+  index: -1
+block-core-nucleus-large
+  rotate: false
+  xy: 1665, 933
+  size: 40, 40
+  orig: 40, 40
+  offset: 0, 0
+  index: -1
+block-core-nucleus-medium
+  rotate: false
+  xy: 1903, 647
+  size: 32, 32
+  orig: 32, 32
+  offset: 0, 0
+  index: -1
+block-core-nucleus-small
+  rotate: false
+  xy: 1586, 212
+  size: 24, 24
+  orig: 24, 24
+  offset: 0, 0
+  index: -1
+block-core-nucleus-tiny
+  rotate: false
+  xy: 331, 580
+  size: 16, 16
+  orig: 16, 16
+  offset: 0, 0
+  index: -1
+block-core-nucleus-xlarge
+  rotate: false
+  xy: 1, 178
+  size: 48, 48
+  orig: 48, 48
+  offset: 0, 0
+  index: -1
+block-core-shard-large
+  rotate: false
+  xy: 1707, 933
+  size: 40, 40
+  orig: 40, 40
+  offset: 0, 0
+  index: -1
+block-core-shard-medium
+  rotate: false
+  xy: 1937, 647
+  size: 32, 32
+  orig: 32, 32
+  offset: 0, 0
+  index: -1
+block-core-shard-small
+  rotate: false
+  xy: 1586, 186
+  size: 24, 24
+  orig: 24, 24
+  offset: 0, 0
+  index: -1
+block-core-shard-tiny
+  rotate: false
+  xy: 1917, 369
+  size: 16, 16
+  orig: 16, 16
+  offset: 0, 0
+  index: -1
+block-core-shard-xlarge
+  rotate: false
+  xy: 51, 228
+  size: 48, 48
+  orig: 48, 48
+  offset: 0, 0
+  index: -1
+block-craters-large
+  rotate: false
+  xy: 1749, 933
+  size: 40, 40
+  orig: 40, 40
+  offset: 0, 0
+  index: -1
+block-craters-medium
+  rotate: false
+  xy: 919, 589
+  size: 32, 32
+  orig: 32, 32
+  offset: 0, 0
+  index: -1
+block-craters-small
+  rotate: false
+  xy: 1584, 160
+  size: 24, 24
+  orig: 24, 24
+  offset: 0, 0
+  index: -1
+block-craters-tiny
+  rotate: false
+  xy: 1935, 387
+  size: 16, 16
+  orig: 16, 16
+  offset: 0, 0
+  index: -1
+block-craters-xlarge
+  rotate: false
+  xy: 1, 128
+  size: 48, 48
+  orig: 48, 48
+  offset: 0, 0
+  index: -1
+block-crawler-factory-large
+  rotate: false
+  xy: 1791, 933
+  size: 40, 40
+  orig: 40, 40
+  offset: 0, 0
+  index: -1
+block-crawler-factory-medium
+  rotate: false
+  xy: 953, 589
+  size: 32, 32
+  orig: 32, 32
+  offset: 0, 0
+  index: -1
+block-crawler-factory-small
+  rotate: false
+  xy: 1584, 134
+  size: 24, 24
+  orig: 24, 24
+  offset: 0, 0
+  index: -1
+block-crawler-factory-tiny
+  rotate: false
+  xy: 1935, 369
+  size: 16, 16
+  orig: 16, 16
+  offset: 0, 0
+  index: -1
+block-crawler-factory-xlarge
+  rotate: false
+  xy: 51, 178
+  size: 48, 48
+  orig: 48, 48
+  offset: 0, 0
+  index: -1
+block-cryofluidmixer-large
+  rotate: false
+  xy: 1833, 933
+  size: 40, 40
+  orig: 40, 40
+  offset: 0, 0
+  index: -1
+block-cryofluidmixer-medium
+  rotate: false
+  xy: 987, 589
+  size: 32, 32
+  orig: 32, 32
+  offset: 0, 0
+  index: -1
+block-cryofluidmixer-small
+  rotate: false
+  xy: 1529, 119
+  size: 24, 24
+  orig: 24, 24
+  offset: 0, 0
+  index: -1
+block-cryofluidmixer-tiny
+  rotate: false
+  xy: 1953, 387
+  size: 16, 16
+  orig: 16, 16
+  offset: 0, 0
+  index: -1
+block-cryofluidmixer-xlarge
+  rotate: false
+  xy: 1, 78
+  size: 48, 48
+  orig: 48, 48
+  offset: 0, 0
+  index: -1
+block-cultivator-large
+  rotate: false
+  xy: 1875, 933
+  size: 40, 40
+  orig: 40, 40
+  offset: 0, 0
+  index: -1
+block-cultivator-medium
+  rotate: false
+  xy: 1021, 589
+  size: 32, 32
+  orig: 32, 32
+  offset: 0, 0
+  index: -1
+block-cultivator-small
+  rotate: false
+  xy: 1555, 108
+  size: 24, 24
+  orig: 24, 24
+  offset: 0, 0
+  index: -1
+block-cultivator-tiny
+  rotate: false
+  xy: 1953, 369
+  size: 16, 16
+  orig: 16, 16
+  offset: 0, 0
+  index: -1
+block-cultivator-xlarge
+  rotate: false
+  xy: 51, 128
+  size: 48, 48
+  orig: 48, 48
+  offset: 0, 0
+  index: -1
+block-cyclone-large
+  rotate: false
+  xy: 1917, 933
+  size: 40, 40
+  orig: 40, 40
+  offset: 0, 0
+  index: -1
+block-cyclone-medium
+  rotate: false
+  xy: 1055, 589
+  size: 32, 32
+  orig: 32, 32
+  offset: 0, 0
+  index: -1
+block-cyclone-small
+  rotate: false
+  xy: 1581, 108
+  size: 24, 24
+  orig: 24, 24
+  offset: 0, 0
+  index: -1
+block-cyclone-tiny
+  rotate: false
+  xy: 1971, 387
+  size: 16, 16
+  orig: 16, 16
+  offset: 0, 0
+  index: -1
+block-cyclone-xlarge
+  rotate: false
+  xy: 1, 28
+  size: 48, 48
+  orig: 48, 48
+  offset: 0, 0
+  index: -1
+block-dagger-factory-large
+  rotate: false
+  xy: 1959, 933
+  size: 40, 40
+  orig: 40, 40
+  offset: 0, 0
+  index: -1
+block-dagger-factory-medium
+  rotate: false
+  xy: 1089, 589
+  size: 32, 32
+  orig: 32, 32
+  offset: 0, 0
+  index: -1
+block-dagger-factory-small
+  rotate: false
+  xy: 1600, 355
+  size: 24, 24
+  orig: 24, 24
+  offset: 0, 0
+  index: -1
+block-dagger-factory-tiny
+  rotate: false
+  xy: 1971, 369
+  size: 16, 16
+  orig: 16, 16
+  offset: 0, 0
+  index: -1
+block-dagger-factory-xlarge
+  rotate: false
+  xy: 51, 78
+  size: 48, 48
+  orig: 48, 48
+  offset: 0, 0
+  index: -1
+block-dark-metal-large
+  rotate: false
+  xy: 845, 883
+  size: 40, 40
+  orig: 40, 40
+  offset: 0, 0
+  index: -1
+block-dark-metal-medium
+  rotate: false
+  xy: 1123, 589
+  size: 32, 32
+  orig: 32, 32
+  offset: 0, 0
+  index: -1
+block-dark-metal-small
+  rotate: false
+  xy: 1600, 329
+  size: 24, 24
+  orig: 24, 24
+  offset: 0, 0
+  index: -1
+block-dark-metal-tiny
+  rotate: false
+  xy: 1989, 387
+  size: 16, 16
+  orig: 16, 16
+  offset: 0, 0
+  index: -1
+block-dark-metal-xlarge
+  rotate: false
+  xy: 51, 28
+  size: 48, 48
+  orig: 48, 48
+  offset: 0, 0
+  index: -1
+block-dark-panel-1-large
+  rotate: false
+  xy: 859, 841
+  size: 40, 40
+  orig: 40, 40
+  offset: 0, 0
+  index: -1
+block-dark-panel-1-medium
+  rotate: false
+  xy: 1157, 589
+  size: 32, 32
+  orig: 32, 32
+  offset: 0, 0
+  index: -1
+block-dark-panel-1-small
+  rotate: false
+  xy: 1600, 303
+  size: 24, 24
+  orig: 24, 24
+  offset: 0, 0
+  index: -1
+block-dark-panel-1-tiny
+  rotate: false
+  xy: 1989, 369
+  size: 16, 16
+  orig: 16, 16
+  offset: 0, 0
+  index: -1
+block-dark-panel-1-xlarge
+  rotate: false
+  xy: 857, 975
+  size: 48, 48
+  orig: 48, 48
+  offset: 0, 0
+  index: -1
+block-dark-panel-2-large
+  rotate: false
+  xy: 859, 799
+  size: 40, 40
+  orig: 40, 40
+  offset: 0, 0
+  index: -1
+block-dark-panel-2-medium
+  rotate: false
+  xy: 1191, 589
+  size: 32, 32
+  orig: 32, 32
+  offset: 0, 0
+  index: -1
+block-dark-panel-2-small
+  rotate: false
+  xy: 1597, 277
+  size: 24, 24
+  orig: 24, 24
+  offset: 0, 0
+  index: -1
+block-dark-panel-2-tiny
+  rotate: false
+  xy: 2007, 387
+  size: 16, 16
+  orig: 16, 16
+  offset: 0, 0
+  index: -1
+block-dark-panel-2-xlarge
+  rotate: false
+  xy: 907, 975
+  size: 48, 48
+  orig: 48, 48
+  offset: 0, 0
+  index: -1
+block-dark-panel-3-large
+  rotate: false
+  xy: 859, 757
+  size: 40, 40
+  orig: 40, 40
+  offset: 0, 0
+  index: -1
+block-dark-panel-3-medium
+  rotate: false
+  xy: 1225, 613
+  size: 32, 32
+  orig: 32, 32
+  offset: 0, 0
+  index: -1
+block-dark-panel-3-small
+  rotate: false
+  xy: 1597, 251
+  size: 24, 24
+  orig: 24, 24
+  offset: 0, 0
+  index: -1
+block-dark-panel-3-tiny
+  rotate: false
+  xy: 2007, 369
+  size: 16, 16
+  orig: 16, 16
+  offset: 0, 0
+  index: -1
+block-dark-panel-3-xlarge
+  rotate: false
+  xy: 957, 975
+  size: 48, 48
+  orig: 48, 48
+  offset: 0, 0
+  index: -1
+block-dark-panel-4-large
+  rotate: false
+  xy: 859, 715
+  size: 40, 40
+  orig: 40, 40
+  offset: 0, 0
+  index: -1
+block-dark-panel-4-medium
+  rotate: false
+  xy: 1259, 613
+  size: 32, 32
+  orig: 32, 32
+  offset: 0, 0
+  index: -1
+block-dark-panel-4-small
+  rotate: false
+  xy: 1607, 108
+  size: 24, 24
+  orig: 24, 24
+  offset: 0, 0
+  index: -1
+block-dark-panel-4-tiny
+  rotate: false
+  xy: 1397, 3
+  size: 16, 16
+  orig: 16, 16
+  offset: 0, 0
+  index: -1
+block-dark-panel-4-xlarge
+  rotate: false
+  xy: 1007, 975
+  size: 48, 48
+  orig: 48, 48
+  offset: 0, 0
+  index: -1
+block-dark-panel-5-large
+  rotate: false
+  xy: 887, 883
+  size: 40, 40
+  orig: 40, 40
+  offset: 0, 0
+  index: -1
+block-dark-panel-5-medium
+  rotate: false
+  xy: 1293, 613
+  size: 32, 32
+  orig: 32, 32
+  offset: 0, 0
+  index: -1
+block-dark-panel-5-small
+  rotate: false
+  xy: 1623, 277
+  size: 24, 24
+  orig: 24, 24
+  offset: 0, 0
+  index: -1
+block-dark-panel-5-tiny
+  rotate: false
+  xy: 1415, 3
+  size: 16, 16
+  orig: 16, 16
+  offset: 0, 0
+  index: -1
+block-dark-panel-5-xlarge
+  rotate: false
+  xy: 1057, 975
+  size: 48, 48
+  orig: 48, 48
+  offset: 0, 0
+  index: -1
+block-dark-panel-6-large
+  rotate: false
+  xy: 929, 891
+  size: 40, 40
+  orig: 40, 40
+  offset: 0, 0
+  index: -1
+block-dark-panel-6-medium
+  rotate: false
+  xy: 1327, 613
+  size: 32, 32
+  orig: 32, 32
+  offset: 0, 0
+  index: -1
+block-dark-panel-6-small
+  rotate: false
+  xy: 1623, 251
+  size: 24, 24
+  orig: 24, 24
+  offset: 0, 0
+  index: -1
+block-dark-panel-6-tiny
+  rotate: false
+  xy: 1433, 3
+  size: 16, 16
+  orig: 16, 16
+  offset: 0, 0
+  index: -1
+block-dark-panel-6-xlarge
+  rotate: false
+  xy: 1107, 975
+  size: 48, 48
+  orig: 48, 48
+  offset: 0, 0
+  index: -1
+block-darksand-large
+  rotate: false
+  xy: 971, 891
+  size: 40, 40
+  orig: 40, 40
+  offset: 0, 0
+  index: -1
+block-darksand-medium
+  rotate: false
+  xy: 1361, 613
+  size: 32, 32
+  orig: 32, 32
+  offset: 0, 0
+  index: -1
+block-darksand-small
+  rotate: false
+  xy: 1612, 225
+  size: 24, 24
+  orig: 24, 24
+  offset: 0, 0
+  index: -1
+block-darksand-tainted-water-large
+  rotate: false
+  xy: 1013, 891
+  size: 40, 40
+  orig: 40, 40
+  offset: 0, 0
+  index: -1
+block-darksand-tainted-water-medium
+  rotate: false
+  xy: 1395, 613
+  size: 32, 32
+  orig: 32, 32
+  offset: 0, 0
+  index: -1
+block-darksand-tainted-water-small
+  rotate: false
+  xy: 1612, 199
+  size: 24, 24
+  orig: 24, 24
+  offset: 0, 0
+  index: -1
+block-darksand-tainted-water-tiny
+  rotate: false
+  xy: 2025, 387
+  size: 16, 16
+  orig: 16, 16
+  offset: 0, 0
+  index: -1
+block-darksand-tainted-water-xlarge
+  rotate: false
+  xy: 1157, 975
+  size: 48, 48
+  orig: 48, 48
+  offset: 0, 0
+  index: -1
+block-darksand-tiny
+  rotate: false
+  xy: 2025, 369
+  size: 16, 16
+  orig: 16, 16
+  offset: 0, 0
+  index: -1
+block-darksand-water-large
+  rotate: false
+  xy: 1055, 891
+  size: 40, 40
+  orig: 40, 40
+  offset: 0, 0
+  index: -1
+block-darksand-water-medium
+  rotate: false
+  xy: 1429, 613
+  size: 32, 32
+  orig: 32, 32
+  offset: 0, 0
+  index: -1
+block-darksand-water-small
+  rotate: false
+  xy: 1612, 173
+  size: 24, 24
+  orig: 24, 24
+  offset: 0, 0
+  index: -1
+block-darksand-water-tiny
+  rotate: false
+  xy: 1683, 361
+  size: 16, 16
+  orig: 16, 16
+  offset: 0, 0
+  index: -1
+block-darksand-water-xlarge
+  rotate: false
+  xy: 1207, 975
+  size: 48, 48
+  orig: 48, 48
+  offset: 0, 0
+  index: -1
+block-darksand-xlarge
+  rotate: false
+  xy: 1257, 975
+  size: 48, 48
+  orig: 48, 48
+  offset: 0, 0
+  index: -1
+block-dart-mech-pad-large
+  rotate: false
+  xy: 1097, 891
+  size: 40, 40
+  orig: 40, 40
+  offset: 0, 0
+  index: -1
+block-dart-mech-pad-medium
+  rotate: false
+  xy: 1463, 613
+  size: 32, 32
+  orig: 32, 32
+  offset: 0, 0
+  index: -1
+block-dart-mech-pad-small
+  rotate: false
+  xy: 1610, 147
+  size: 24, 24
+  orig: 24, 24
+  offset: 0, 0
+  index: -1
+block-dart-mech-pad-tiny
+  rotate: false
+  xy: 1701, 361
+  size: 16, 16
+  orig: 16, 16
+  offset: 0, 0
+  index: -1
+block-dart-mech-pad-xlarge
+  rotate: false
+  xy: 1307, 975
+  size: 48, 48
+  orig: 48, 48
+  offset: 0, 0
+  index: -1
+block-deepwater-large
+  rotate: false
+  xy: 1139, 891
+  size: 40, 40
+  orig: 40, 40
+  offset: 0, 0
+  index: -1
+block-deepwater-medium
+  rotate: false
+  xy: 1497, 613
+  size: 32, 32
+  orig: 32, 32
+  offset: 0, 0
+  index: -1
+block-deepwater-small
+  rotate: false
+  xy: 1638, 225
+  size: 24, 24
+  orig: 24, 24
+  offset: 0, 0
+  index: -1
+block-deepwater-tiny
+  rotate: false
+  xy: 1719, 361
+  size: 16, 16
+  orig: 16, 16
+  offset: 0, 0
+  index: -1
+block-deepwater-xlarge
+  rotate: false
+  xy: 1357, 975
+  size: 48, 48
+  orig: 48, 48
+  offset: 0, 0
+  index: -1
+block-delta-mech-pad-large
+  rotate: false
+  xy: 1181, 891
+  size: 40, 40
+  orig: 40, 40
+  offset: 0, 0
+  index: -1
+block-delta-mech-pad-medium
+  rotate: false
+  xy: 1531, 613
+  size: 32, 32
+  orig: 32, 32
+  offset: 0, 0
+  index: -1
+block-delta-mech-pad-small
+  rotate: false
+  xy: 1638, 199
+  size: 24, 24
+  orig: 24, 24
+  offset: 0, 0
+  index: -1
+block-delta-mech-pad-tiny
+  rotate: false
+  xy: 1737, 361
+  size: 16, 16
+  orig: 16, 16
+  offset: 0, 0
+  index: -1
+block-delta-mech-pad-xlarge
+  rotate: false
+  xy: 1407, 975
+  size: 48, 48
+  orig: 48, 48
+  offset: 0, 0
+  index: -1
+block-differential-generator-large
+  rotate: false
+  xy: 1223, 891
+  size: 40, 40
+  orig: 40, 40
+  offset: 0, 0
+  index: -1
+block-differential-generator-medium
+  rotate: false
+  xy: 1565, 613
+  size: 32, 32
+  orig: 32, 32
+  offset: 0, 0
+  index: -1
+block-differential-generator-small
+  rotate: false
+  xy: 1638, 173
+  size: 24, 24
+  orig: 24, 24
+  offset: 0, 0
+  index: -1
+block-differential-generator-tiny
+  rotate: false
+  xy: 1755, 361
+  size: 16, 16
+  orig: 16, 16
+  offset: 0, 0
+  index: -1
+block-differential-generator-xlarge
+  rotate: false
+  xy: 1457, 975
+  size: 48, 48
+  orig: 48, 48
+  offset: 0, 0
+  index: -1
+block-diode-large
+  rotate: false
+  xy: 1265, 891
+  size: 40, 40
+  orig: 40, 40
+  offset: 0, 0
+  index: -1
+block-diode-medium
+  rotate: false
+  xy: 1599, 613
+  size: 32, 32
+  orig: 32, 32
+  offset: 0, 0
+  index: -1
+block-diode-small
+  rotate: false
+  xy: 1636, 147
+  size: 24, 24
+  orig: 24, 24
+  offset: 0, 0
+  index: -1
+block-diode-tiny
+  rotate: false
+  xy: 1773, 361
+  size: 16, 16
+  orig: 16, 16
+  offset: 0, 0
+  index: -1
+block-diode-xlarge
+  rotate: false
+  xy: 1507, 975
+  size: 48, 48
+  orig: 48, 48
+  offset: 0, 0
+  index: -1
+block-distributor-large
+  rotate: false
+  xy: 1307, 891
+  size: 40, 40
+  orig: 40, 40
+  offset: 0, 0
+  index: -1
+block-distributor-medium
+  rotate: false
+  xy: 1633, 613
+  size: 32, 32
+  orig: 32, 32
+  offset: 0, 0
+  index: -1
+block-distributor-small
+  rotate: false
+  xy: 1633, 121
+  size: 24, 24
+  orig: 24, 24
+  offset: 0, 0
+  index: -1
+block-distributor-tiny
+  rotate: false
+  xy: 1791, 361
+  size: 16, 16
+  orig: 16, 16
+  offset: 0, 0
+  index: -1
+block-distributor-xlarge
+  rotate: false
+  xy: 1557, 975
+  size: 48, 48
+  orig: 48, 48
+  offset: 0, 0
+  index: -1
+block-door-large
+  rotate: false
+  xy: 1349, 891
+  size: 40, 40
+  orig: 40, 40
+  offset: 0, 0
+  index: -1
+block-door-large-large
+  rotate: false
+  xy: 1391, 891
+  size: 40, 40
+  orig: 40, 40
+  offset: 0, 0
+  index: -1
+block-door-large-medium
+  rotate: false
+  xy: 1667, 613
+  size: 32, 32
+  orig: 32, 32
+  offset: 0, 0
+  index: -1
+block-door-large-small
+  rotate: false
+  xy: 1633, 95
+  size: 24, 24
+  orig: 24, 24
+  offset: 0, 0
+  index: -1
+block-door-large-tiny
+  rotate: false
+  xy: 1809, 361
+  size: 16, 16
+  orig: 16, 16
+  offset: 0, 0
+  index: -1
+block-door-large-xlarge
+  rotate: false
+  xy: 1607, 975
+  size: 48, 48
+  orig: 48, 48
+  offset: 0, 0
+  index: -1
+block-door-medium
+  rotate: false
+  xy: 1701, 613
+  size: 32, 32
+  orig: 32, 32
+  offset: 0, 0
+  index: -1
+block-door-small
+  rotate: false
+  xy: 1659, 121
+  size: 24, 24
+  orig: 24, 24
+  offset: 0, 0
+  index: -1
+block-door-tiny
+  rotate: false
+  xy: 1678, 343
+  size: 16, 16
+  orig: 16, 16
+  offset: 0, 0
+  index: -1
+block-door-xlarge
+  rotate: false
+  xy: 1657, 975
+  size: 48, 48
+  orig: 48, 48
+  offset: 0, 0
+  index: -1
+block-draug-factory-large
+  rotate: false
+  xy: 1433, 891
+  size: 40, 40
+  orig: 40, 40
+  offset: 0, 0
+  index: -1
+block-draug-factory-medium
+  rotate: false
+  xy: 1735, 613
+  size: 32, 32
+  orig: 32, 32
+  offset: 0, 0
+  index: -1
+block-draug-factory-small
+  rotate: false
+  xy: 1659, 95
+  size: 24, 24
+  orig: 24, 24
+  offset: 0, 0
+  index: -1
+block-draug-factory-tiny
+  rotate: false
+  xy: 1678, 325
+  size: 16, 16
+  orig: 16, 16
+  offset: 0, 0
+  index: -1
+block-draug-factory-xlarge
+  rotate: false
+  xy: 1707, 975
+  size: 48, 48
+  orig: 48, 48
+  offset: 0, 0
+  index: -1
+block-dunerocks-large
+  rotate: false
+  xy: 1475, 891
+  size: 40, 40
+  orig: 40, 40
+  offset: 0, 0
+  index: -1
+block-dunerocks-medium
+  rotate: false
+  xy: 1769, 613
+  size: 32, 32
+  orig: 32, 32
+  offset: 0, 0
+  index: -1
+block-dunerocks-small
+  rotate: false
+  xy: 1662, 147
+  size: 24, 24
+  orig: 24, 24
+  offset: 0, 0
+  index: -1
+block-dunerocks-tiny
+  rotate: false
+  xy: 1696, 343
+  size: 16, 16
+  orig: 16, 16
+  offset: 0, 0
+  index: -1
+block-dunerocks-xlarge
+  rotate: false
+  xy: 1757, 975
+  size: 48, 48
+  orig: 48, 48
+  offset: 0, 0
+  index: -1
+block-duo-large
+  rotate: false
+  xy: 1517, 891
+  size: 40, 40
+  orig: 40, 40
+  offset: 0, 0
+  index: -1
+block-duo-medium
+  rotate: false
+  xy: 1803, 613
+  size: 32, 32
+  orig: 32, 32
+  offset: 0, 0
+  index: -1
+block-duo-small
+  rotate: false
+  xy: 1685, 121
+  size: 24, 24
+  orig: 24, 24
+  offset: 0, 0
+  index: -1
+block-duo-tiny
+  rotate: false
+  xy: 1714, 343
+  size: 16, 16
+  orig: 16, 16
+  offset: 0, 0
+  index: -1
+block-duo-xlarge
+  rotate: false
+  xy: 1807, 975
+  size: 48, 48
+  orig: 48, 48
+  offset: 0, 0
+  index: -1
+block-force-projector-large
+  rotate: false
+  xy: 1559, 891
+  size: 40, 40
+  orig: 40, 40
+  offset: 0, 0
+  index: -1
+block-force-projector-medium
+  rotate: false
+  xy: 1837, 613
+  size: 32, 32
+  orig: 32, 32
+  offset: 0, 0
+  index: -1
+block-force-projector-small
+  rotate: false
+  xy: 1685, 95
+  size: 24, 24
+  orig: 24, 24
+  offset: 0, 0
+  index: -1
+block-force-projector-tiny
+  rotate: false
+  xy: 1696, 325
+  size: 16, 16
+  orig: 16, 16
+  offset: 0, 0
+  index: -1
+block-force-projector-xlarge
+  rotate: false
+  xy: 1857, 975
+  size: 48, 48
+  orig: 48, 48
+  offset: 0, 0
+  index: -1
+block-fortress-factory-large
+  rotate: false
+  xy: 1601, 891
+  size: 40, 40
+  orig: 40, 40
+  offset: 0, 0
+  index: -1
+block-fortress-factory-medium
+  rotate: false
+  xy: 1871, 613
+  size: 32, 32
+  orig: 32, 32
+  offset: 0, 0
+  index: -1
+block-fortress-factory-small
+  rotate: false
+  xy: 1337, 147
+  size: 24, 24
+  orig: 24, 24
+  offset: 0, 0
+  index: -1
+block-fortress-factory-tiny
+  rotate: false
+  xy: 1732, 343
+  size: 16, 16
+  orig: 16, 16
+  offset: 0, 0
+  index: -1
+block-fortress-factory-xlarge
+  rotate: false
+  xy: 1907, 975
+  size: 48, 48
+  orig: 48, 48
+  offset: 0, 0
+  index: -1
+block-fuse-large
+  rotate: false
+  xy: 1643, 891
+  size: 40, 40
+  orig: 40, 40
+  offset: 0, 0
+  index: -1
+block-fuse-medium
+  rotate: false
+  xy: 1905, 613
+  size: 32, 32
+  orig: 32, 32
+  offset: 0, 0
+  index: -1
+block-fuse-small
+  rotate: false
+  xy: 1363, 149
+  size: 24, 24
+  orig: 24, 24
+  offset: 0, 0
+  index: -1
+block-fuse-tiny
+  rotate: false
+  xy: 1714, 325
+  size: 16, 16
+  orig: 16, 16
+  offset: 0, 0
+  index: -1
+block-fuse-xlarge
+  rotate: false
+  xy: 1957, 975
+  size: 48, 48
+  orig: 48, 48
+  offset: 0, 0
+  index: -1
+block-ghoul-factory-large
+  rotate: false
+  xy: 1685, 891
+  size: 40, 40
+  orig: 40, 40
+  offset: 0, 0
+  index: -1
+block-ghoul-factory-medium
+  rotate: false
+  xy: 1939, 613
+  size: 32, 32
+  orig: 32, 32
+  offset: 0, 0
+  index: -1
+block-ghoul-factory-small
+  rotate: false
+  xy: 1337, 121
+  size: 24, 24
+  orig: 24, 24
+  offset: 0, 0
+  index: -1
+block-ghoul-factory-tiny
+  rotate: false
+  xy: 1750, 343
+  size: 16, 16
+  orig: 16, 16
+  offset: 0, 0
+  index: -1
+block-ghoul-factory-xlarge
+  rotate: false
+  xy: 345, 866
+  size: 48, 48
+  orig: 48, 48
+  offset: 0, 0
+  index: -1
+block-glaive-ship-pad-large
+  rotate: false
+  xy: 1727, 891
+  size: 40, 40
+  orig: 40, 40
+  offset: 0, 0
+  index: -1
+block-glaive-ship-pad-medium
+  rotate: false
+  xy: 1225, 579
+  size: 32, 32
+  orig: 32, 32
+  offset: 0, 0
+  index: -1
+block-glaive-ship-pad-small
+  rotate: false
+  xy: 1363, 123
+  size: 24, 24
+  orig: 24, 24
+  offset: 0, 0
+  index: -1
+block-glaive-ship-pad-tiny
+  rotate: false
+  xy: 1732, 325
+  size: 16, 16
+  orig: 16, 16
+  offset: 0, 0
+  index: -1
+block-glaive-ship-pad-xlarge
+  rotate: false
+  xy: 395, 866
+  size: 48, 48
+  orig: 48, 48
+  offset: 0, 0
+  index: -1
+block-graphite-press-large
+  rotate: false
+  xy: 1769, 891
+  size: 40, 40
+  orig: 40, 40
+  offset: 0, 0
+  index: -1
+block-graphite-press-medium
+  rotate: false
+  xy: 1259, 579
+  size: 32, 32
+  orig: 32, 32
+  offset: 0, 0
+  index: -1
+block-graphite-press-small
+  rotate: false
+  xy: 1335, 95
+  size: 24, 24
+  orig: 24, 24
+  offset: 0, 0
+  index: -1
+block-graphite-press-tiny
+  rotate: false
+  xy: 1768, 343
+  size: 16, 16
+  orig: 16, 16
+  offset: 0, 0
+  index: -1
+block-graphite-press-xlarge
+  rotate: false
+  xy: 445, 866
+  size: 48, 48
+  orig: 48, 48
+  offset: 0, 0
+  index: -1
+block-grass-large
+  rotate: false
+  xy: 1811, 891
+  size: 40, 40
+  orig: 40, 40
+  offset: 0, 0
+  index: -1
+block-grass-medium
+  rotate: false
+  xy: 1293, 579
+  size: 32, 32
+  orig: 32, 32
+  offset: 0, 0
+  index: -1
+block-grass-small
+  rotate: false
+  xy: 1335, 69
+  size: 24, 24
+  orig: 24, 24
+  offset: 0, 0
+  index: -1
+block-grass-tiny
+  rotate: false
+  xy: 1750, 325
+  size: 16, 16
+  orig: 16, 16
+  offset: 0, 0
+  index: -1
+block-grass-xlarge
+  rotate: false
+  xy: 495, 866
+  size: 48, 48
+  orig: 48, 48
+  offset: 0, 0
+  index: -1
+block-hail-large
+  rotate: false
+  xy: 1853, 891
+  size: 40, 40
+  orig: 40, 40
+  offset: 0, 0
+  index: -1
+block-hail-medium
+  rotate: false
+  xy: 1327, 579
+  size: 32, 32
+  orig: 32, 32
+  offset: 0, 0
+  index: -1
+block-hail-small
+  rotate: false
+  xy: 1335, 43
+  size: 24, 24
+  orig: 24, 24
+  offset: 0, 0
+  index: -1
+block-hail-tiny
+  rotate: false
+  xy: 1786, 343
+  size: 16, 16
+  orig: 16, 16
+  offset: 0, 0
+  index: -1
+block-hail-xlarge
+  rotate: false
+  xy: 545, 866
+  size: 48, 48
+  orig: 48, 48
+  offset: 0, 0
+  index: -1
+block-holostone-large
+  rotate: false
+  xy: 1895, 891
+  size: 40, 40
+  orig: 40, 40
+  offset: 0, 0
+  index: -1
+block-holostone-medium
+  rotate: false
+  xy: 1361, 579
+  size: 32, 32
+  orig: 32, 32
+  offset: 0, 0
+  index: -1
+block-holostone-small
+  rotate: false
+  xy: 1335, 17
+  size: 24, 24
+  orig: 24, 24
+  offset: 0, 0
+  index: -1
+block-holostone-tiny
+  rotate: false
+  xy: 1768, 325
+  size: 16, 16
+  orig: 16, 16
+  offset: 0, 0
+  index: -1
+block-holostone-xlarge
+  rotate: false
+  xy: 595, 866
+  size: 48, 48
+  orig: 48, 48
+  offset: 0, 0
+  index: -1
+block-hotrock-large
+  rotate: false
+  xy: 1937, 891
+  size: 40, 40
+  orig: 40, 40
+  offset: 0, 0
+  index: -1
+block-hotrock-medium
+  rotate: false
+  xy: 1395, 579
+  size: 32, 32
+  orig: 32, 32
+  offset: 0, 0
+  index: -1
+block-hotrock-small
+  rotate: false
+  xy: 1389, 125
+  size: 24, 24
+  orig: 24, 24
+  offset: 0, 0
+  index: -1
+block-hotrock-tiny
+  rotate: false
+  xy: 1804, 343
+  size: 16, 16
+  orig: 16, 16
+  offset: 0, 0
+  index: -1
+block-hotrock-xlarge
+  rotate: false
+  xy: 645, 866
+  size: 48, 48
+  orig: 48, 48
+  offset: 0, 0
+  index: -1
+block-ice-large
+  rotate: false
+  xy: 901, 841
+  size: 40, 40
+  orig: 40, 40
+  offset: 0, 0
+  index: -1
+block-ice-medium
+  rotate: false
+  xy: 1429, 579
+  size: 32, 32
+  orig: 32, 32
+  offset: 0, 0
+  index: -1
+block-ice-small
+  rotate: false
+  xy: 1415, 125
+  size: 24, 24
+  orig: 24, 24
+  offset: 0, 0
+  index: -1
+block-ice-snow-large
+  rotate: false
+  xy: 901, 799
+  size: 40, 40
+  orig: 40, 40
+  offset: 0, 0
+  index: -1
+block-ice-snow-medium
+  rotate: false
+  xy: 1463, 579
+  size: 32, 32
+  orig: 32, 32
+  offset: 0, 0
+  index: -1
+block-ice-snow-small
+  rotate: false
+  xy: 1441, 125
+  size: 24, 24
+  orig: 24, 24
+  offset: 0, 0
+  index: -1
+block-ice-snow-tiny
+  rotate: false
+  xy: 1786, 325
+  size: 16, 16
+  orig: 16, 16
+  offset: 0, 0
+  index: -1
+block-ice-snow-xlarge
+  rotate: false
+  xy: 695, 866
+  size: 48, 48
+  orig: 48, 48
+  offset: 0, 0
+  index: -1
+block-ice-tiny
+  rotate: false
+  xy: 1804, 325
+  size: 16, 16
+  orig: 16, 16
+  offset: 0, 0
+  index: -1
+block-ice-xlarge
+  rotate: false
+  xy: 101, 478
+  size: 48, 48
+  orig: 48, 48
+  offset: 0, 0
+  index: -1
+block-icerocks-large
+  rotate: false
+  xy: 901, 757
+  size: 40, 40
+  orig: 40, 40
+  offset: 0, 0
+  index: -1
+block-icerocks-medium
+  rotate: false
+  xy: 1497, 579
+  size: 32, 32
+  orig: 32, 32
+  offset: 0, 0
+  index: -1
+block-icerocks-small
+  rotate: false
+  xy: 1467, 117
+  size: 24, 24
+  orig: 24, 24
+  offset: 0, 0
+  index: -1
+block-icerocks-tiny
+  rotate: false
+  xy: 1727, 7
+  size: 16, 16
+  orig: 16, 16
+  offset: 0, 0
+  index: -1
+block-icerocks-xlarge
+  rotate: false
+  xy: 101, 428
+  size: 48, 48
+  orig: 48, 48
+  offset: 0, 0
+  index: -1
+block-ignarock-large
+  rotate: false
+  xy: 901, 715
+  size: 40, 40
+  orig: 40, 40
+  offset: 0, 0
+  index: -1
+block-ignarock-medium
+  rotate: false
+  xy: 1531, 579
+  size: 32, 32
+  orig: 32, 32
+  offset: 0, 0
+  index: -1
+block-ignarock-small
+  rotate: false
+  xy: 1493, 105
+  size: 24, 24
+  orig: 24, 24
+  offset: 0, 0
+  index: -1
+block-ignarock-tiny
+  rotate: false
+  xy: 1745, 7
+  size: 16, 16
+  orig: 16, 16
+  offset: 0, 0
+  index: -1
+block-ignarock-xlarge
+  rotate: false
+  xy: 101, 378
+  size: 48, 48
+  orig: 48, 48
+  offset: 0, 0
+  index: -1
+block-illuminator-large
+  rotate: false
+  xy: 943, 849
+  size: 40, 40
+  orig: 40, 40
+  offset: 0, 0
+  index: -1
+block-illuminator-medium
+  rotate: false
+  xy: 1565, 579
+  size: 32, 32
+  orig: 32, 32
+  offset: 0, 0
+  index: -1
+block-illuminator-small
+  rotate: false
+  xy: 1519, 93
+  size: 24, 24
+  orig: 24, 24
+  offset: 0, 0
+  index: -1
+block-illuminator-tiny
+  rotate: false
+  xy: 1763, 7
+  size: 16, 16
+  orig: 16, 16
+  offset: 0, 0
+  index: -1
+block-illuminator-xlarge
+  rotate: false
+  xy: 101, 328
+  size: 48, 48
+  orig: 48, 48
+  offset: 0, 0
+  index: -1
+block-impact-reactor-large
+  rotate: false
+  xy: 943, 807
+  size: 40, 40
+  orig: 40, 40
+  offset: 0, 0
+  index: -1
+block-impact-reactor-medium
+  rotate: false
+  xy: 1599, 579
+  size: 32, 32
+  orig: 32, 32
+  offset: 0, 0
+  index: -1
+block-impact-reactor-small
+  rotate: false
+  xy: 1545, 82
+  size: 24, 24
+  orig: 24, 24
+  offset: 0, 0
+  index: -1
+block-impact-reactor-tiny
+  rotate: false
+  xy: 1891, 350
+  size: 16, 16
+  orig: 16, 16
+  offset: 0, 0
+  index: -1
+block-impact-reactor-xlarge
+  rotate: false
+  xy: 101, 278
+  size: 48, 48
+  orig: 48, 48
+  offset: 0, 0
+  index: -1
+block-incinerator-large
+  rotate: false
+  xy: 985, 849
+  size: 40, 40
+  orig: 40, 40
+  offset: 0, 0
+  index: -1
+block-incinerator-medium
+  rotate: false
+  xy: 1633, 579
+  size: 32, 32
+  orig: 32, 32
+  offset: 0, 0
+  index: -1
+block-incinerator-small
+  rotate: false
+  xy: 1571, 82
+  size: 24, 24
+  orig: 24, 24
+  offset: 0, 0
+  index: -1
+block-incinerator-tiny
+  rotate: false
+  xy: 1909, 350
+  size: 16, 16
+  orig: 16, 16
+  offset: 0, 0
+  index: -1
+block-incinerator-xlarge
+  rotate: false
+  xy: 101, 228
+  size: 48, 48
+  orig: 48, 48
+  offset: 0, 0
+  index: -1
+block-inverted-sorter-large
+  rotate: false
+  xy: 943, 765
+  size: 40, 40
+  orig: 40, 40
+  offset: 0, 0
+  index: -1
+block-inverted-sorter-medium
+  rotate: false
+  xy: 1667, 579
+  size: 32, 32
+  orig: 32, 32
+  offset: 0, 0
+  index: -1
+block-inverted-sorter-small
+  rotate: false
+  xy: 1597, 82
+  size: 24, 24
+  orig: 24, 24
+  offset: 0, 0
+  index: -1
+block-inverted-sorter-tiny
+  rotate: false
+  xy: 1927, 351
+  size: 16, 16
+  orig: 16, 16
+  offset: 0, 0
+  index: -1
+block-inverted-sorter-xlarge
+  rotate: false
+  xy: 101, 178
+  size: 48, 48
+  orig: 48, 48
+  offset: 0, 0
+  index: -1
+block-item-source-large
+  rotate: false
+  xy: 985, 807
+  size: 40, 40
+  orig: 40, 40
+  offset: 0, 0
+  index: -1
+block-item-source-medium
+  rotate: false
+  xy: 1701, 579
+  size: 32, 32
+  orig: 32, 32
+  offset: 0, 0
+  index: -1
+block-item-source-small
+  rotate: false
+  xy: 1623, 69
+  size: 24, 24
+  orig: 24, 24
+  offset: 0, 0
+  index: -1
+block-item-source-tiny
+  rotate: false
+  xy: 1945, 351
+  size: 16, 16
+  orig: 16, 16
+  offset: 0, 0
+  index: -1
+block-item-source-xlarge
+  rotate: false
+  xy: 101, 128
+  size: 48, 48
+  orig: 48, 48
+  offset: 0, 0
+  index: -1
+block-item-void-large
+  rotate: false
+  xy: 1027, 849
+  size: 40, 40
+  orig: 40, 40
+  offset: 0, 0
+  index: -1
+block-item-void-medium
+  rotate: false
+  xy: 1735, 579
+  size: 32, 32
+  orig: 32, 32
+  offset: 0, 0
+  index: -1
+block-item-void-small
+  rotate: false
+  xy: 1649, 69
+  size: 24, 24
+  orig: 24, 24
+  offset: 0, 0
+  index: -1
+block-item-void-tiny
+  rotate: false
+  xy: 1963, 351
+  size: 16, 16
+  orig: 16, 16
+  offset: 0, 0
+  index: -1
+block-item-void-xlarge
+  rotate: false
+  xy: 101, 78
+  size: 48, 48
+  orig: 48, 48
+  offset: 0, 0
+  index: -1
+block-javelin-ship-pad-large
+  rotate: false
+  xy: 943, 723
+  size: 40, 40
+  orig: 40, 40
+  offset: 0, 0
+  index: -1
+block-javelin-ship-pad-medium
+  rotate: false
+  xy: 1769, 579
+  size: 32, 32
+  orig: 32, 32
+  offset: 0, 0
+  index: -1
+block-javelin-ship-pad-small
+  rotate: false
+  xy: 1675, 69
+  size: 24, 24
+  orig: 24, 24
+  offset: 0, 0
+  index: -1
+block-javelin-ship-pad-tiny
+  rotate: false
+  xy: 1981, 351
+  size: 16, 16
+  orig: 16, 16
+  offset: 0, 0
+  index: -1
+block-javelin-ship-pad-xlarge
+  rotate: false
+  xy: 101, 28
+  size: 48, 48
+  orig: 48, 48
+  offset: 0, 0
+  index: -1
+block-junction-large
+  rotate: false
+  xy: 985, 765
+  size: 40, 40
+  orig: 40, 40
+  offset: 0, 0
+  index: -1
+block-junction-medium
+  rotate: false
+  xy: 1803, 579
+  size: 32, 32
+  orig: 32, 32
+  offset: 0, 0
+  index: -1
+block-junction-small
+  rotate: false
+  xy: 1701, 69
+  size: 24, 24
+  orig: 24, 24
+  offset: 0, 0
+  index: -1
+block-junction-tiny
+  rotate: false
+  xy: 1999, 351
+  size: 16, 16
+  orig: 16, 16
+  offset: 0, 0
+  index: -1
+block-junction-xlarge
+  rotate: false
+  xy: 231, 608
+  size: 48, 48
+  orig: 48, 48
+  offset: 0, 0
+  index: -1
+block-kiln-large
+  rotate: false
+  xy: 1027, 807
+  size: 40, 40
+  orig: 40, 40
+  offset: 0, 0
+  index: -1
+block-kiln-medium
+  rotate: false
+  xy: 1837, 579
+  size: 32, 32
+  orig: 32, 32
+  offset: 0, 0
+  index: -1
+block-kiln-small
+  rotate: false
+  xy: 1605, 387
+  size: 24, 24
+  orig: 24, 24
+  offset: 0, 0
+  index: -1
+block-kiln-tiny
+  rotate: false
+  xy: 2017, 351
+  size: 16, 16
+  orig: 16, 16
+  offset: 0, 0
+  index: -1
+block-kiln-xlarge
+  rotate: false
+  xy: 231, 558
+  size: 48, 48
+  orig: 48, 48
+  offset: 0, 0
+  index: -1
+block-lancer-large
+  rotate: false
+  xy: 1069, 849
+  size: 40, 40
+  orig: 40, 40
+  offset: 0, 0
+  index: -1
+block-lancer-medium
+  rotate: false
+  xy: 1871, 579
+  size: 32, 32
+  orig: 32, 32
+  offset: 0, 0
+  index: -1
+block-lancer-small
+  rotate: false
+  xy: 1631, 389
+  size: 24, 24
+  orig: 24, 24
+  offset: 0, 0
+  index: -1
+block-lancer-tiny
+  rotate: false
+  xy: 1822, 343
+  size: 16, 16
+  orig: 16, 16
+  offset: 0, 0
+  index: -1
+block-lancer-xlarge
+  rotate: false
+  xy: 745, 866
+  size: 48, 48
+  orig: 48, 48
+  offset: 0, 0
+  index: -1
+block-laser-drill-large
+  rotate: false
+  xy: 985, 723
+  size: 40, 40
+  orig: 40, 40
+  offset: 0, 0
+  index: -1
+block-laser-drill-medium
+  rotate: false
+  xy: 1905, 579
+  size: 32, 32
+  orig: 32, 32
+  offset: 0, 0
+  index: -1
+block-laser-drill-small
+  rotate: false
+  xy: 1673, 455
+  size: 24, 24
+  orig: 24, 24
+  offset: 0, 0
+  index: -1
+block-laser-drill-tiny
+  rotate: false
+  xy: 1822, 325
+  size: 16, 16
+  orig: 16, 16
+  offset: 0, 0
+  index: -1
+block-laser-drill-xlarge
+  rotate: false
+  xy: 151, 508
+  size: 48, 48
+  orig: 48, 48
+  offset: 0, 0
+  index: -1
+block-launch-pad-large
+  rotate: false
+  xy: 1027, 765
+  size: 40, 40
+  orig: 40, 40
+  offset: 0, 0
+  index: -1
+block-launch-pad-large-large
+  rotate: false
+  xy: 1069, 807
+  size: 40, 40
+  orig: 40, 40
+  offset: 0, 0
+  index: -1
+block-launch-pad-large-medium
+  rotate: false
+  xy: 1939, 579
+  size: 32, 32
+  orig: 32, 32
+  offset: 0, 0
+  index: -1
+block-launch-pad-large-small
+  rotate: false
+  xy: 1699, 457
+  size: 24, 24
+  orig: 24, 24
+  offset: 0, 0
+  index: -1
+block-launch-pad-large-tiny
+  rotate: false
+  xy: 1840, 345
+  size: 16, 16
+  orig: 16, 16
+  offset: 0, 0
+  index: -1
+block-launch-pad-large-xlarge
+  rotate: false
+  xy: 151, 458
+  size: 48, 48
+  orig: 48, 48
+  offset: 0, 0
+  index: -1
+block-launch-pad-medium
+  rotate: false
+  xy: 901, 555
+  size: 32, 32
+  orig: 32, 32
+  offset: 0, 0
+  index: -1
+block-launch-pad-small
+  rotate: false
+  xy: 1725, 457
+  size: 24, 24
+  orig: 24, 24
+  offset: 0, 0
+  index: -1
+block-launch-pad-tiny
+  rotate: false
+  xy: 1858, 345
+  size: 16, 16
+  orig: 16, 16
+  offset: 0, 0
+  index: -1
+block-launch-pad-xlarge
+  rotate: false
+  xy: 201, 508
+  size: 48, 48
+  orig: 48, 48
+  offset: 0, 0
+  index: -1
+block-liquid-junction-large
+  rotate: false
+  xy: 1111, 849
+  size: 40, 40
+  orig: 40, 40
+  offset: 0, 0
+  index: -1
+block-liquid-junction-medium
+  rotate: false
+  xy: 901, 521
+  size: 32, 32
+  orig: 32, 32
+  offset: 0, 0
+  index: -1
+block-liquid-junction-small
+  rotate: false
+  xy: 1751, 457
+  size: 24, 24
+  orig: 24, 24
+  offset: 0, 0
+  index: -1
+block-liquid-junction-tiny
+  rotate: false
+  xy: 1840, 327
+  size: 16, 16
+  orig: 16, 16
+  offset: 0, 0
+  index: -1
+block-liquid-junction-xlarge
+  rotate: false
+  xy: 151, 408
+  size: 48, 48
+  orig: 48, 48
+  offset: 0, 0
+  index: -1
+block-liquid-router-large
+  rotate: false
+  xy: 1027, 723
+  size: 40, 40
+  orig: 40, 40
+  offset: 0, 0
+  index: -1
+block-liquid-router-medium
+  rotate: false
+  xy: 935, 555
+  size: 32, 32
+  orig: 32, 32
+  offset: 0, 0
+  index: -1
+block-liquid-router-small
+  rotate: false
+  xy: 1777, 457
+  size: 24, 24
+  orig: 24, 24
+  offset: 0, 0
+  index: -1
+block-liquid-router-tiny
+  rotate: false
+  xy: 1858, 327
+  size: 16, 16
+  orig: 16, 16
+  offset: 0, 0
+  index: -1
+block-liquid-router-xlarge
+  rotate: false
+  xy: 201, 458
+  size: 48, 48
+  orig: 48, 48
+  offset: 0, 0
+  index: -1
+block-liquid-source-large
+  rotate: false
+  xy: 1069, 765
+  size: 40, 40
+  orig: 40, 40
+  offset: 0, 0
+  index: -1
+block-liquid-source-medium
+  rotate: false
+  xy: 901, 487
+  size: 32, 32
+  orig: 32, 32
+  offset: 0, 0
+  index: -1
+block-liquid-source-small
+  rotate: false
+  xy: 1803, 457
+  size: 24, 24
+  orig: 24, 24
+  offset: 0, 0
+  index: -1
+block-liquid-source-tiny
+  rotate: false
+  xy: 1701, 307
+  size: 16, 16
+  orig: 16, 16
+  offset: 0, 0
+  index: -1
+block-liquid-source-xlarge
+  rotate: false
+  xy: 151, 358
+  size: 48, 48
+  orig: 48, 48
+  offset: 0, 0
+  index: -1
+block-liquid-tank-large
+  rotate: false
+  xy: 1111, 807
+  size: 40, 40
+  orig: 40, 40
+  offset: 0, 0
+  index: -1
+block-liquid-tank-medium
+  rotate: false
+  xy: 935, 521
+  size: 32, 32
+  orig: 32, 32
+  offset: 0, 0
+  index: -1
+block-liquid-tank-small
+  rotate: false
+  xy: 1829, 457
+  size: 24, 24
+  orig: 24, 24
+  offset: 0, 0
+  index: -1
+block-liquid-tank-tiny
+  rotate: false
+  xy: 1701, 289
+  size: 16, 16
+  orig: 16, 16
+  offset: 0, 0
+  index: -1
+block-liquid-tank-xlarge
+  rotate: false
+  xy: 201, 408
+  size: 48, 48
+  orig: 48, 48
+  offset: 0, 0
+  index: -1
+block-liquid-void-large
+  rotate: false
+  xy: 1153, 849
+  size: 40, 40
+  orig: 40, 40
+  offset: 0, 0
+  index: -1
+block-liquid-void-medium
+  rotate: false
+  xy: 969, 555
+  size: 32, 32
+  orig: 32, 32
+  offset: 0, 0
+  index: -1
+block-liquid-void-small
+  rotate: false
+  xy: 1855, 457
+  size: 24, 24
+  orig: 24, 24
+  offset: 0, 0
+  index: -1
+block-liquid-void-tiny
+  rotate: false
+  xy: 1719, 307
+  size: 16, 16
+  orig: 16, 16
+  offset: 0, 0
+  index: -1
+block-liquid-void-xlarge
+  rotate: false
+  xy: 151, 308
+  size: 48, 48
+  orig: 48, 48
+  offset: 0, 0
+  index: -1
+block-magmarock-large
+  rotate: false
+  xy: 1069, 723
+  size: 40, 40
+  orig: 40, 40
+  offset: 0, 0
+  index: -1
+block-magmarock-medium
+  rotate: false
+  xy: 901, 453
+  size: 32, 32
+  orig: 32, 32
+  offset: 0, 0
+  index: -1
+block-magmarock-small
+  rotate: false
+  xy: 1881, 457
+  size: 24, 24
+  orig: 24, 24
+  offset: 0, 0
+  index: -1
+block-magmarock-tiny
+  rotate: false
+  xy: 1701, 271
+  size: 16, 16
+  orig: 16, 16
+  offset: 0, 0
+  index: -1
+block-magmarock-xlarge
+  rotate: false
+  xy: 201, 358
+  size: 48, 48
+  orig: 48, 48
+  offset: 0, 0
+  index: -1
+block-mass-driver-large
+  rotate: false
+  xy: 1111, 765
+  size: 40, 40
+  orig: 40, 40
+  offset: 0, 0
+  index: -1
+block-mass-driver-medium
+  rotate: false
+  xy: 935, 487
+  size: 32, 32
+  orig: 32, 32
+  offset: 0, 0
+  index: -1
+block-mass-driver-small
+  rotate: false
+  xy: 1907, 457
+  size: 24, 24
+  orig: 24, 24
+  offset: 0, 0
+  index: -1
+block-mass-driver-tiny
+  rotate: false
+  xy: 1719, 289
+  size: 16, 16
+  orig: 16, 16
+  offset: 0, 0
+  index: -1
+block-mass-driver-xlarge
+  rotate: false
+  xy: 151, 258
+  size: 48, 48
+  orig: 48, 48
+  offset: 0, 0
+  index: -1
+block-mechanical-drill-large
+  rotate: false
+  xy: 1153, 807
+  size: 40, 40
+  orig: 40, 40
+  offset: 0, 0
+  index: -1
+block-mechanical-drill-medium
+  rotate: false
+  xy: 969, 521
+  size: 32, 32
+  orig: 32, 32
+  offset: 0, 0
+  index: -1
+block-mechanical-drill-small
+  rotate: false
+  xy: 1933, 457
+  size: 24, 24
+  orig: 24, 24
+  offset: 0, 0
+  index: -1
+block-mechanical-drill-tiny
+  rotate: false
+  xy: 1737, 307
+  size: 16, 16
+  orig: 16, 16
+  offset: 0, 0
+  index: -1
+block-mechanical-drill-xlarge
+  rotate: false
+  xy: 201, 308
+  size: 48, 48
+  orig: 48, 48
+  offset: 0, 0
+  index: -1
+block-mechanical-pump-large
+  rotate: false
+  xy: 1195, 849
+  size: 40, 40
+  orig: 40, 40
+  offset: 0, 0
+  index: -1
+block-mechanical-pump-medium
+  rotate: false
+  xy: 1003, 555
+  size: 32, 32
+  orig: 32, 32
+  offset: 0, 0
+  index: -1
+block-mechanical-pump-small
+  rotate: false
+  xy: 1959, 457
+  size: 24, 24
+  orig: 24, 24
+  offset: 0, 0
+  index: -1
+block-mechanical-pump-tiny
+  rotate: false
+  xy: 1719, 271
+  size: 16, 16
+  orig: 16, 16
+  offset: 0, 0
+  index: -1
+block-mechanical-pump-xlarge
+  rotate: false
+  xy: 151, 208
+  size: 48, 48
+  orig: 48, 48
+  offset: 0, 0
+  index: -1
+block-meltdown-large
+  rotate: false
+  xy: 1111, 723
+  size: 40, 40
+  orig: 40, 40
+  offset: 0, 0
+  index: -1
+block-meltdown-medium
+  rotate: false
+  xy: 901, 419
+  size: 32, 32
+  orig: 32, 32
+  offset: 0, 0
+  index: -1
+block-meltdown-small
+  rotate: false
+  xy: 1985, 457
+  size: 24, 24
+  orig: 24, 24
+  offset: 0, 0
+  index: -1
+block-meltdown-tiny
+  rotate: false
+  xy: 1755, 307
+  size: 16, 16
+  orig: 16, 16
+  offset: 0, 0
+  index: -1
+block-meltdown-xlarge
+  rotate: false
+  xy: 201, 258
+  size: 48, 48
+  orig: 48, 48
+  offset: 0, 0
+  index: -1
+block-melter-large
+  rotate: false
+  xy: 1153, 765
+  size: 40, 40
+  orig: 40, 40
+  offset: 0, 0
+  index: -1
+block-melter-medium
+  rotate: false
+  xy: 935, 453
+  size: 32, 32
+  orig: 32, 32
+  offset: 0, 0
+  index: -1
+block-melter-small
+  rotate: false
+  xy: 2011, 457
+  size: 24, 24
+  orig: 24, 24
+  offset: 0, 0
+  index: -1
+block-melter-tiny
+  rotate: false
+  xy: 1737, 289
+  size: 16, 16
+  orig: 16, 16
+  offset: 0, 0
+  index: -1
+block-melter-xlarge
+  rotate: false
+  xy: 151, 158
+  size: 48, 48
+  orig: 48, 48
+  offset: 0, 0
+  index: -1
+block-mend-projector-large
+  rotate: false
+  xy: 1195, 807
+  size: 40, 40
+  orig: 40, 40
+  offset: 0, 0
+  index: -1
+block-mend-projector-medium
+  rotate: false
+  xy: 969, 487
+  size: 32, 32
+  orig: 32, 32
+  offset: 0, 0
+  index: -1
+block-mend-projector-small
+  rotate: false
+  xy: 1673, 429
+  size: 24, 24
+  orig: 24, 24
+  offset: 0, 0
+  index: -1
+block-mend-projector-tiny
+  rotate: false
+  xy: 1773, 307
+  size: 16, 16
+  orig: 16, 16
+  offset: 0, 0
+  index: -1
+block-mend-projector-xlarge
+  rotate: false
+  xy: 201, 208
+  size: 48, 48
+  orig: 48, 48
+  offset: 0, 0
+  index: -1
+block-mender-large
+  rotate: false
+  xy: 1237, 849
+  size: 40, 40
+  orig: 40, 40
+  offset: 0, 0
+  index: -1
+block-mender-medium
+  rotate: false
+  xy: 1003, 521
+  size: 32, 32
+  orig: 32, 32
+  offset: 0, 0
+  index: -1
+block-mender-small
+  rotate: false
+  xy: 1699, 431
+  size: 24, 24
+  orig: 24, 24
+  offset: 0, 0
+  index: -1
+block-mender-tiny
+  rotate: false
+  xy: 1755, 289
+  size: 16, 16
+  orig: 16, 16
+  offset: 0, 0
+  index: -1
+block-mender-xlarge
+  rotate: false
+  xy: 151, 108
+  size: 48, 48
+  orig: 48, 48
+  offset: 0, 0
+  index: -1
+block-message-large
+  rotate: false
+  xy: 1153, 723
+  size: 40, 40
+  orig: 40, 40
+  offset: 0, 0
+  index: -1
+block-message-medium
+  rotate: false
+  xy: 1037, 555
+  size: 32, 32
+  orig: 32, 32
+  offset: 0, 0
+  index: -1
+block-message-small
+  rotate: false
+  xy: 1725, 431
+  size: 24, 24
+  orig: 24, 24
+  offset: 0, 0
+  index: -1
+block-message-tiny
+  rotate: false
+  xy: 1737, 271
+  size: 16, 16
+  orig: 16, 16
+  offset: 0, 0
+  index: -1
+block-message-xlarge
+  rotate: false
+  xy: 201, 158
+  size: 48, 48
+  orig: 48, 48
+  offset: 0, 0
+  index: -1
+block-metal-floor-2-large
+  rotate: false
+  xy: 1195, 765
+  size: 40, 40
+  orig: 40, 40
+  offset: 0, 0
+  index: -1
+block-metal-floor-2-medium
+  rotate: false
+  xy: 901, 385
+  size: 32, 32
+  orig: 32, 32
+  offset: 0, 0
+  index: -1
+block-metal-floor-2-small
+  rotate: false
+  xy: 1751, 431
+  size: 24, 24
+  orig: 24, 24
+  offset: 0, 0
+  index: -1
+block-metal-floor-2-tiny
+  rotate: false
+  xy: 1791, 307
+  size: 16, 16
+  orig: 16, 16
+  offset: 0, 0
+  index: -1
+block-metal-floor-2-xlarge
+  rotate: false
+  xy: 151, 58
+  size: 48, 48
+  orig: 48, 48
+  offset: 0, 0
+  index: -1
+block-metal-floor-3-large
+  rotate: false
+  xy: 1237, 807
+  size: 40, 40
+  orig: 40, 40
+  offset: 0, 0
+  index: -1
+block-metal-floor-3-medium
+  rotate: false
+  xy: 935, 419
+  size: 32, 32
+  orig: 32, 32
+  offset: 0, 0
+  index: -1
+block-metal-floor-3-small
+  rotate: false
+  xy: 1777, 431
+  size: 24, 24
+  orig: 24, 24
+  offset: 0, 0
+  index: -1
+block-metal-floor-3-tiny
+  rotate: false
+  xy: 1773, 289
+  size: 16, 16
+  orig: 16, 16
+  offset: 0, 0
+  index: -1
+block-metal-floor-3-xlarge
+  rotate: false
+  xy: 201, 108
+  size: 48, 48
+  orig: 48, 48
+  offset: 0, 0
+  index: -1
+block-metal-floor-5-large
+  rotate: false
+  xy: 1279, 849
+  size: 40, 40
+  orig: 40, 40
+  offset: 0, 0
+  index: -1
+block-metal-floor-5-medium
+  rotate: false
+  xy: 969, 453
+  size: 32, 32
+  orig: 32, 32
+  offset: 0, 0
+  index: -1
+block-metal-floor-5-small
+  rotate: false
+  xy: 1803, 431
+  size: 24, 24
+  orig: 24, 24
+  offset: 0, 0
+  index: -1
+block-metal-floor-5-tiny
+  rotate: false
+  xy: 1755, 271
+  size: 16, 16
+  orig: 16, 16
+  offset: 0, 0
+  index: -1
+block-metal-floor-5-xlarge
+  rotate: false
+  xy: 201, 58
+  size: 48, 48
+  orig: 48, 48
+  offset: 0, 0
+  index: -1
+block-metal-floor-damaged-large
+  rotate: false
+  xy: 1195, 723
+  size: 40, 40
+  orig: 40, 40
+  offset: 0, 0
+  index: -1
+block-metal-floor-damaged-medium
+  rotate: false
+  xy: 1003, 487
+  size: 32, 32
+  orig: 32, 32
+  offset: 0, 0
+  index: -1
+block-metal-floor-damaged-small
+  rotate: false
+  xy: 1829, 431
+  size: 24, 24
+  orig: 24, 24
+  offset: 0, 0
+  index: -1
+block-metal-floor-damaged-tiny
+  rotate: false
+  xy: 1809, 307
+  size: 16, 16
+  orig: 16, 16
+  offset: 0, 0
+  index: -1
+block-metal-floor-damaged-xlarge
+  rotate: false
+  xy: 251, 508
+  size: 48, 48
+  orig: 48, 48
+  offset: 0, 0
+  index: -1
+block-metal-floor-large
+  rotate: false
+  xy: 1237, 765
+  size: 40, 40
+  orig: 40, 40
+  offset: 0, 0
+  index: -1
+block-metal-floor-medium
+  rotate: false
+  xy: 1037, 521
+  size: 32, 32
+  orig: 32, 32
+  offset: 0, 0
+  index: -1
+block-metal-floor-small
+  rotate: false
+  xy: 1855, 431
+  size: 24, 24
+  orig: 24, 24
+  offset: 0, 0
+  index: -1
+block-metal-floor-tiny
+  rotate: false
+  xy: 1791, 289
+  size: 16, 16
+  orig: 16, 16
+  offset: 0, 0
+  index: -1
+block-metal-floor-xlarge
+  rotate: false
+  xy: 251, 458
+  size: 48, 48
+  orig: 48, 48
+  offset: 0, 0
+  index: -1
+block-moss-large
+  rotate: false
+  xy: 1279, 807
+  size: 40, 40
+  orig: 40, 40
+  offset: 0, 0
+  index: -1
+block-moss-medium
+  rotate: false
+  xy: 1071, 555
+  size: 32, 32
+  orig: 32, 32
+  offset: 0, 0
+  index: -1
+block-moss-small
+  rotate: false
+  xy: 1881, 431
+  size: 24, 24
+  orig: 24, 24
+  offset: 0, 0
+  index: -1
+block-moss-tiny
+  rotate: false
+  xy: 1773, 271
+  size: 16, 16
+  orig: 16, 16
+  offset: 0, 0
+  index: -1
+block-moss-xlarge
+  rotate: false
+  xy: 251, 408
+  size: 48, 48
+  orig: 48, 48
+  offset: 0, 0
+  index: -1
+block-multi-press-large
+  rotate: false
+  xy: 1321, 849
+  size: 40, 40
+  orig: 40, 40
+  offset: 0, 0
+  index: -1
+block-multi-press-medium
+  rotate: false
+  xy: 901, 351
+  size: 32, 32
+  orig: 32, 32
+  offset: 0, 0
+  index: -1
+block-multi-press-small
+  rotate: false
+  xy: 1907, 431
+  size: 24, 24
+  orig: 24, 24
+  offset: 0, 0
+  index: -1
+block-multi-press-tiny
+  rotate: false
+  xy: 1809, 289
+  size: 16, 16
+  orig: 16, 16
+  offset: 0, 0
+  index: -1
+block-multi-press-xlarge
+  rotate: false
+  xy: 251, 358
+  size: 48, 48
+  orig: 48, 48
+  offset: 0, 0
+  index: -1
+block-oil-extractor-large
+  rotate: false
+  xy: 1237, 723
+  size: 40, 40
+  orig: 40, 40
+  offset: 0, 0
+  index: -1
+block-oil-extractor-medium
+  rotate: false
+  xy: 935, 385
+  size: 32, 32
+  orig: 32, 32
+  offset: 0, 0
+  index: -1
+block-oil-extractor-small
+  rotate: false
+  xy: 1933, 431
+  size: 24, 24
+  orig: 24, 24
+  offset: 0, 0
+  index: -1
+block-oil-extractor-tiny
+  rotate: false
+  xy: 1791, 271
+  size: 16, 16
+  orig: 16, 16
+  offset: 0, 0
+  index: -1
+block-oil-extractor-xlarge
+  rotate: false
+  xy: 251, 308
+  size: 48, 48
+  orig: 48, 48
+  offset: 0, 0
+  index: -1
+block-omega-mech-pad-large
+  rotate: false
+  xy: 1279, 765
+  size: 40, 40
+  orig: 40, 40
+  offset: 0, 0
+  index: -1
+block-omega-mech-pad-medium
+  rotate: false
+  xy: 969, 419
+  size: 32, 32
+  orig: 32, 32
+  offset: 0, 0
+  index: -1
+block-omega-mech-pad-small
+  rotate: false
+  xy: 1959, 431
+  size: 24, 24
+  orig: 24, 24
+  offset: 0, 0
+  index: -1
+block-omega-mech-pad-tiny
+  rotate: false
+  xy: 1809, 271
+  size: 16, 16
+  orig: 16, 16
+  offset: 0, 0
+  index: -1
+block-omega-mech-pad-xlarge
+  rotate: false
+  xy: 251, 258
+  size: 48, 48
+  orig: 48, 48
+  offset: 0, 0
+  index: -1
+block-overdrive-projector-large
+  rotate: false
+  xy: 1321, 807
+  size: 40, 40
+  orig: 40, 40
+  offset: 0, 0
+  index: -1
+block-overdrive-projector-medium
+  rotate: false
+  xy: 1003, 453
+  size: 32, 32
+  orig: 32, 32
+  offset: 0, 0
+  index: -1
+block-overdrive-projector-small
+  rotate: false
+  xy: 1985, 431
+  size: 24, 24
+  orig: 24, 24
+  offset: 0, 0
+  index: -1
+block-overdrive-projector-tiny
+  rotate: false
+  xy: 1827, 307
+  size: 16, 16
+  orig: 16, 16
+  offset: 0, 0
+  index: -1
+block-overdrive-projector-xlarge
+  rotate: false
+  xy: 251, 208
+  size: 48, 48
+  orig: 48, 48
+  offset: 0, 0
+  index: -1
+block-overflow-gate-large
+  rotate: false
+  xy: 1363, 849
+  size: 40, 40
+  orig: 40, 40
+  offset: 0, 0
+  index: -1
+block-overflow-gate-medium
+  rotate: false
+  xy: 1037, 487
+  size: 32, 32
+  orig: 32, 32
+  offset: 0, 0
+  index: -1
+block-overflow-gate-small
+  rotate: false
+  xy: 2011, 431
+  size: 24, 24
+  orig: 24, 24
+  offset: 0, 0
+  index: -1
+block-overflow-gate-tiny
+  rotate: false
+  xy: 1827, 289
+  size: 16, 16
+  orig: 16, 16
+  offset: 0, 0
+  index: -1
+block-overflow-gate-xlarge
+  rotate: false
+  xy: 251, 158
+  size: 48, 48
+  orig: 48, 48
+  offset: 0, 0
+  index: -1
+block-pebbles-large
+  rotate: false
+  xy: 1279, 723
+  size: 40, 40
+  orig: 40, 40
+  offset: 0, 0
+  index: -1
+block-pebbles-medium
+  rotate: false
+  xy: 1071, 521
+  size: 32, 32
+  orig: 32, 32
+  offset: 0, 0
+  index: -1
+block-pebbles-small
+  rotate: false
+  xy: 1363, 97
+  size: 24, 24
+  orig: 24, 24
+  offset: 0, 0
+  index: -1
+block-pebbles-tiny
+  rotate: false
+  xy: 1827, 271
+  size: 16, 16
+  orig: 16, 16
+  offset: 0, 0
+  index: -1
+block-pebbles-xlarge
+  rotate: false
+  xy: 251, 108
+  size: 48, 48
+  orig: 48, 48
+  offset: 0, 0
+  index: -1
+block-phantom-factory-large
+  rotate: false
+  xy: 1321, 765
+  size: 40, 40
+  orig: 40, 40
+  offset: 0, 0
+  index: -1
+block-phantom-factory-medium
+  rotate: false
+  xy: 1105, 555
+  size: 32, 32
+  orig: 32, 32
+  offset: 0, 0
+  index: -1
+block-phantom-factory-small
+  rotate: false
+  xy: 1389, 99
+  size: 24, 24
+  orig: 24, 24
+  offset: 0, 0
+  index: -1
+block-phantom-factory-tiny
+  rotate: false
+  xy: 1845, 309
+  size: 16, 16
+  orig: 16, 16
+  offset: 0, 0
+  index: -1
+block-phantom-factory-xlarge
+  rotate: false
+  xy: 251, 58
+  size: 48, 48
+  orig: 48, 48
+  offset: 0, 0
+  index: -1
+block-phase-conduit-large
+  rotate: false
+  xy: 1363, 807
+  size: 40, 40
+  orig: 40, 40
+  offset: 0, 0
+  index: -1
+block-phase-conduit-medium
+  rotate: false
+  xy: 901, 317
+  size: 32, 32
+  orig: 32, 32
+  offset: 0, 0
+  index: -1
+block-phase-conduit-small
+  rotate: false
+  xy: 1415, 99
+  size: 24, 24
+  orig: 24, 24
+  offset: 0, 0
+  index: -1
+block-phase-conduit-tiny
+  rotate: false
+  xy: 1845, 291
+  size: 16, 16
+  orig: 16, 16
+  offset: 0, 0
+  index: -1
+block-phase-conduit-xlarge
+  rotate: false
+  xy: 151, 8
+  size: 48, 48
+  orig: 48, 48
+  offset: 0, 0
+  index: -1
+block-phase-conveyor-large
+  rotate: false
+  xy: 1405, 849
+  size: 40, 40
+  orig: 40, 40
+  offset: 0, 0
+  index: -1
+block-phase-conveyor-medium
+  rotate: false
+  xy: 935, 351
+  size: 32, 32
+  orig: 32, 32
+  offset: 0, 0
+  index: -1
+block-phase-conveyor-small
+  rotate: false
+  xy: 1441, 99
+  size: 24, 24
+  orig: 24, 24
+  offset: 0, 0
+  index: -1
+block-phase-conveyor-tiny
+  rotate: false
+  xy: 1845, 273
+  size: 16, 16
+  orig: 16, 16
+  offset: 0, 0
+  index: -1
+block-phase-conveyor-xlarge
+  rotate: false
+  xy: 201, 8
+  size: 48, 48
+  orig: 48, 48
+  offset: 0, 0
+  index: -1
+block-phase-wall-large
+  rotate: false
+  xy: 1321, 723
+  size: 40, 40
+  orig: 40, 40
+  offset: 0, 0
+  index: -1
+block-phase-wall-large-large
+  rotate: false
+  xy: 1363, 765
+  size: 40, 40
+  orig: 40, 40
+  offset: 0, 0
+  index: -1
+block-phase-wall-large-medium
+  rotate: false
+  xy: 969, 385
+  size: 32, 32
+  orig: 32, 32
+  offset: 0, 0
+  index: -1
+block-phase-wall-large-small
+  rotate: false
+  xy: 1467, 91
+  size: 24, 24
+  orig: 24, 24
+  offset: 0, 0
+  index: -1
+block-phase-wall-large-tiny
+  rotate: false
+  xy: 1863, 309
+  size: 16, 16
+  orig: 16, 16
+  offset: 0, 0
+  index: -1
+block-phase-wall-large-xlarge
+  rotate: false
+  xy: 251, 8
+  size: 48, 48
+  orig: 48, 48
+  offset: 0, 0
+  index: -1
+block-phase-wall-medium
+  rotate: false
+  xy: 1003, 419
+  size: 32, 32
+  orig: 32, 32
+  offset: 0, 0
+  index: -1
+block-phase-wall-small
+  rotate: false
+  xy: 1493, 79
+  size: 24, 24
+  orig: 24, 24
+  offset: 0, 0
+  index: -1
+block-phase-wall-tiny
+  rotate: false
+  xy: 1863, 291
+  size: 16, 16
+  orig: 16, 16
+  offset: 0, 0
+  index: -1
+block-phase-wall-xlarge
+  rotate: false
+  xy: 281, 619
+  size: 48, 48
+  orig: 48, 48
+  offset: 0, 0
+  index: -1
+block-phase-weaver-large
+  rotate: false
+  xy: 1405, 807
+  size: 40, 40
+  orig: 40, 40
+  offset: 0, 0
+  index: -1
+block-phase-weaver-medium
+  rotate: false
+  xy: 1037, 453
+  size: 32, 32
+  orig: 32, 32
+  offset: 0, 0
+  index: -1
+block-phase-weaver-small
+  rotate: false
+  xy: 1519, 67
+  size: 24, 24
+  orig: 24, 24
+  offset: 0, 0
+  index: -1
+block-phase-weaver-tiny
+  rotate: false
+  xy: 1863, 273
+  size: 16, 16
+  orig: 16, 16
+  offset: 0, 0
+  index: -1
+block-phase-weaver-xlarge
+  rotate: false
+  xy: 281, 569
+  size: 48, 48
+  orig: 48, 48
+  offset: 0, 0
+  index: -1
+block-pine-large
+  rotate: false
+  xy: 1447, 849
+  size: 40, 40
+  orig: 40, 40
+  offset: 0, 0
+  index: -1
+block-pine-medium
+  rotate: false
+  xy: 1071, 487
+  size: 32, 32
+  orig: 32, 32
+  offset: 0, 0
+  index: -1
+block-pine-small
+  rotate: false
+  xy: 1361, 71
+  size: 24, 24
+  orig: 24, 24
+  offset: 0, 0
+  index: -1
+block-pine-tiny
+  rotate: false
+  xy: 1716, 253
+  size: 16, 16
+  orig: 16, 16
+  offset: 0, 0
+  index: -1
+block-pine-xlarge
+  rotate: false
+  xy: 301, 519
+  size: 48, 48
+  orig: 48, 48
+  offset: 0, 0
+  index: -1
+block-plastanium-compressor-large
+  rotate: false
+  xy: 1363, 723
+  size: 40, 40
+  orig: 40, 40
+  offset: 0, 0
+  index: -1
+block-plastanium-compressor-medium
+  rotate: false
+  xy: 1105, 521
+  size: 32, 32
+  orig: 32, 32
+  offset: 0, 0
+  index: -1
+block-plastanium-compressor-small
+  rotate: false
+  xy: 1361, 45
+  size: 24, 24
+  orig: 24, 24
+  offset: 0, 0
+  index: -1
+block-plastanium-compressor-tiny
+  rotate: false
+  xy: 1716, 235
+  size: 16, 16
+  orig: 16, 16
+  offset: 0, 0
+  index: -1
+block-plastanium-compressor-xlarge
+  rotate: false
+  xy: 301, 469
+  size: 48, 48
+  orig: 48, 48
+  offset: 0, 0
+  index: -1
+block-plastanium-wall-large
+  rotate: false
+  xy: 1405, 765
+  size: 40, 40
+  orig: 40, 40
+  offset: 0, 0
+  index: -1
+block-plastanium-wall-large-large
+  rotate: false
+  xy: 1447, 807
+  size: 40, 40
+  orig: 40, 40
+  offset: 0, 0
+  index: -1
+block-plastanium-wall-large-medium
+  rotate: false
+  xy: 1139, 555
+  size: 32, 32
+  orig: 32, 32
+  offset: 0, 0
+  index: -1
+block-plastanium-wall-large-small
+  rotate: false
+  xy: 1361, 19
+  size: 24, 24
+  orig: 24, 24
+  offset: 0, 0
+  index: -1
+block-plastanium-wall-large-tiny
+  rotate: false
+  xy: 1734, 253
+  size: 16, 16
+  orig: 16, 16
+  offset: 0, 0
+  index: -1
+block-plastanium-wall-large-xlarge
+  rotate: false
+  xy: 301, 419
+  size: 48, 48
+  orig: 48, 48
+  offset: 0, 0
+  index: -1
+block-plastanium-wall-medium
+  rotate: false
+  xy: 901, 283
+  size: 32, 32
+  orig: 32, 32
+  offset: 0, 0
+  index: -1
+block-plastanium-wall-small
+  rotate: false
+  xy: 1545, 56
+  size: 24, 24
+  orig: 24, 24
+  offset: 0, 0
+  index: -1
+block-plastanium-wall-tiny
+  rotate: false
+  xy: 1716, 217
+  size: 16, 16
+  orig: 16, 16
+  offset: 0, 0
+  index: -1
+block-plastanium-wall-xlarge
+  rotate: false
+  xy: 301, 369
+  size: 48, 48
+  orig: 48, 48
+  offset: 0, 0
+  index: -1
+block-plated-conduit-large
+  rotate: false
+  xy: 1489, 849
+  size: 40, 40
+  orig: 40, 40
+  offset: 0, 0
+  index: -1
+block-plated-conduit-medium
+  rotate: false
+  xy: 935, 317
+  size: 32, 32
+  orig: 32, 32
+  offset: 0, 0
+  index: -1
+block-plated-conduit-small
+  rotate: false
+  xy: 1571, 56
+  size: 24, 24
+  orig: 24, 24
+  offset: 0, 0
+  index: -1
+block-plated-conduit-tiny
+  rotate: false
+  xy: 1752, 253
+  size: 16, 16
+  orig: 16, 16
+  offset: 0, 0
+  index: -1
+block-plated-conduit-xlarge
+  rotate: false
+  xy: 301, 319
+  size: 48, 48
+  orig: 48, 48
+  offset: 0, 0
+  index: -1
+block-pneumatic-drill-large
+  rotate: false
+  xy: 1405, 723
+  size: 40, 40
+  orig: 40, 40
+  offset: 0, 0
+  index: -1
+block-pneumatic-drill-medium
+  rotate: false
+  xy: 969, 351
+  size: 32, 32
+  orig: 32, 32
+  offset: 0, 0
+  index: -1
+block-pneumatic-drill-small
+  rotate: false
+  xy: 1597, 56
+  size: 24, 24
+  orig: 24, 24
+  offset: 0, 0
+  index: -1
+block-pneumatic-drill-tiny
+  rotate: false
+  xy: 1734, 235
+  size: 16, 16
+  orig: 16, 16
+  offset: 0, 0
+  index: -1
+block-pneumatic-drill-xlarge
+  rotate: false
+  xy: 301, 269
+  size: 48, 48
+  orig: 48, 48
+  offset: 0, 0
+  index: -1
+block-power-node-large
+  rotate: false
+  xy: 1447, 765
+  size: 40, 40
+  orig: 40, 40
+  offset: 0, 0
+  index: -1
+block-power-node-large-large
+  rotate: false
+  xy: 1489, 807
+  size: 40, 40
+  orig: 40, 40
+  offset: 0, 0
+  index: -1
+block-power-node-large-medium
+  rotate: false
+  xy: 1003, 385
+  size: 32, 32
+  orig: 32, 32
+  offset: 0, 0
+  index: -1
+block-power-node-large-small
+  rotate: false
+  xy: 1623, 43
+  size: 24, 24
+  orig: 24, 24
+  offset: 0, 0
+  index: -1
+block-power-node-large-tiny
+  rotate: false
+  xy: 1716, 199
+  size: 16, 16
+  orig: 16, 16
+  offset: 0, 0
+  index: -1
+block-power-node-large-xlarge
+  rotate: false
+  xy: 301, 219
+  size: 48, 48
+  orig: 48, 48
+  offset: 0, 0
+  index: -1
+block-power-node-medium
+  rotate: false
+  xy: 1037, 419
+  size: 32, 32
+  orig: 32, 32
+  offset: 0, 0
+  index: -1
+block-power-node-small
+  rotate: false
+  xy: 1649, 43
+  size: 24, 24
+  orig: 24, 24
+  offset: 0, 0
+  index: -1
+block-power-node-tiny
+  rotate: false
+  xy: 1716, 181
+  size: 16, 16
+  orig: 16, 16
+  offset: 0, 0
+  index: -1
+block-power-node-xlarge
+  rotate: false
+  xy: 301, 169
+  size: 48, 48
+  orig: 48, 48
+  offset: 0, 0
+  index: -1
+block-power-source-large
+  rotate: false
+  xy: 1531, 849
+  size: 40, 40
+  orig: 40, 40
+  offset: 0, 0
+  index: -1
+block-power-source-medium
+  rotate: false
+  xy: 1071, 453
+  size: 32, 32
+  orig: 32, 32
+  offset: 0, 0
+  index: -1
+block-power-source-small
+  rotate: false
+  xy: 1675, 43
+  size: 24, 24
+  orig: 24, 24
+  offset: 0, 0
+  index: -1
+block-power-source-tiny
+  rotate: false
+  xy: 1770, 253
+  size: 16, 16
+  orig: 16, 16
+  offset: 0, 0
+  index: -1
+block-power-source-xlarge
+  rotate: false
+  xy: 301, 119
+  size: 48, 48
+  orig: 48, 48
+  offset: 0, 0
+  index: -1
+block-power-void-large
+  rotate: false
+  xy: 1447, 723
+  size: 40, 40
+  orig: 40, 40
+  offset: 0, 0
+  index: -1
+block-power-void-medium
+  rotate: false
+  xy: 1105, 487
+  size: 32, 32
+  orig: 32, 32
+  offset: 0, 0
+  index: -1
+block-power-void-small
+  rotate: false
+  xy: 1701, 43
+  size: 24, 24
+  orig: 24, 24
+  offset: 0, 0
+  index: -1
+block-power-void-tiny
+  rotate: false
+  xy: 1752, 235
+  size: 16, 16
+  orig: 16, 16
+  offset: 0, 0
+  index: -1
+block-power-void-xlarge
+  rotate: false
+  xy: 301, 69
+  size: 48, 48
+  orig: 48, 48
+  offset: 0, 0
+  index: -1
+block-pulse-conduit-large
+  rotate: false
+  xy: 1489, 765
+  size: 40, 40
+  orig: 40, 40
+  offset: 0, 0
+  index: -1
+block-pulse-conduit-medium
+  rotate: false
+  xy: 1139, 521
+  size: 32, 32
+  orig: 32, 32
+  offset: 0, 0
+  index: -1
+block-pulse-conduit-small
+  rotate: false
+  xy: 1631, 363
+  size: 24, 24
+  orig: 24, 24
+  offset: 0, 0
+  index: -1
+block-pulse-conduit-tiny
+  rotate: false
+  xy: 1734, 217
+  size: 16, 16
+  orig: 16, 16
+  offset: 0, 0
+  index: -1
+block-pulse-conduit-xlarge
+  rotate: false
+  xy: 301, 19
+  size: 48, 48
+  orig: 48, 48
+  offset: 0, 0
+  index: -1
+block-pulverizer-large
+  rotate: false
+  xy: 1531, 807
+  size: 40, 40
+  orig: 40, 40
+  offset: 0, 0
+  index: -1
+block-pulverizer-medium
+  rotate: false
+  xy: 1173, 555
+  size: 32, 32
+  orig: 32, 32
+  offset: 0, 0
+  index: -1
+block-pulverizer-small
+  rotate: false
+  xy: 1626, 337
+  size: 24, 24
+  orig: 24, 24
+  offset: 0, 0
+  index: -1
+block-pulverizer-tiny
+  rotate: false
+  xy: 1788, 253
+  size: 16, 16
+  orig: 16, 16
+  offset: 0, 0
+  index: -1
+block-pulverizer-xlarge
+  rotate: false
+  xy: 795, 878
+  size: 48, 48
+  orig: 48, 48
+  offset: 0, 0
+  index: -1
+block-pyratite-mixer-large
+  rotate: false
+  xy: 1573, 849
+  size: 40, 40
+  orig: 40, 40
+  offset: 0, 0
+  index: -1
+block-pyratite-mixer-medium
+  rotate: false
+  xy: 901, 249
+  size: 32, 32
+  orig: 32, 32
+  offset: 0, 0
+  index: -1
+block-pyratite-mixer-small
+  rotate: false
+  xy: 1626, 311
+  size: 24, 24
+  orig: 24, 24
+  offset: 0, 0
+  index: -1
+block-pyratite-mixer-tiny
+  rotate: false
+  xy: 1770, 235
+  size: 16, 16
+  orig: 16, 16
+  offset: 0, 0
+  index: -1
+block-pyratite-mixer-xlarge
+  rotate: false
+  xy: 309, 816
+  size: 48, 48
+  orig: 48, 48
+  offset: 0, 0
+  index: -1
+block-repair-point-large
+  rotate: false
+  xy: 1489, 723
+  size: 40, 40
+  orig: 40, 40
+  offset: 0, 0
+  index: -1
+block-repair-point-medium
+  rotate: false
+  xy: 935, 283
+  size: 32, 32
+  orig: 32, 32
+  offset: 0, 0
+  index: -1
+block-repair-point-small
+  rotate: false
+  xy: 1652, 337
+  size: 24, 24
+  orig: 24, 24
+  offset: 0, 0
+  index: -1
+block-repair-point-tiny
+  rotate: false
+  xy: 1752, 217
+  size: 16, 16
+  orig: 16, 16
+  offset: 0, 0
+  index: -1
+block-repair-point-xlarge
+  rotate: false
+  xy: 309, 766
+  size: 48, 48
+  orig: 48, 48
+  offset: 0, 0
+  index: -1
+block-revenant-factory-large
+  rotate: false
+  xy: 1531, 765
+  size: 40, 40
+  orig: 40, 40
+  offset: 0, 0
+  index: -1
+block-revenant-factory-medium
+  rotate: false
+  xy: 969, 317
+  size: 32, 32
+  orig: 32, 32
+  offset: 0, 0
+  index: -1
+block-revenant-factory-small
+  rotate: false
+  xy: 1652, 311
+  size: 24, 24
+  orig: 24, 24
+  offset: 0, 0
+  index: -1
+block-revenant-factory-tiny
+  rotate: false
+  xy: 1734, 199
+  size: 16, 16
+  orig: 16, 16
+  offset: 0, 0
+  index: -1
+block-revenant-factory-xlarge
+  rotate: false
+  xy: 359, 816
+  size: 48, 48
+  orig: 48, 48
+  offset: 0, 0
+  index: -1
+block-ripple-large
+  rotate: false
+  xy: 1573, 807
+  size: 40, 40
+  orig: 40, 40
+  offset: 0, 0
+  index: -1
+block-ripple-medium
+  rotate: false
+  xy: 1003, 351
+  size: 32, 32
+  orig: 32, 32
+  offset: 0, 0
+  index: -1
+block-ripple-small
+  rotate: false
+  xy: 1649, 285
+  size: 24, 24
+  orig: 24, 24
+  offset: 0, 0
+  index: -1
+block-ripple-tiny
+  rotate: false
+  xy: 1734, 181
+  size: 16, 16
+  orig: 16, 16
+  offset: 0, 0
+  index: -1
+block-ripple-xlarge
+  rotate: false
+  xy: 309, 716
+  size: 48, 48
+  orig: 48, 48
+  offset: 0, 0
+  index: -1
+block-rock-large
+  rotate: false
+  xy: 1615, 849
+  size: 40, 40
+  orig: 40, 40
+  offset: 0, 0
+  index: -1
+block-rock-medium
+  rotate: false
+  xy: 1037, 385
+  size: 32, 32
+  orig: 32, 32
+  offset: 0, 0
+  index: -1
+block-rock-small
+  rotate: false
+  xy: 1649, 259
+  size: 24, 24
+  orig: 24, 24
+  offset: 0, 0
+  index: -1
+block-rock-tiny
+  rotate: false
+  xy: 1806, 253
+  size: 16, 16
+  orig: 16, 16
+  offset: 0, 0
+  index: -1
+block-rock-xlarge
+  rotate: false
+  xy: 359, 766
+  size: 48, 48
+  orig: 48, 48
+  offset: 0, 0
+  index: -1
+block-rocks-large
+  rotate: false
+  xy: 1531, 723
+  size: 40, 40
+  orig: 40, 40
+  offset: 0, 0
+  index: -1
+block-rocks-medium
+  rotate: false
+  xy: 1071, 419
+  size: 32, 32
+  orig: 32, 32
+  offset: 0, 0
+  index: -1
+block-rocks-small
+  rotate: false
+  xy: 1675, 285
+  size: 24, 24
+  orig: 24, 24
+  offset: 0, 0
+  index: -1
+block-rocks-tiny
+  rotate: false
+  xy: 1788, 235
+  size: 16, 16
+  orig: 16, 16
+  offset: 0, 0
+  index: -1
+block-rocks-xlarge
+  rotate: false
+  xy: 409, 816
+  size: 48, 48
+  orig: 48, 48
+  offset: 0, 0
+  index: -1
+block-rotary-pump-large
+  rotate: false
+  xy: 1573, 765
+  size: 40, 40
+  orig: 40, 40
+  offset: 0, 0
+  index: -1
+block-rotary-pump-medium
+  rotate: false
+  xy: 1105, 453
+  size: 32, 32
+  orig: 32, 32
+  offset: 0, 0
+  index: -1
+block-rotary-pump-small
+  rotate: false
+  xy: 1675, 259
+  size: 24, 24
+  orig: 24, 24
+  offset: 0, 0
+  index: -1
+block-rotary-pump-tiny
+  rotate: false
+  xy: 1770, 217
+  size: 16, 16
+  orig: 16, 16
+  offset: 0, 0
+  index: -1
+block-rotary-pump-xlarge
+  rotate: false
+  xy: 359, 716
+  size: 48, 48
+  orig: 48, 48
+  offset: 0, 0
+  index: -1
+block-router-large
+  rotate: false
+  xy: 1615, 807
+  size: 40, 40
+  orig: 40, 40
+  offset: 0, 0
+  index: -1
+block-router-medium
+  rotate: false
+  xy: 1139, 487
+  size: 32, 32
+  orig: 32, 32
+  offset: 0, 0
+  index: -1
+block-router-small
+  rotate: false
+  xy: 1664, 233
+  size: 24, 24
+  orig: 24, 24
+  offset: 0, 0
+  index: -1
+block-router-tiny
+  rotate: false
+  xy: 1752, 199
+  size: 16, 16
+  orig: 16, 16
+  offset: 0, 0
+  index: -1
+block-router-xlarge
+  rotate: false
+  xy: 409, 766
+  size: 48, 48
+  orig: 48, 48
+  offset: 0, 0
+  index: -1
+block-rtg-generator-large
+  rotate: false
+  xy: 1657, 849
+  size: 40, 40
+  orig: 40, 40
+  offset: 0, 0
+  index: -1
+block-rtg-generator-medium
+  rotate: false
+  xy: 1173, 521
+  size: 32, 32
+  orig: 32, 32
+  offset: 0, 0
+  index: -1
+block-rtg-generator-small
+  rotate: false
+  xy: 1664, 207
+  size: 24, 24
+  orig: 24, 24
+  offset: 0, 0
+  index: -1
+block-rtg-generator-tiny
+  rotate: false
+  xy: 1824, 253
+  size: 16, 16
+  orig: 16, 16
+  offset: 0, 0
+  index: -1
+block-rtg-generator-xlarge
+  rotate: false
+  xy: 459, 816
+  size: 48, 48
+  orig: 48, 48
+  offset: 0, 0
+  index: -1
+block-salt-large
+  rotate: false
+  xy: 1573, 723
+  size: 40, 40
+  orig: 40, 40
+  offset: 0, 0
+  index: -1
+block-salt-medium
+  rotate: false
+  xy: 901, 215
+  size: 32, 32
+  orig: 32, 32
+  offset: 0, 0
+  index: -1
+block-salt-small
+  rotate: false
+  xy: 1664, 181
+  size: 24, 24
+  orig: 24, 24
+  offset: 0, 0
+  index: -1
+block-salt-tiny
+  rotate: false
+  xy: 1806, 235
+  size: 16, 16
+  orig: 16, 16
+  offset: 0, 0
+  index: -1
+block-salt-xlarge
+  rotate: false
+  xy: 409, 716
+  size: 48, 48
+  orig: 48, 48
+  offset: 0, 0
+  index: -1
+block-saltrocks-large
+  rotate: false
+  xy: 1615, 765
+  size: 40, 40
+  orig: 40, 40
+  offset: 0, 0
+  index: -1
+block-saltrocks-medium
+  rotate: false
+  xy: 935, 249
+  size: 32, 32
+  orig: 32, 32
+  offset: 0, 0
+  index: -1
+block-saltrocks-small
+  rotate: false
+  xy: 1690, 233
+  size: 24, 24
+  orig: 24, 24
+  offset: 0, 0
+  index: -1
+block-saltrocks-tiny
+  rotate: false
+  xy: 1788, 217
+  size: 16, 16
+  orig: 16, 16
+  offset: 0, 0
+  index: -1
+block-saltrocks-xlarge
+  rotate: false
+  xy: 459, 766
+  size: 48, 48
+  orig: 48, 48
+  offset: 0, 0
+  index: -1
+block-salvo-large
+  rotate: false
+  xy: 1657, 807
+  size: 40, 40
+  orig: 40, 40
+  offset: 0, 0
+  index: -1
+block-salvo-medium
+  rotate: false
+  xy: 969, 283
+  size: 32, 32
+  orig: 32, 32
+  offset: 0, 0
+  index: -1
+block-salvo-small
+  rotate: false
+  xy: 1690, 207
+  size: 24, 24
+  orig: 24, 24
+  offset: 0, 0
+  index: -1
+block-salvo-tiny
+  rotate: false
+  xy: 1770, 199
+  size: 16, 16
+  orig: 16, 16
+  offset: 0, 0
+  index: -1
+block-salvo-xlarge
+  rotate: false
+  xy: 509, 816
+  size: 48, 48
+  orig: 48, 48
+  offset: 0, 0
+  index: -1
+block-sand-boulder-large
+  rotate: false
+  xy: 1699, 849
+  size: 40, 40
+  orig: 40, 40
+  offset: 0, 0
+  index: -1
+block-sand-boulder-medium
+  rotate: false
+  xy: 1003, 317
+  size: 32, 32
+  orig: 32, 32
+  offset: 0, 0
+  index: -1
+block-sand-boulder-small
+  rotate: false
+  xy: 1690, 181
+  size: 24, 24
+  orig: 24, 24
+  offset: 0, 0
+  index: -1
+block-sand-boulder-tiny
+  rotate: false
+  xy: 1752, 181
+  size: 16, 16
+  orig: 16, 16
+  offset: 0, 0
+  index: -1
+block-sand-boulder-xlarge
+  rotate: false
+  xy: 459, 716
+  size: 48, 48
+  orig: 48, 48
+  offset: 0, 0
+  index: -1
+block-sand-large
+  rotate: false
+  xy: 1615, 723
+  size: 40, 40
+  orig: 40, 40
+  offset: 0, 0
+  index: -1
+block-sand-medium
+  rotate: false
+  xy: 1037, 351
+  size: 32, 32
+  orig: 32, 32
+  offset: 0, 0
+  index: -1
+block-sand-small
+  rotate: false
+  xy: 1688, 155
+  size: 24, 24
+  orig: 24, 24
+  offset: 0, 0
+  index: -1
+block-sand-tiny
+  rotate: false
+  xy: 1740, 163
+  size: 16, 16
+  orig: 16, 16
+  offset: 0, 0
+  index: -1
+block-sand-water-large
+  rotate: false
+  xy: 1657, 765
+  size: 40, 40
+  orig: 40, 40
+  offset: 0, 0
+  index: -1
+block-sand-water-medium
+  rotate: false
+  xy: 1071, 385
+  size: 32, 32
+  orig: 32, 32
+  offset: 0, 0
+  index: -1
+block-sand-water-small
+  rotate: false
+  xy: 1639, 421
+  size: 24, 24
+  orig: 24, 24
+  offset: 0, 0
+  index: -1
+block-sand-water-tiny
+  rotate: false
+  xy: 1824, 235
+  size: 16, 16
+  orig: 16, 16
+  offset: 0, 0
+  index: -1
+block-sand-water-xlarge
+  rotate: false
+  xy: 509, 766
+  size: 48, 48
+  orig: 48, 48
+  offset: 0, 0
+  index: -1
+block-sand-xlarge
+  rotate: false
+  xy: 559, 816
+  size: 48, 48
+  orig: 48, 48
+  offset: 0, 0
+  index: -1
+block-sandrocks-large
+  rotate: false
+  xy: 1699, 807
+  size: 40, 40
+  orig: 40, 40
+  offset: 0, 0
+  index: -1
+block-sandrocks-medium
+  rotate: false
+  xy: 1105, 419
+  size: 32, 32
+  orig: 32, 32
+  offset: 0, 0
+  index: -1
+block-sandrocks-small
+  rotate: false
+  xy: 1389, 73
+  size: 24, 24
+  orig: 24, 24
+  offset: 0, 0
+  index: -1
+block-sandrocks-tiny
+  rotate: false
+  xy: 1806, 217
+  size: 16, 16
+  orig: 16, 16
+  offset: 0, 0
+  index: -1
+block-sandrocks-xlarge
+  rotate: false
+  xy: 509, 716
+  size: 48, 48
+  orig: 48, 48
+  offset: 0, 0
+  index: -1
+block-scatter-large
+  rotate: false
+  xy: 1741, 849
+  size: 40, 40
+  orig: 40, 40
+  offset: 0, 0
+  index: -1
+block-scatter-medium
+  rotate: false
+  xy: 1139, 453
+  size: 32, 32
+  orig: 32, 32
+  offset: 0, 0
+  index: -1
+block-scatter-small
+  rotate: false
+  xy: 1415, 73
+  size: 24, 24
+  orig: 24, 24
+  offset: 0, 0
+  index: -1
+block-scatter-tiny
+  rotate: false
+  xy: 1788, 199
+  size: 16, 16
+  orig: 16, 16
+  offset: 0, 0
+  index: -1
+block-scatter-xlarge
+  rotate: false
+  xy: 559, 766
+  size: 48, 48
+  orig: 48, 48
+  offset: 0, 0
+  index: -1
+block-scorch-large
+  rotate: false
+  xy: 1657, 723
+  size: 40, 40
+  orig: 40, 40
+  offset: 0, 0
+  index: -1
+block-scorch-medium
+  rotate: false
+  xy: 1173, 487
+  size: 32, 32
+  orig: 32, 32
+  offset: 0, 0
+  index: -1
+block-scorch-small
+  rotate: false
+  xy: 1441, 73
+  size: 24, 24
+  orig: 24, 24
+  offset: 0, 0
+  index: -1
+block-scorch-tiny
+  rotate: false
+  xy: 1770, 181
+  size: 16, 16
+  orig: 16, 16
+  offset: 0, 0
+  index: -1
+block-scorch-xlarge
+  rotate: false
+  xy: 609, 816
+  size: 48, 48
+  orig: 48, 48
+  offset: 0, 0
+  index: -1
+block-scrap-wall-gigantic-large
+  rotate: false
+  xy: 1699, 765
+  size: 40, 40
+  orig: 40, 40
+  offset: 0, 0
+  index: -1
+block-scrap-wall-gigantic-medium
+  rotate: false
+  xy: 901, 181
+  size: 32, 32
+  orig: 32, 32
+  offset: 0, 0
+  index: -1
+block-scrap-wall-gigantic-small
+  rotate: false
+  xy: 1467, 65
+  size: 24, 24
+  orig: 24, 24
+  offset: 0, 0
+  index: -1
+block-scrap-wall-gigantic-tiny
+  rotate: false
+  xy: 1758, 163
+  size: 16, 16
+  orig: 16, 16
+  offset: 0, 0
+  index: -1
+block-scrap-wall-gigantic-xlarge
+  rotate: false
+  xy: 559, 716
+  size: 48, 48
+  orig: 48, 48
+  offset: 0, 0
+  index: -1
+block-scrap-wall-huge-large
+  rotate: false
+  xy: 1741, 807
+  size: 40, 40
+  orig: 40, 40
+  offset: 0, 0
+  index: -1
+block-scrap-wall-huge-medium
+  rotate: false
+  xy: 935, 215
+  size: 32, 32
+  orig: 32, 32
+  offset: 0, 0
+  index: -1
+block-scrap-wall-huge-small
+  rotate: false
+  xy: 1493, 53
+  size: 24, 24
+  orig: 24, 24
+  offset: 0, 0
+  index: -1
+block-scrap-wall-huge-tiny
+  rotate: false
+  xy: 1824, 217
+  size: 16, 16
+  orig: 16, 16
+  offset: 0, 0
+  index: -1
+block-scrap-wall-huge-xlarge
+  rotate: false
+  xy: 609, 766
+  size: 48, 48
+  orig: 48, 48
+  offset: 0, 0
+  index: -1
+block-scrap-wall-large
+  rotate: false
+  xy: 1783, 849
+  size: 40, 40
+  orig: 40, 40
+  offset: 0, 0
+  index: -1
+block-scrap-wall-large-large
+  rotate: false
+  xy: 1699, 723
+  size: 40, 40
+  orig: 40, 40
+  offset: 0, 0
+  index: -1
+block-scrap-wall-large-medium
+  rotate: false
+  xy: 969, 249
+  size: 32, 32
+  orig: 32, 32
+  offset: 0, 0
+  index: -1
+block-scrap-wall-large-small
+  rotate: false
+  xy: 1519, 41
+  size: 24, 24
+  orig: 24, 24
+  offset: 0, 0
+  index: -1
+block-scrap-wall-large-tiny
+  rotate: false
+  xy: 1806, 199
+  size: 16, 16
+  orig: 16, 16
+  offset: 0, 0
+  index: -1
+block-scrap-wall-large-xlarge
+  rotate: false
+  xy: 659, 816
+  size: 48, 48
+  orig: 48, 48
+  offset: 0, 0
+  index: -1
+block-scrap-wall-medium
+  rotate: false
+  xy: 1003, 283
+  size: 32, 32
+  orig: 32, 32
+  offset: 0, 0
+  index: -1
+block-scrap-wall-small
+  rotate: false
+  xy: 1387, 47
+  size: 24, 24
+  orig: 24, 24
+  offset: 0, 0
+  index: -1
+block-scrap-wall-tiny
+  rotate: false
+  xy: 1788, 181
+  size: 16, 16
+  orig: 16, 16
+  offset: 0, 0
+  index: -1
+block-scrap-wall-xlarge
+  rotate: false
+  xy: 609, 716
+  size: 48, 48
+  orig: 48, 48
+  offset: 0, 0
+  index: -1
+block-separator-large
+  rotate: false
+  xy: 1741, 765
+  size: 40, 40
+  orig: 40, 40
+  offset: 0, 0
+  index: -1
+block-separator-medium
+  rotate: false
+  xy: 1037, 317
+  size: 32, 32
+  orig: 32, 32
+  offset: 0, 0
+  index: -1
+block-separator-small
+  rotate: false
+  xy: 1413, 47
+  size: 24, 24
+  orig: 24, 24
+  offset: 0, 0
+  index: -1
+block-separator-tiny
+  rotate: false
+  xy: 1776, 163
+  size: 16, 16
+  orig: 16, 16
+  offset: 0, 0
+  index: -1
+block-separator-xlarge
+  rotate: false
+  xy: 659, 766
+  size: 48, 48
+  orig: 48, 48
+  offset: 0, 0
+  index: -1
+block-shale-boulder-large
+  rotate: false
+  xy: 1783, 807
+  size: 40, 40
+  orig: 40, 40
+  offset: 0, 0
+  index: -1
+block-shale-boulder-medium
+  rotate: false
+  xy: 1071, 351
+  size: 32, 32
+  orig: 32, 32
+  offset: 0, 0
+  index: -1
+block-shale-boulder-small
+  rotate: false
+  xy: 1387, 21
+  size: 24, 24
+  orig: 24, 24
+  offset: 0, 0
+  index: -1
+block-shale-boulder-tiny
+  rotate: false
+  xy: 1824, 199
+  size: 16, 16
+  orig: 16, 16
+  offset: 0, 0
+  index: -1
+block-shale-boulder-xlarge
+  rotate: false
+  xy: 709, 816
+  size: 48, 48
+  orig: 48, 48
+  offset: 0, 0
+  index: -1
+block-shale-large
+  rotate: false
+  xy: 1825, 849
+  size: 40, 40
+  orig: 40, 40
+  offset: 0, 0
+  index: -1
+block-shale-medium
+  rotate: false
+  xy: 1105, 385
+  size: 32, 32
+  orig: 32, 32
+  offset: 0, 0
+  index: -1
+block-shale-small
+  rotate: false
+  xy: 1439, 47
+  size: 24, 24
+  orig: 24, 24
+  offset: 0, 0
+  index: -1
+block-shale-tiny
+  rotate: false
+  xy: 1806, 181
+  size: 16, 16
+  orig: 16, 16
+  offset: 0, 0
+  index: -1
+block-shale-xlarge
+  rotate: false
+  xy: 659, 716
+  size: 48, 48
+  orig: 48, 48
+  offset: 0, 0
+  index: -1
+block-shalerocks-large
+  rotate: false
+  xy: 1741, 723
+  size: 40, 40
+  orig: 40, 40
+  offset: 0, 0
+  index: -1
+block-shalerocks-medium
+  rotate: false
+  xy: 1139, 419
+  size: 32, 32
+  orig: 32, 32
+  offset: 0, 0
+  index: -1
+block-shalerocks-small
+  rotate: false
+  xy: 1413, 21
+  size: 24, 24
+  orig: 24, 24
+  offset: 0, 0
+  index: -1
+block-shalerocks-tiny
+  rotate: false
+  xy: 1794, 163
+  size: 16, 16
+  orig: 16, 16
+  offset: 0, 0
+  index: -1
+block-shalerocks-xlarge
+  rotate: false
+  xy: 709, 766
+  size: 48, 48
+  orig: 48, 48
+  offset: 0, 0
+  index: -1
+block-shock-mine-large
+  rotate: false
+  xy: 1783, 765
+  size: 40, 40
+  orig: 40, 40
+  offset: 0, 0
+  index: -1
+block-shock-mine-medium
+  rotate: false
+  xy: 1173, 453
+  size: 32, 32
+  orig: 32, 32
+  offset: 0, 0
+  index: -1
+block-shock-mine-small
+  rotate: false
+  xy: 1439, 21
+  size: 24, 24
+  orig: 24, 24
+  offset: 0, 0
+  index: -1
+block-shock-mine-tiny
+  rotate: false
+  xy: 1824, 181
+  size: 16, 16
+  orig: 16, 16
+  offset: 0, 0
+  index: -1
+block-shock-mine-xlarge
+  rotate: false
+  xy: 709, 716
+  size: 48, 48
+  orig: 48, 48
+  offset: 0, 0
+  index: -1
+block-shrubs-large
+  rotate: false
+  xy: 1825, 807
+  size: 40, 40
+  orig: 40, 40
+  offset: 0, 0
+  index: -1
+block-shrubs-medium
+  rotate: false
+  xy: 901, 147
+  size: 32, 32
+  orig: 32, 32
+  offset: 0, 0
+  index: -1
+block-shrubs-small
+  rotate: false
+  xy: 1465, 39
+  size: 24, 24
+  orig: 24, 24
+  offset: 0, 0
+  index: -1
+block-shrubs-tiny
+  rotate: false
+  xy: 1812, 163
+  size: 16, 16
+  orig: 16, 16
+  offset: 0, 0
+  index: -1
+block-shrubs-xlarge
+  rotate: false
+  xy: 759, 816
+  size: 48, 48
+  orig: 48, 48
+  offset: 0, 0
+  index: -1
+block-silicon-smelter-large
+  rotate: false
+  xy: 1867, 849
+  size: 40, 40
+  orig: 40, 40
+  offset: 0, 0
+  index: -1
+block-silicon-smelter-medium
+  rotate: false
+  xy: 935, 181
+  size: 32, 32
+  orig: 32, 32
+  offset: 0, 0
+  index: -1
+block-silicon-smelter-small
+  rotate: false
+  xy: 1465, 13
+  size: 24, 24
+  orig: 24, 24
+  offset: 0, 0
+  index: -1
+block-silicon-smelter-tiny
+  rotate: false
+  xy: 1830, 163
+  size: 16, 16
+  orig: 16, 16
+  offset: 0, 0
+  index: -1
+block-silicon-smelter-xlarge
+  rotate: false
+  xy: 759, 766
+  size: 48, 48
+  orig: 48, 48
+  offset: 0, 0
+  index: -1
+block-snow-large
+  rotate: false
+  xy: 1783, 723
+  size: 40, 40
+  orig: 40, 40
+  offset: 0, 0
+  index: -1
+block-snow-medium
+  rotate: false
+  xy: 969, 215
+  size: 32, 32
+  orig: 32, 32
+  offset: 0, 0
+  index: -1
+block-snow-pine-large
+  rotate: false
+  xy: 1825, 765
+  size: 40, 40
+  orig: 40, 40
+  offset: 0, 0
+  index: -1
+block-snow-pine-medium
+  rotate: false
+  xy: 1003, 249
+  size: 32, 32
+  orig: 32, 32
+  offset: 0, 0
+  index: -1
+block-snow-pine-small
+  rotate: false
+  xy: 1491, 27
+  size: 24, 24
+  orig: 24, 24
+  offset: 0, 0
+  index: -1
+block-snow-pine-tiny
+  rotate: false
+  xy: 1763, 145
+  size: 16, 16
+  orig: 16, 16
+  offset: 0, 0
+  index: -1
+block-snow-pine-xlarge
+  rotate: false
+  xy: 759, 716
+  size: 48, 48
+  orig: 48, 48
+  offset: 0, 0
+  index: -1
+block-snow-small
+  rotate: false
+  xy: 1491, 1
+  size: 24, 24
+  orig: 24, 24
+  offset: 0, 0
+  index: -1
+block-snow-tiny
+  rotate: false
+  xy: 1781, 145
+  size: 16, 16
+  orig: 16, 16
+  offset: 0, 0
+  index: -1
+block-snow-xlarge
+  rotate: false
+  xy: 809, 828
+  size: 48, 48
+  orig: 48, 48
+  offset: 0, 0
+  index: -1
+block-snowrock-large
+  rotate: false
+  xy: 1867, 807
+  size: 40, 40
+  orig: 40, 40
+  offset: 0, 0
+  index: -1
+block-snowrock-medium
+  rotate: false
+  xy: 1037, 283
+  size: 32, 32
+  orig: 32, 32
+  offset: 0, 0
+  index: -1
+block-snowrock-small
+  rotate: false
+  xy: 1517, 15
+  size: 24, 24
+  orig: 24, 24
+  offset: 0, 0
+  index: -1
+block-snowrock-tiny
+  rotate: false
+  xy: 1763, 127
+  size: 16, 16
+  orig: 16, 16
+  offset: 0, 0
+  index: -1
+block-snowrock-xlarge
+  rotate: false
+  xy: 809, 778
+  size: 48, 48
+  orig: 48, 48
+  offset: 0, 0
+  index: -1
+block-snowrocks-large
+  rotate: false
+  xy: 1909, 849
+  size: 40, 40
+  orig: 40, 40
+  offset: 0, 0
+  index: -1
+block-snowrocks-medium
+  rotate: false
+  xy: 1071, 317
+  size: 32, 32
+  orig: 32, 32
+  offset: 0, 0
+  index: -1
+block-snowrocks-small
+  rotate: false
+  xy: 1545, 30
+  size: 24, 24
+  orig: 24, 24
+  offset: 0, 0
+  index: -1
+block-snowrocks-tiny
+  rotate: false
+  xy: 1781, 127
+  size: 16, 16
+  orig: 16, 16
+  offset: 0, 0
+  index: -1
+block-snowrocks-xlarge
+  rotate: false
+  xy: 809, 728
+  size: 48, 48
+  orig: 48, 48
+  offset: 0, 0
+  index: -1
+block-solar-panel-large
+  rotate: false
+  xy: 1825, 723
+  size: 40, 40
+  orig: 40, 40
+  offset: 0, 0
+  index: -1
+block-solar-panel-large-large
+  rotate: false
+  xy: 1867, 765
+  size: 40, 40
+  orig: 40, 40
+  offset: 0, 0
+  index: -1
+block-solar-panel-large-medium
+  rotate: false
+  xy: 1105, 351
+  size: 32, 32
+  orig: 32, 32
+  offset: 0, 0
+  index: -1
+block-solar-panel-large-small
+  rotate: false
+  xy: 1571, 30
+  size: 24, 24
+  orig: 24, 24
+  offset: 0, 0
+  index: -1
+block-solar-panel-large-tiny
+  rotate: false
+  xy: 1799, 145
+  size: 16, 16
+  orig: 16, 16
+  offset: 0, 0
+  index: -1
+block-solar-panel-large-xlarge
+  rotate: false
+  xy: 809, 678
+  size: 48, 48
+  orig: 48, 48
+  offset: 0, 0
+  index: -1
+block-solar-panel-medium
+  rotate: false
+  xy: 1139, 385
+  size: 32, 32
+  orig: 32, 32
+  offset: 0, 0
+  index: -1
+block-solar-panel-small
+  rotate: false
+  xy: 1597, 30
+  size: 24, 24
+  orig: 24, 24
+  offset: 0, 0
+  index: -1
+block-solar-panel-tiny
+  rotate: false
+  xy: 1763, 109
+  size: 16, 16
+  orig: 16, 16
+  offset: 0, 0
+  index: -1
+block-solar-panel-xlarge
+  rotate: false
+  xy: 331, 666
+  size: 48, 48
+  orig: 48, 48
+  offset: 0, 0
+  index: -1
+block-sorter-large
+  rotate: false
+  xy: 1909, 807
+  size: 40, 40
+  orig: 40, 40
+  offset: 0, 0
+  index: -1
+block-sorter-medium
+  rotate: false
+  xy: 1173, 419
+  size: 32, 32
+  orig: 32, 32
+  offset: 0, 0
+  index: -1
+block-sorter-small
+  rotate: false
+  xy: 1543, 4
+  size: 24, 24
+  orig: 24, 24
+  offset: 0, 0
+  index: -1
+block-sorter-tiny
+  rotate: false
+  xy: 1781, 109
+  size: 16, 16
+  orig: 16, 16
+  offset: 0, 0
+  index: -1
+block-sorter-xlarge
+  rotate: false
+  xy: 331, 616
+  size: 48, 48
+  orig: 48, 48
+  offset: 0, 0
+  index: -1
+block-spawn-large
+  rotate: false
+  xy: 1867, 723
+  size: 40, 40
+  orig: 40, 40
+  offset: 0, 0
+  index: -1
+block-spawn-medium
+  rotate: false
+  xy: 901, 113
+  size: 32, 32
+  orig: 32, 32
+  offset: 0, 0
+  index: -1
+block-spawn-small
+  rotate: false
+  xy: 1569, 4
+  size: 24, 24
+  orig: 24, 24
+  offset: 0, 0
+  index: -1
+block-spawn-tiny
+  rotate: false
+  xy: 1799, 127
+  size: 16, 16
+  orig: 16, 16
+  offset: 0, 0
+  index: -1
+block-spawn-xlarge
+  rotate: false
+  xy: 381, 666
+  size: 48, 48
+  orig: 48, 48
+  offset: 0, 0
+  index: -1
+block-spectre-large
+  rotate: false
+  xy: 1909, 765
+  size: 40, 40
+  orig: 40, 40
+  offset: 0, 0
+  index: -1
+block-spectre-medium
+  rotate: false
+  xy: 935, 147
+  size: 32, 32
+  orig: 32, 32
+  offset: 0, 0
+  index: -1
+block-spectre-small
+  rotate: false
+  xy: 1595, 4
+  size: 24, 24
+  orig: 24, 24
+  offset: 0, 0
+  index: -1
+block-spectre-tiny
+  rotate: false
+  xy: 1817, 145
+  size: 16, 16
+  orig: 16, 16
+  offset: 0, 0
+  index: -1
+block-spectre-xlarge
+  rotate: false
+  xy: 381, 616
+  size: 48, 48
+  orig: 48, 48
+  offset: 0, 0
+  index: -1
+block-spirit-factory-large
+  rotate: false
+  xy: 1909, 723
+  size: 40, 40
+  orig: 40, 40
+  offset: 0, 0
+  index: -1
+block-spirit-factory-medium
+  rotate: false
+  xy: 969, 181
+  size: 32, 32
+  orig: 32, 32
+  offset: 0, 0
+  index: -1
+block-spirit-factory-small
+  rotate: false
+  xy: 1623, 17
+  size: 24, 24
+  orig: 24, 24
+  offset: 0, 0
+  index: -1
+block-spirit-factory-tiny
+  rotate: false
+  xy: 1799, 109
+  size: 16, 16
+  orig: 16, 16
+  offset: 0, 0
+  index: -1
+block-spirit-factory-xlarge
+  rotate: false
+  xy: 431, 666
+  size: 48, 48
+  orig: 48, 48
+  offset: 0, 0
+  index: -1
+block-spore-cluster-large
+  rotate: false
+  xy: 1951, 849
+  size: 40, 40
+  orig: 40, 40
+  offset: 0, 0
+  index: -1
+block-spore-cluster-medium
+  rotate: false
+  xy: 1003, 215
+  size: 32, 32
+  orig: 32, 32
+  offset: 0, 0
+  index: -1
+block-spore-cluster-small
+  rotate: false
+  xy: 1649, 17
+  size: 24, 24
+  orig: 24, 24
+  offset: 0, 0
+  index: -1
+block-spore-cluster-tiny
+  rotate: false
+  xy: 1817, 127
+  size: 16, 16
+  orig: 16, 16
+  offset: 0, 0
+  index: -1
+block-spore-cluster-xlarge
+  rotate: false
+  xy: 431, 616
+  size: 48, 48
+  orig: 48, 48
+  offset: 0, 0
+  index: -1
+block-spore-moss-large
+  rotate: false
+  xy: 1951, 807
+  size: 40, 40
+  orig: 40, 40
+  offset: 0, 0
+  index: -1
+block-spore-moss-medium
+  rotate: false
+  xy: 1037, 249
+  size: 32, 32
+  orig: 32, 32
+  offset: 0, 0
+  index: -1
+block-spore-moss-small
+  rotate: false
+  xy: 1675, 17
+  size: 24, 24
+  orig: 24, 24
+  offset: 0, 0
+  index: -1
+block-spore-moss-tiny
+  rotate: false
+  xy: 1817, 109
+  size: 16, 16
+  orig: 16, 16
+  offset: 0, 0
+  index: -1
+block-spore-moss-xlarge
+  rotate: false
+  xy: 481, 666
+  size: 48, 48
+  orig: 48, 48
+  offset: 0, 0
+  index: -1
+block-spore-pine-large
+  rotate: false
+  xy: 1951, 765
+  size: 40, 40
+  orig: 40, 40
+  offset: 0, 0
+  index: -1
+block-spore-pine-medium
+  rotate: false
+  xy: 1071, 283
+  size: 32, 32
+  orig: 32, 32
+  offset: 0, 0
+  index: -1
+block-spore-pine-small
+  rotate: false
+  xy: 1701, 17
+  size: 24, 24
+  orig: 24, 24
+  offset: 0, 0
+  index: -1
+block-spore-pine-tiny
+  rotate: false
+  xy: 1835, 145
+  size: 16, 16
+  orig: 16, 16
+  offset: 0, 0
+  index: -1
+block-spore-pine-xlarge
+  rotate: false
+  xy: 481, 616
+  size: 48, 48
+  orig: 48, 48
+  offset: 0, 0
+  index: -1
+block-spore-press-large
+  rotate: false
+  xy: 1951, 723
+  size: 40, 40
+  orig: 40, 40
+  offset: 0, 0
+  index: -1
+block-spore-press-medium
+  rotate: false
+  xy: 1105, 317
+  size: 32, 32
+  orig: 32, 32
+  offset: 0, 0
+  index: -1
+block-spore-press-small
+  rotate: false
+  xy: 1699, 405
+  size: 24, 24
+  orig: 24, 24
+  offset: 0, 0
+  index: -1
+block-spore-press-tiny
+  rotate: false
+  xy: 1835, 127
+  size: 16, 16
+  orig: 16, 16
+  offset: 0, 0
+  index: -1
+block-spore-press-xlarge
+  rotate: false
+  xy: 531, 666
+  size: 48, 48
+  orig: 48, 48
+  offset: 0, 0
+  index: -1
+block-sporerocks-large
+  rotate: false
+  xy: 1979, 891
+  size: 40, 40
+  orig: 40, 40
+  offset: 0, 0
+  index: -1
+block-sporerocks-medium
+  rotate: false
+  xy: 1139, 351
+  size: 32, 32
+  orig: 32, 32
+  offset: 0, 0
+  index: -1
+block-sporerocks-small
+  rotate: false
+  xy: 1725, 405
+  size: 24, 24
+  orig: 24, 24
+  offset: 0, 0
+  index: -1
+block-sporerocks-tiny
+  rotate: false
+  xy: 1835, 109
+  size: 16, 16
+  orig: 16, 16
+  offset: 0, 0
+  index: -1
+block-sporerocks-xlarge
+  rotate: false
+  xy: 531, 616
+  size: 48, 48
+  orig: 48, 48
+  offset: 0, 0
+  index: -1
+block-stone-large
+  rotate: false
+  xy: 1993, 849
+  size: 40, 40
+  orig: 40, 40
+  offset: 0, 0
+  index: -1
+block-stone-medium
+  rotate: false
+  xy: 1173, 385
+  size: 32, 32
+  orig: 32, 32
+  offset: 0, 0
+  index: -1
+block-stone-small
+  rotate: false
+  xy: 1751, 405
+  size: 24, 24
+  orig: 24, 24
+  offset: 0, 0
+  index: -1
+block-stone-tiny
+  rotate: false
+  xy: 1779, 91
+  size: 16, 16
+  orig: 16, 16
+  offset: 0, 0
+  index: -1
+block-stone-xlarge
+  rotate: false
+  xy: 581, 666
+  size: 48, 48
+  orig: 48, 48
+  offset: 0, 0
+  index: -1
+block-surge-tower-large
+  rotate: false
+  xy: 1993, 807
+  size: 40, 40
+  orig: 40, 40
+  offset: 0, 0
+  index: -1
+block-surge-tower-medium
+  rotate: false
+  xy: 901, 79
+  size: 32, 32
+  orig: 32, 32
+  offset: 0, 0
+  index: -1
+block-surge-tower-small
+  rotate: false
+  xy: 1777, 405
+  size: 24, 24
+  orig: 24, 24
+  offset: 0, 0
+  index: -1
+block-surge-tower-tiny
+  rotate: false
+  xy: 1779, 73
+  size: 16, 16
+  orig: 16, 16
+  offset: 0, 0
+  index: -1
+block-surge-tower-xlarge
+  rotate: false
+  xy: 581, 616
+  size: 48, 48
+  orig: 48, 48
+  offset: 0, 0
+  index: -1
+block-surge-wall-large
+  rotate: false
+  xy: 1993, 765
+  size: 40, 40
+  orig: 40, 40
+  offset: 0, 0
+  index: -1
+block-surge-wall-large-large
+  rotate: false
+  xy: 1993, 723
+  size: 40, 40
+  orig: 40, 40
+  offset: 0, 0
+  index: -1
+block-surge-wall-large-medium
+  rotate: false
+  xy: 935, 113
+  size: 32, 32
+  orig: 32, 32
+  offset: 0, 0
+  index: -1
+block-surge-wall-large-small
+  rotate: false
+  xy: 1803, 405
+  size: 24, 24
+  orig: 24, 24
+  offset: 0, 0
+  index: -1
+block-surge-wall-large-tiny
+  rotate: false
+  xy: 1797, 91
+  size: 16, 16
+  orig: 16, 16
+  offset: 0, 0
+  index: -1
+block-surge-wall-large-xlarge
+  rotate: false
+  xy: 631, 666
+  size: 48, 48
+  orig: 48, 48
+  offset: 0, 0
+  index: -1
+block-surge-wall-medium
+  rotate: false
+  xy: 969, 147
+  size: 32, 32
+  orig: 32, 32
+  offset: 0, 0
+  index: -1
+block-surge-wall-small
+  rotate: false
+  xy: 1829, 405
+  size: 24, 24
+  orig: 24, 24
+  offset: 0, 0
+  index: -1
+block-surge-wall-tiny
+  rotate: false
+  xy: 1779, 55
+  size: 16, 16
+  orig: 16, 16
+  offset: 0, 0
+  index: -1
+block-surge-wall-xlarge
+  rotate: false
+  xy: 631, 616
+  size: 48, 48
+  orig: 48, 48
+  offset: 0, 0
+  index: -1
+block-swarmer-large
+  rotate: false
+  xy: 943, 681
+  size: 40, 40
+  orig: 40, 40
+  offset: 0, 0
+  index: -1
+block-swarmer-medium
+  rotate: false
+  xy: 1003, 181
+  size: 32, 32
+  orig: 32, 32
+  offset: 0, 0
+  index: -1
+block-swarmer-small
+  rotate: false
+  xy: 1855, 405
+  size: 24, 24
+  orig: 24, 24
+  offset: 0, 0
+  index: -1
+block-swarmer-tiny
+  rotate: false
+  xy: 1797, 73
+  size: 16, 16
+  orig: 16, 16
+  offset: 0, 0
+  index: -1
+block-swarmer-xlarge
+  rotate: false
+  xy: 681, 666
+  size: 48, 48
+  orig: 48, 48
+  offset: 0, 0
+  index: -1
+block-tainted-water-large
+  rotate: false
+  xy: 985, 681
+  size: 40, 40
+  orig: 40, 40
+  offset: 0, 0
+  index: -1
+block-tainted-water-medium
+  rotate: false
+  xy: 1037, 215
+  size: 32, 32
+  orig: 32, 32
+  offset: 0, 0
+  index: -1
+block-tainted-water-small
+  rotate: false
+  xy: 1881, 405
+  size: 24, 24
+  orig: 24, 24
+  offset: 0, 0
+  index: -1
+block-tainted-water-tiny
+  rotate: false
+  xy: 1815, 91
+  size: 16, 16
+  orig: 16, 16
+  offset: 0, 0
+  index: -1
+block-tainted-water-xlarge
+  rotate: false
+  xy: 681, 616
+  size: 48, 48
+  orig: 48, 48
+  offset: 0, 0
+  index: -1
+block-tar-large
+  rotate: false
+  xy: 1027, 681
+  size: 40, 40
+  orig: 40, 40
+  offset: 0, 0
+  index: -1
+block-tar-medium
+  rotate: false
+  xy: 1071, 249
+  size: 32, 32
+  orig: 32, 32
+  offset: 0, 0
+  index: -1
+block-tar-small
+  rotate: false
+  xy: 1907, 405
+  size: 24, 24
+  orig: 24, 24
+  offset: 0, 0
+  index: -1
+block-tar-tiny
+  rotate: false
+  xy: 1779, 37
+  size: 16, 16
+  orig: 16, 16
+  offset: 0, 0
+  index: -1
+block-tar-xlarge
+  rotate: false
+  xy: 731, 666
+  size: 48, 48
+  orig: 48, 48
+  offset: 0, 0
+  index: -1
+block-tau-mech-pad-large
+  rotate: false
+  xy: 1069, 681
+  size: 40, 40
+  orig: 40, 40
+  offset: 0, 0
+  index: -1
+block-tau-mech-pad-medium
+  rotate: false
+  xy: 1105, 283
+  size: 32, 32
+  orig: 32, 32
+  offset: 0, 0
+  index: -1
+block-tau-mech-pad-small
+  rotate: false
+  xy: 1933, 405
+  size: 24, 24
+  orig: 24, 24
+  offset: 0, 0
+  index: -1
+block-tau-mech-pad-tiny
+  rotate: false
+  xy: 1797, 55
+  size: 16, 16
+  orig: 16, 16
+  offset: 0, 0
+  index: -1
+block-tau-mech-pad-xlarge
+  rotate: false
+  xy: 731, 616
+  size: 48, 48
+  orig: 48, 48
+  offset: 0, 0
+  index: -1
+block-tendrils-large
+  rotate: false
+  xy: 1111, 681
+  size: 40, 40
+  orig: 40, 40
+  offset: 0, 0
+  index: -1
+block-tendrils-medium
+  rotate: false
+  xy: 1139, 317
+  size: 32, 32
+  orig: 32, 32
+  offset: 0, 0
+  index: -1
+block-tendrils-small
+  rotate: false
+  xy: 1959, 405
+  size: 24, 24
+  orig: 24, 24
+  offset: 0, 0
+  index: -1
+block-tendrils-tiny
+  rotate: false
+  xy: 1815, 73
+  size: 16, 16
+  orig: 16, 16
+  offset: 0, 0
+  index: -1
+block-tendrils-xlarge
+  rotate: false
+  xy: 781, 628
+  size: 48, 48
+  orig: 48, 48
+  offset: 0, 0
+  index: -1
+block-thermal-generator-large
+  rotate: false
+  xy: 1153, 681
+  size: 40, 40
+  orig: 40, 40
+  offset: 0, 0
+  index: -1
+block-thermal-generator-medium
+  rotate: false
+  xy: 1173, 351
+  size: 32, 32
+  orig: 32, 32
+  offset: 0, 0
+  index: -1
+block-thermal-generator-small
+  rotate: false
+  xy: 1985, 405
+  size: 24, 24
+  orig: 24, 24
+  offset: 0, 0
+  index: -1
+block-thermal-generator-tiny
+  rotate: false
+  xy: 1833, 91
+  size: 16, 16
+  orig: 16, 16
+  offset: 0, 0
+  index: -1
+block-thermal-generator-xlarge
+  rotate: false
+  xy: 831, 628
+  size: 48, 48
+  orig: 48, 48
+  offset: 0, 0
+  index: -1
+block-thermal-pump-large
+  rotate: false
+  xy: 1195, 681
+  size: 40, 40
+  orig: 40, 40
+  offset: 0, 0
+  index: -1
+block-thermal-pump-medium
+  rotate: false
+  xy: 901, 45
+  size: 32, 32
+  orig: 32, 32
+  offset: 0, 0
+  index: -1
+block-thermal-pump-small
+  rotate: false
+  xy: 2011, 405
+  size: 24, 24
+  orig: 24, 24
+  offset: 0, 0
+  index: -1
+block-thermal-pump-tiny
+  rotate: false
+  xy: 1797, 37
+  size: 16, 16
+  orig: 16, 16
+  offset: 0, 0
+  index: -1
+block-thermal-pump-xlarge
+  rotate: false
+  xy: 781, 578
+  size: 48, 48
+  orig: 48, 48
+  offset: 0, 0
+  index: -1
+block-thorium-reactor-large
+  rotate: false
+  xy: 1237, 681
+  size: 40, 40
+  orig: 40, 40
+  offset: 0, 0
+  index: -1
+block-thorium-reactor-medium
+  rotate: false
+  xy: 935, 79
+  size: 32, 32
+  orig: 32, 32
+  offset: 0, 0
+  index: -1
+block-thorium-reactor-small
+  rotate: false
+  xy: 1714, 155
+  size: 24, 24
+  orig: 24, 24
+  offset: 0, 0
+  index: -1
+block-thorium-reactor-tiny
+  rotate: false
+  xy: 1815, 55
+  size: 16, 16
+  orig: 16, 16
+  offset: 0, 0
+  index: -1
+block-thorium-reactor-xlarge
+  rotate: false
+  xy: 831, 578
+  size: 48, 48
+  orig: 48, 48
+  offset: 0, 0
+  index: -1
+block-thorium-wall-large
+  rotate: false
+  xy: 1279, 681
+  size: 40, 40
+  orig: 40, 40
+  offset: 0, 0
+  index: -1
+block-thorium-wall-large-large
+  rotate: false
+  xy: 1321, 681
+  size: 40, 40
+  orig: 40, 40
+  offset: 0, 0
+  index: -1
+block-thorium-wall-large-medium
+  rotate: false
+  xy: 969, 113
+  size: 32, 32
+  orig: 32, 32
+  offset: 0, 0
+  index: -1
+block-thorium-wall-large-small
+  rotate: false
+  xy: 1711, 129
+  size: 24, 24
+  orig: 24, 24
+  offset: 0, 0
+  index: -1
+block-thorium-wall-large-tiny
+  rotate: false
+  xy: 1833, 73
+  size: 16, 16
+  orig: 16, 16
+  offset: 0, 0
+  index: -1
+block-thorium-wall-large-xlarge
+  rotate: false
+  xy: 351, 566
+  size: 48, 48
+  orig: 48, 48
+  offset: 0, 0
+  index: -1
+block-thorium-wall-medium
+  rotate: false
+  xy: 1003, 147
+  size: 32, 32
+  orig: 32, 32
+  offset: 0, 0
+  index: -1
+block-thorium-wall-small
+  rotate: false
+  xy: 1711, 103
+  size: 24, 24
+  orig: 24, 24
+  offset: 0, 0
+  index: -1
+block-thorium-wall-tiny
+  rotate: false
+  xy: 1815, 37
+  size: 16, 16
+  orig: 16, 16
+  offset: 0, 0
+  index: -1
+block-thorium-wall-xlarge
+  rotate: false
+  xy: 351, 516
+  size: 48, 48
+  orig: 48, 48
+  offset: 0, 0
+  index: -1
+block-thruster-large
+  rotate: false
+  xy: 1363, 681
+  size: 40, 40
+  orig: 40, 40
+  offset: 0, 0
+  index: -1
+block-thruster-medium
+  rotate: false
+  xy: 1037, 181
+  size: 32, 32
+  orig: 32, 32
+  offset: 0, 0
+  index: -1
+block-thruster-small
+  rotate: false
+  xy: 1737, 129
+  size: 24, 24
+  orig: 24, 24
+  offset: 0, 0
+  index: -1
+block-thruster-tiny
+  rotate: false
+  xy: 1833, 55
+  size: 16, 16
+  orig: 16, 16
+  offset: 0, 0
+  index: -1
+block-thruster-xlarge
+  rotate: false
+  xy: 401, 566
+  size: 48, 48
+  orig: 48, 48
+  offset: 0, 0
+  index: -1
+block-titan-factory-large
+  rotate: false
+  xy: 1405, 681
+  size: 40, 40
+  orig: 40, 40
+  offset: 0, 0
+  index: -1
+block-titan-factory-medium
+  rotate: false
+  xy: 1071, 215
+  size: 32, 32
+  orig: 32, 32
+  offset: 0, 0
+  index: -1
+block-titan-factory-small
+  rotate: false
+  xy: 1737, 103
+  size: 24, 24
+  orig: 24, 24
+  offset: 0, 0
+  index: -1
+block-titan-factory-tiny
+  rotate: false
+  xy: 1833, 37
+  size: 16, 16
+  orig: 16, 16
+  offset: 0, 0
+  index: -1
+block-titan-factory-xlarge
+  rotate: false
+  xy: 351, 466
+  size: 48, 48
+  orig: 48, 48
+  offset: 0, 0
+  index: -1
+block-titanium-conveyor-large
+  rotate: false
+  xy: 1447, 681
+  size: 40, 40
+  orig: 40, 40
+  offset: 0, 0
+  index: -1
+block-titanium-conveyor-medium
+  rotate: false
+  xy: 1105, 249
+  size: 32, 32
+  orig: 32, 32
+  offset: 0, 0
+  index: -1
+block-titanium-conveyor-small
+  rotate: false
+  xy: 1727, 77
+  size: 24, 24
+  orig: 24, 24
+  offset: 0, 0
+  index: -1
+block-titanium-conveyor-tiny
+  rotate: false
+  xy: 1781, 19
+  size: 16, 16
+  orig: 16, 16
+  offset: 0, 0
+  index: -1
+block-titanium-conveyor-xlarge
+  rotate: false
+  xy: 401, 516
+  size: 48, 48
+  orig: 48, 48
+  offset: 0, 0
+  index: -1
+block-titanium-wall-large
+  rotate: false
+  xy: 1489, 681
+  size: 40, 40
+  orig: 40, 40
+  offset: 0, 0
+  index: -1
+block-titanium-wall-large-large
+  rotate: false
+  xy: 1531, 681
+  size: 40, 40
+  orig: 40, 40
+  offset: 0, 0
+  index: -1
+block-titanium-wall-large-medium
+  rotate: false
+  xy: 1139, 283
+  size: 32, 32
+  orig: 32, 32
+  offset: 0, 0
+  index: -1
+block-titanium-wall-large-small
+  rotate: false
+  xy: 1727, 51
+  size: 24, 24
+  orig: 24, 24
+  offset: 0, 0
+  index: -1
+block-titanium-wall-large-tiny
+  rotate: false
+  xy: 1781, 1
+  size: 16, 16
+  orig: 16, 16
+  offset: 0, 0
+  index: -1
+block-titanium-wall-large-xlarge
+  rotate: false
+  xy: 451, 566
+  size: 48, 48
+  orig: 48, 48
+  offset: 0, 0
+  index: -1
+block-titanium-wall-medium
+  rotate: false
+  xy: 1173, 317
+  size: 32, 32
+  orig: 32, 32
+  offset: 0, 0
+  index: -1
+block-titanium-wall-small
+  rotate: false
+  xy: 1727, 25
+  size: 24, 24
+  orig: 24, 24
+  offset: 0, 0
+  index: -1
+block-titanium-wall-tiny
+  rotate: false
+  xy: 1799, 19
+  size: 16, 16
+  orig: 16, 16
+  offset: 0, 0
+  index: -1
+block-titanium-wall-xlarge
+  rotate: false
+  xy: 351, 416
+  size: 48, 48
+  orig: 48, 48
+  offset: 0, 0
+  index: -1
+block-trident-ship-pad-large
+  rotate: false
+  xy: 1573, 681
+  size: 40, 40
+  orig: 40, 40
+  offset: 0, 0
+  index: -1
+block-trident-ship-pad-medium
+  rotate: false
+  xy: 935, 45
+  size: 32, 32
+  orig: 32, 32
+  offset: 0, 0
+  index: -1
+block-trident-ship-pad-small
+  rotate: false
+  xy: 1753, 77
+  size: 24, 24
+  orig: 24, 24
+  offset: 0, 0
+  index: -1
+block-trident-ship-pad-tiny
+  rotate: false
+  xy: 1799, 1
+  size: 16, 16
+  orig: 16, 16
+  offset: 0, 0
+  index: -1
+block-trident-ship-pad-xlarge
+  rotate: false
+  xy: 401, 466
+  size: 48, 48
+  orig: 48, 48
+  offset: 0, 0
+  index: -1
+block-turbine-generator-large
+  rotate: false
+  xy: 1615, 681
+  size: 40, 40
+  orig: 40, 40
+  offset: 0, 0
+  index: -1
+block-turbine-generator-medium
+  rotate: false
+  xy: 969, 79
+  size: 32, 32
+  orig: 32, 32
+  offset: 0, 0
+  index: -1
+block-turbine-generator-small
+  rotate: false
+  xy: 1753, 51
+  size: 24, 24
+  orig: 24, 24
+  offset: 0, 0
+  index: -1
+block-turbine-generator-tiny
+  rotate: false
+  xy: 1817, 19
+  size: 16, 16
+  orig: 16, 16
+  offset: 0, 0
+  index: -1
+block-turbine-generator-xlarge
+  rotate: false
+  xy: 451, 516
+  size: 48, 48
+  orig: 48, 48
+  offset: 0, 0
+  index: -1
+block-unloader-large
+  rotate: false
+  xy: 1657, 681
+  size: 40, 40
+  orig: 40, 40
+  offset: 0, 0
+  index: -1
+block-unloader-medium
+  rotate: false
+  xy: 1003, 113
+  size: 32, 32
+  orig: 32, 32
+  offset: 0, 0
+  index: -1
+block-unloader-small
+  rotate: false
+  xy: 1753, 25
+  size: 24, 24
+  orig: 24, 24
+  offset: 0, 0
+  index: -1
+block-unloader-tiny
+  rotate: false
+  xy: 1817, 1
+  size: 16, 16
+  orig: 16, 16
+  offset: 0, 0
+  index: -1
+block-unloader-xlarge
+  rotate: false
+  xy: 501, 566
+  size: 48, 48
+  orig: 48, 48
+  offset: 0, 0
+  index: -1
+block-vault-large
+  rotate: false
+  xy: 1699, 681
+  size: 40, 40
+  orig: 40, 40
+  offset: 0, 0
+  index: -1
+block-vault-medium
+  rotate: false
+  xy: 1037, 147
+  size: 32, 32
+  orig: 32, 32
+  offset: 0, 0
+  index: -1
+block-vault-small
+  rotate: false
+  xy: 1657, 395
+  size: 24, 24
+  orig: 24, 24
+  offset: 0, 0
+  index: -1
+block-vault-tiny
+  rotate: false
+  xy: 1835, 19
+  size: 16, 16
+  orig: 16, 16
+  offset: 0, 0
+  index: -1
+block-vault-xlarge
+  rotate: false
+  xy: 351, 366
+  size: 48, 48
+  orig: 48, 48
+  offset: 0, 0
+  index: -1
+block-water-extractor-large
+  rotate: false
+  xy: 1741, 681
+  size: 40, 40
+  orig: 40, 40
+  offset: 0, 0
+  index: -1
+block-water-extractor-medium
+  rotate: false
+  xy: 1071, 181
+  size: 32, 32
+  orig: 32, 32
+  offset: 0, 0
+  index: -1
+block-water-extractor-small
+  rotate: false
+  xy: 1657, 369
+  size: 24, 24
+  orig: 24, 24
+  offset: 0, 0
+  index: -1
+block-water-extractor-tiny
+  rotate: false
+  xy: 1835, 1
+  size: 16, 16
+  orig: 16, 16
+  offset: 0, 0
+  index: -1
+block-water-extractor-xlarge
+  rotate: false
+  xy: 401, 416
+  size: 48, 48
+  orig: 48, 48
+  offset: 0, 0
+  index: -1
+block-water-large
+  rotate: false
+  xy: 1783, 681
+  size: 40, 40
+  orig: 40, 40
+  offset: 0, 0
+  index: -1
+block-water-medium
+  rotate: false
+  xy: 1105, 215
+  size: 32, 32
+  orig: 32, 32
+  offset: 0, 0
+  index: -1
+block-water-small
+  rotate: false
+  xy: 1683, 379
+  size: 24, 24
+  orig: 24, 24
+  offset: 0, 0
+  index: -1
+block-water-tiny
+  rotate: false
+  xy: 1876, 332
+  size: 16, 16
+  orig: 16, 16
+  offset: 0, 0
+  index: -1
+block-water-xlarge
+  rotate: false
+  xy: 451, 466
+  size: 48, 48
+  orig: 48, 48
+  offset: 0, 0
+  index: -1
+block-wave-large
+  rotate: false
+  xy: 1825, 681
+  size: 40, 40
+  orig: 40, 40
+  offset: 0, 0
+  index: -1
+block-wave-medium
+  rotate: false
+  xy: 1139, 249
+  size: 32, 32
+  orig: 32, 32
+  offset: 0, 0
+  index: -1
+block-wave-small
+  rotate: false
+  xy: 1709, 379
+  size: 24, 24
+  orig: 24, 24
+  offset: 0, 0
+  index: -1
+block-wave-tiny
+  rotate: false
+  xy: 1894, 332
+  size: 16, 16
+  orig: 16, 16
+  offset: 0, 0
+  index: -1
+block-wave-xlarge
+  rotate: false
+  xy: 501, 516
+  size: 48, 48
+  orig: 48, 48
+  offset: 0, 0
+  index: -1
+block-white-tree-dead-large
+  rotate: false
+  xy: 1867, 681
+  size: 40, 40
+  orig: 40, 40
+  offset: 0, 0
+  index: -1
+block-white-tree-dead-medium
+  rotate: false
+  xy: 1173, 283
+  size: 32, 32
+  orig: 32, 32
+  offset: 0, 0
+  index: -1
+block-white-tree-dead-small
+  rotate: false
+  xy: 1735, 379
+  size: 24, 24
+  orig: 24, 24
+  offset: 0, 0
+  index: -1
+block-white-tree-dead-tiny
+  rotate: false
+  xy: 1912, 332
+  size: 16, 16
+  orig: 16, 16
+  offset: 0, 0
+  index: -1
+block-white-tree-dead-xlarge
+  rotate: false
+  xy: 551, 566
+  size: 48, 48
+  orig: 48, 48
+  offset: 0, 0
+  index: -1
+block-white-tree-large
+  rotate: false
+  xy: 1909, 681
+  size: 40, 40
+  orig: 40, 40
+  offset: 0, 0
+  index: -1
+block-white-tree-medium
+  rotate: false
+  xy: 969, 45
+  size: 32, 32
+  orig: 32, 32
+  offset: 0, 0
+  index: -1
+block-white-tree-small
+  rotate: false
+  xy: 1761, 379
+  size: 24, 24
+  orig: 24, 24
+  offset: 0, 0
+  index: -1
+block-white-tree-tiny
+  rotate: false
+  xy: 1930, 333
+  size: 16, 16
+  orig: 16, 16
+  offset: 0, 0
+  index: -1
+block-white-tree-xlarge
+  rotate: false
+  xy: 351, 316
+  size: 48, 48
+  orig: 48, 48
+  offset: 0, 0
+  index: -1
+block-wraith-factory-large
+  rotate: false
+  xy: 1951, 681
+  size: 40, 40
+  orig: 40, 40
+  offset: 0, 0
+  index: -1
+block-wraith-factory-medium
+  rotate: false
+  xy: 1003, 79
+  size: 32, 32
+  orig: 32, 32
+  offset: 0, 0
+  index: -1
+block-wraith-factory-small
+  rotate: false
+  xy: 1787, 379
+  size: 24, 24
+  orig: 24, 24
+  offset: 0, 0
+  index: -1
+block-wraith-factory-tiny
+  rotate: false
+  xy: 1948, 333
+  size: 16, 16
+  orig: 16, 16
+  offset: 0, 0
+  index: -1
+block-wraith-factory-xlarge
+  rotate: false
+  xy: 401, 366
+  size: 48, 48
+  orig: 48, 48
+  offset: 0, 0
+  index: -1
+button
+  rotate: false
+  xy: 1071, 652
+  size: 36, 27
+  split: 12, 12, 12, 12
+  orig: 36, 27
+  offset: 0, 0
+  index: -1
+button-disabled
+  rotate: false
+  xy: 859, 686
+  size: 36, 27
+  split: 12, 12, 12, 12
+  orig: 36, 27
+  offset: 0, 0
+  index: -1
+button-down
+  rotate: false
+  xy: 1993, 694
+  size: 36, 27
+  split: 12, 12, 12, 12
+  orig: 36, 27
+  offset: 0, 0
+  index: -1
+button-edge-1
+  rotate: false
+  xy: 897, 686
+  size: 36, 27
+  split: 12, 12, 12, 12
+  orig: 36, 27
+  offset: 0, 0
+  index: -1
+button-edge-2
+  rotate: false
+  xy: 821, 946
+  size: 36, 27
+  split: 12, 12, 12, 12
+  orig: 36, 27
+  offset: 0, 0
+  index: -1
+button-edge-3
+  rotate: false
+  xy: 881, 657
+  size: 36, 27
+  split: 12, 12, 12, 12
+  orig: 36, 27
+  offset: 0, 0
+  index: -1
+button-edge-4
+  rotate: false
+  xy: 881, 628
+  size: 36, 27
+  split: 12, 12, 12, 12
+  orig: 36, 27
+  offset: 0, 0
+  index: -1
+button-edge-over-4
+  rotate: false
+  xy: 881, 599
+  size: 36, 27
+  split: 12, 12, 12, 12
+  orig: 36, 27
+  offset: 0, 0
+  index: -1
+button-over
+  rotate: false
+  xy: 1993, 665
+  size: 36, 27
+  split: 12, 12, 12, 12
+  orig: 36, 27
+  offset: 0, 0
+  index: -1
+button-red
+  rotate: false
+  xy: 919, 652
+  size: 36, 27
+  split: 12, 12, 12, 12
+  orig: 36, 27
+  offset: 0, 0
+  index: -1
+button-right
+  rotate: false
+  xy: 957, 623
+  size: 36, 27
+  split: 12, 12, 12, 12
+  orig: 36, 27
+  offset: 0, 0
+  index: -1
+button-right-down
+  rotate: false
+  xy: 919, 623
+  size: 36, 27
+  split: 12, 12, 12, 12
+  orig: 36, 27
+  offset: 0, 0
+  index: -1
+button-right-over
+  rotate: false
+  xy: 957, 652
+  size: 36, 27
+  split: 12, 12, 12, 12
+  orig: 36, 27
+  offset: 0, 0
+  index: -1
+button-select
+  rotate: false
+  xy: 1813, 379
+  size: 24, 24
+  split: 4, 4, 4, 4
+  orig: 24, 24
+  offset: 0, 0
+  index: -1
+button-square
+  rotate: false
+  xy: 1033, 652
+  size: 36, 27
+  split: 12, 12, 12, 12
+  orig: 36, 27
+  offset: 0, 0
+  index: -1
+button-square-down
+  rotate: false
+  xy: 995, 652
+  size: 36, 27
+  split: 12, 12, 12, 12
+  orig: 36, 27
+  offset: 0, 0
+  index: -1
+button-square-over
+  rotate: false
+  xy: 995, 623
+  size: 36, 27
+  split: 12, 12, 12, 12
+  orig: 36, 27
+  offset: 0, 0
+  index: -1
+button-trans
+  rotate: false
+  xy: 1033, 623
+  size: 36, 27
+  split: 12, 12, 12, 12
+  orig: 36, 27
+  offset: 0, 0
+  index: -1
+check-disabled
+  rotate: false
+  xy: 1037, 113
+  size: 32, 32
+  orig: 32, 32
+  offset: 0, 0
+  index: -1
+check-off
+  rotate: false
+  xy: 1071, 147
+  size: 32, 32
+  orig: 32, 32
+  offset: 0, 0
+  index: -1
+check-on
+  rotate: false
+  xy: 1105, 181
+  size: 32, 32
+  orig: 32, 32
+  offset: 0, 0
+  index: -1
+check-on-disabled
+  rotate: false
+  xy: 1139, 215
+  size: 32, 32
+  orig: 32, 32
+  offset: 0, 0
+  index: -1
+check-on-over
+  rotate: false
+  xy: 1173, 249
+  size: 32, 32
+  orig: 32, 32
+  offset: 0, 0
+  index: -1
+check-over
+  rotate: false
+  xy: 1003, 45
+  size: 32, 32
+  orig: 32, 32
+  offset: 0, 0
+  index: -1
+clear
+  rotate: false
+  xy: 771, 916
+  size: 10, 10
+  orig: 10, 10
+  offset: 0, 0
+  index: -1
+cursor
+  rotate: false
+  xy: 2001, 969
+  size: 4, 4
+  orig: 4, 4
+  offset: 0, 0
+  index: -1
+discord-banner
+  rotate: false
+  xy: 771, 978
+  size: 84, 45
+  orig: 84, 45
+  offset: 0, 0
+  index: -1
+flat-down-base
+  rotate: false
+  xy: 1071, 623
+  size: 36, 27
+  split: 12, 12, 12, 12
+  orig: 36, 27
+  offset: 0, 0
+  index: -1
+icon-about
+  rotate: false
+  xy: 451, 416
+  size: 48, 48
+  orig: 48, 48
+  offset: 0, 0
+  index: -1
+icon-about-small
+  rotate: false
+  xy: 1037, 79
+  size: 32, 32
+  orig: 32, 32
+  offset: 0, 0
+  index: -1
+icon-about-smaller
+  rotate: false
+  xy: 1411, 343
   size: 30, 30
   orig: 30, 30
   offset: 0, 0
   index: -1
-icon-tree-tiny
-  rotate: false
-  xy: 1935, 215
-  size: 16, 16
-  orig: 16, 16
-  offset: 0, 0
-  index: -1
-icon-trello
-  rotate: false
-  xy: 851, 478
-  size: 48, 48
-  orig: 48, 48
-  offset: 0, 0
-  index: -1
-icon-trello-small
-  rotate: false
-  xy: 1105, 45
-  size: 32, 32
-  orig: 32, 32
-  offset: 0, 0
-  index: -1
-icon-trello-smaller
-  rotate: false
-  xy: 1509, 261
+icon-about-tiny
+  rotate: false
+  xy: 1966, 333
+  size: 16, 16
+  orig: 16, 16
+  offset: 0, 0
+  index: -1
+icon-add
+  rotate: false
+  xy: 501, 466
+  size: 48, 48
+  orig: 48, 48
+  offset: 0, 0
+  index: -1
+icon-add-small
+  rotate: false
+  xy: 1071, 113
+  size: 32, 32
+  orig: 32, 32
+  offset: 0, 0
+  index: -1
+icon-add-smaller
+  rotate: false
+  xy: 1445, 377
   size: 30, 30
   orig: 30, 30
   offset: 0, 0
   index: -1
-icon-trello-tiny
-  rotate: false
-  xy: 1935, 197
-  size: 16, 16
-  orig: 16, 16
-  offset: 0, 0
-  index: -1
-icon-turret
-  rotate: false
-  xy: 851, 428
-  size: 48, 48
-  orig: 48, 48
-  offset: 0, 0
-  index: -1
-icon-turret-small
-  rotate: false
-  xy: 1139, 45
-  size: 32, 32
-  orig: 32, 32
-  offset: 0, 0
-  index: -1
-icon-turret-smaller
-  rotate: false
-  xy: 1541, 293
+icon-add-tiny
+  rotate: false
+  xy: 1984, 333
+  size: 16, 16
+  orig: 16, 16
+  offset: 0, 0
+  index: -1
+icon-admin
+  rotate: false
+  xy: 551, 516
+  size: 48, 48
+  orig: 48, 48
+  offset: 0, 0
+  index: -1
+icon-admin-badge
+  rotate: false
+  xy: 601, 566
+  size: 48, 48
+  orig: 48, 48
+  offset: 0, 0
+  index: -1
+icon-admin-badge-small
+  rotate: false
+  xy: 1105, 147
+  size: 32, 32
+  orig: 32, 32
+  offset: 0, 0
+  index: -1
+icon-admin-badge-smaller
+  rotate: false
+  xy: 1479, 411
   size: 30, 30
   orig: 30, 30
   offset: 0, 0
   index: -1
-icon-turret-tiny
-  rotate: false
-  xy: 1935, 179
-  size: 16, 16
-  orig: 16, 16
-  offset: 0, 0
-  index: -1
-icon-tutorial
-  rotate: false
-  xy: 851, 378
-  size: 48, 48
-  orig: 48, 48
-  offset: 0, 0
-  index: -1
-icon-tutorial-small
-  rotate: false
-  xy: 1173, 45
-  size: 32, 32
-  orig: 32, 32
-  offset: 0, 0
-  index: -1
-icon-tutorial-smaller
-  rotate: false
-  xy: 1573, 325
+icon-admin-badge-tiny
+  rotate: false
+  xy: 2002, 333
+  size: 16, 16
+  orig: 16, 16
+  offset: 0, 0
+  index: -1
+icon-admin-small
+  rotate: false
+  xy: 1139, 181
+  size: 32, 32
+  orig: 32, 32
+  offset: 0, 0
+  index: -1
+icon-admin-smaller
+  rotate: false
+  xy: 1513, 445
   size: 30, 30
   orig: 30, 30
   offset: 0, 0
   index: -1
-icon-tutorial-tiny
-  rotate: false
-  xy: 1935, 161
-  size: 16, 16
-  orig: 16, 16
-  offset: 0, 0
-  index: -1
-icon-undo
-  rotate: false
-  xy: 851, 328
-  size: 48, 48
-  orig: 48, 48
-  offset: 0, 0
-  index: -1
-icon-undo-small
-  rotate: false
-  xy: 1207, 45
-  size: 32, 32
-  orig: 32, 32
-  offset: 0, 0
-  index: -1
-icon-undo-smaller
-  rotate: false
-  xy: 1605, 357
+icon-admin-tiny
+  rotate: false
+  xy: 2020, 333
+  size: 16, 16
+  orig: 16, 16
+  offset: 0, 0
+  index: -1
+icon-arrow
+  rotate: false
+  xy: 351, 266
+  size: 48, 48
+  orig: 48, 48
+  offset: 0, 0
+  index: -1
+icon-arrow-16
+  rotate: false
+  xy: 351, 266
+  size: 48, 48
+  orig: 48, 48
+  offset: 0, 0
+  index: -1
+icon-arrow-16-small
+  rotate: false
+  xy: 1173, 215
+  size: 32, 32
+  orig: 32, 32
+  offset: 0, 0
+  index: -1
+icon-arrow-small
+  rotate: false
+  xy: 1173, 215
+  size: 32, 32
+  orig: 32, 32
+  offset: 0, 0
+  index: -1
+icon-arrow-16-smaller
+  rotate: false
+  xy: 1547, 479
   size: 30, 30
   orig: 30, 30
   offset: 0, 0
   index: -1
-icon-undo-tiny
-  rotate: false
-  xy: 1927, 143
-  size: 16, 16
-  orig: 16, 16
-  offset: 0, 0
-  index: -1
-icon-units
-  rotate: false
-  xy: 851, 278
-  size: 48, 48
-  orig: 48, 48
-  offset: 0, 0
-  index: -1
-icon-units-small
-  rotate: false
-  xy: 1241, 45
-  size: 32, 32
-  orig: 32, 32
-  offset: 0, 0
-  index: -1
-icon-units-smaller
-  rotate: false
-  xy: 1637, 389
+icon-arrow-smaller
+  rotate: false
+  xy: 1547, 479
   size: 30, 30
   orig: 30, 30
   offset: 0, 0
   index: -1
-icon-units-tiny
-  rotate: false
-  xy: 1927, 125
-  size: 16, 16
-  orig: 16, 16
-  offset: 0, 0
-  index: -1
-icon-unlocks
-  rotate: false
-  xy: 851, 228
-  size: 48, 48
-  orig: 48, 48
-  offset: 0, 0
-  index: -1
-icon-unlocks-small
-  rotate: false
-  xy: 1275, 45
-  size: 32, 32
-  orig: 32, 32
-  offset: 0, 0
-  index: -1
-icon-unlocks-smaller
-  rotate: false
-  xy: 1669, 421
+icon-arrow-16-tiny
+  rotate: false
+  xy: 1881, 314
+  size: 16, 16
+  orig: 16, 16
+  offset: 0, 0
+  index: -1
+icon-arrow-tiny
+  rotate: false
+  xy: 1881, 314
+  size: 16, 16
+  orig: 16, 16
+  offset: 0, 0
+  index: -1
+icon-arrow-down
+  rotate: false
+  xy: 401, 316
+  size: 48, 48
+  orig: 48, 48
+  offset: 0, 0
+  index: -1
+icon-arrow-down-small
+  rotate: false
+  xy: 1037, 45
+  size: 32, 32
+  orig: 32, 32
+  offset: 0, 0
+  index: -1
+icon-arrow-down-smaller
+  rotate: false
+  xy: 1581, 513
   size: 30, 30
   orig: 30, 30
   offset: 0, 0
   index: -1
-icon-unlocks-tiny
-  rotate: false
-  xy: 1951, 351
-  size: 16, 16
-  orig: 16, 16
-  offset: 0, 0
-  index: -1
-icon-upgrade
-  rotate: false
-  xy: 851, 178
-  size: 48, 48
-  orig: 48, 48
-  offset: 0, 0
-  index: -1
-icon-upgrade-small
-  rotate: false
-  xy: 1309, 45
-  size: 32, 32
-  orig: 32, 32
-  offset: 0, 0
-  index: -1
-icon-upgrade-smaller
-  rotate: false
-  xy: 1701, 453
+icon-arrow-down-tiny
+  rotate: false
+  xy: 1881, 296
+  size: 16, 16
+  orig: 16, 16
+  offset: 0, 0
+  index: -1
+icon-arrow-left
+  rotate: false
+  xy: 451, 366
+  size: 48, 48
+  orig: 48, 48
+  offset: 0, 0
+  index: -1
+icon-arrow-left-small
+  rotate: false
+  xy: 1071, 79
+  size: 32, 32
+  orig: 32, 32
+  offset: 0, 0
+  index: -1
+icon-arrow-left-smaller
+  rotate: false
+  xy: 1615, 547
   size: 30, 30
   orig: 30, 30
   offset: 0, 0
   index: -1
-icon-upgrade-tiny
-  rotate: false
-  xy: 1951, 333
-  size: 16, 16
-  orig: 16, 16
-  offset: 0, 0
-  index: -1
-icon-wiki
-  rotate: false
-  xy: 851, 128
-  size: 48, 48
-  orig: 48, 48
-  offset: 0, 0
-  index: -1
-icon-wiki-small
-  rotate: false
-  xy: 1343, 45
->>>>>>> 49bd9168
-  size: 32, 32
-  orig: 32, 32
-  offset: 0, 0
-  index: -1
-<<<<<<< HEAD
-armored-conveyor-icon-editor
-  rotate: false
-  xy: 569, 399
-  size: 32, 32
-  orig: 32, 32
-  offset: 0, 0
-  index: -1
-battery-icon-editor
-  rotate: false
-  xy: 603, 399
-  size: 32, 32
-  orig: 32, 32
-  offset: 0, 0
-  index: -1
-battery-large-icon-editor
-  rotate: false
-  xy: 745, 927
-  size: 96, 96
-  orig: 96, 96
-  offset: 0, 0
-  index: -1
-blast-drill-icon-editor
-  rotate: false
-  xy: 1, 251
-  size: 128, 128
-  orig: 128, 128
-  offset: 0, 0
-  index: -1
-blast-mixer-icon-editor
-  rotate: false
-  xy: 745, 861
-  size: 64, 64
-  orig: 64, 64
-  offset: 0, 0
-  index: -1
-block-border-editor
-  rotate: false
-  xy: 637, 399
-  size: 32, 32
-  orig: 32, 32
-  offset: 0, 0
-  index: -1
-bridge-conduit-icon-editor
-  rotate: false
-  xy: 671, 399
-  size: 32, 32
-  orig: 32, 32
-  offset: 0, 0
-  index: -1
-bridge-conveyor-icon-editor
-  rotate: false
-  xy: 295, 13
-=======
-icon-wiki-smaller
-  rotate: false
-  xy: 1733, 485
+icon-arrow-left-tiny
+  rotate: false
+  xy: 1899, 314
+  size: 16, 16
+  orig: 16, 16
+  offset: 0, 0
+  index: -1
+icon-arrow-right
+  rotate: false
+  xy: 501, 416
+  size: 48, 48
+  orig: 48, 48
+  offset: 0, 0
+  index: -1
+icon-arrow-right-small
+  rotate: false
+  xy: 1105, 113
+  size: 32, 32
+  orig: 32, 32
+  offset: 0, 0
+  index: -1
+icon-arrow-right-smaller
+  rotate: false
+  xy: 1207, 105
   size: 30, 30
   orig: 30, 30
   offset: 0, 0
   index: -1
-icon-wiki-tiny
-  rotate: false
-  xy: 1951, 315
-  size: 16, 16
-  orig: 16, 16
-  offset: 0, 0
-  index: -1
-icon-workshop
-  rotate: false
-  xy: 851, 78
-  size: 48, 48
-  orig: 48, 48
-  offset: 0, 0
-  index: -1
-icon-workshop-small
-  rotate: false
-  xy: 1377, 45
-  size: 32, 32
-  orig: 32, 32
-  offset: 0, 0
-  index: -1
-icon-workshop-smaller
-  rotate: false
-  xy: 1765, 517
+icon-arrow-right-tiny
+  rotate: false
+  xy: 1881, 278
+  size: 16, 16
+  orig: 16, 16
+  offset: 0, 0
+  index: -1
+icon-arrow-up
+  rotate: false
+  xy: 551, 466
+  size: 48, 48
+  orig: 48, 48
+  offset: 0, 0
+  index: -1
+icon-arrow-up-small
+  rotate: false
+  xy: 1139, 147
+  size: 32, 32
+  orig: 32, 32
+  offset: 0, 0
+  index: -1
+icon-arrow-up-smaller
+  rotate: false
+  xy: 1241, 139
   size: 30, 30
   orig: 30, 30
   offset: 0, 0
   index: -1
-icon-workshop-tiny
-  rotate: false
-  xy: 1951, 297
-  size: 16, 16
-  orig: 16, 16
-  offset: 0, 0
-  index: -1
-icon-zoom
-  rotate: false
-  xy: 851, 28
-  size: 48, 48
-  orig: 48, 48
-  offset: 0, 0
-  index: -1
-icon-zoom-small
-  rotate: false
-  xy: 1411, 45
-  size: 32, 32
-  orig: 32, 32
-  offset: 0, 0
-  index: -1
-icon-zoom-smaller
-  rotate: false
-  xy: 1797, 549
+icon-arrow-up-tiny
+  rotate: false
+  xy: 1899, 296
+  size: 16, 16
+  orig: 16, 16
+  offset: 0, 0
+  index: -1
+icon-back
+  rotate: false
+  xy: 601, 516
+  size: 48, 48
+  orig: 48, 48
+  offset: 0, 0
+  index: -1
+icon-back-small
+  rotate: false
+  xy: 1173, 181
+  size: 32, 32
+  orig: 32, 32
+  offset: 0, 0
+  index: -1
+icon-back-smaller
+  rotate: false
+  xy: 1275, 173
   size: 30, 30
   orig: 30, 30
   offset: 0, 0
   index: -1
+icon-back-tiny
+  rotate: false
+  xy: 1899, 278
+  size: 16, 16
+  orig: 16, 16
+  offset: 0, 0
+  index: -1
+icon-ban
+  rotate: false
+  xy: 651, 566
+  size: 48, 48
+  orig: 48, 48
+  offset: 0, 0
+  index: -1
+icon-ban-small
+  rotate: false
+  xy: 1071, 45
+  size: 32, 32
+  orig: 32, 32
+  offset: 0, 0
+  index: -1
+icon-ban-smaller
+  rotate: false
+  xy: 1309, 207
+  size: 30, 30
+  orig: 30, 30
+  offset: 0, 0
+  index: -1
+icon-ban-tiny
+  rotate: false
+  xy: 1917, 314
+  size: 16, 16
+  orig: 16, 16
+  offset: 0, 0
+  index: -1
+icon-break
+  rotate: false
+  xy: 351, 216
+  size: 48, 48
+  orig: 48, 48
+  offset: 0, 0
+  index: -1
+icon-break-small
+  rotate: false
+  xy: 1105, 79
+  size: 32, 32
+  orig: 32, 32
+  offset: 0, 0
+  index: -1
+icon-break-smaller
+  rotate: false
+  xy: 1343, 241
+  size: 30, 30
+  orig: 30, 30
+  offset: 0, 0
+  index: -1
+icon-break-tiny
+  rotate: false
+  xy: 1917, 296
+  size: 16, 16
+  orig: 16, 16
+  offset: 0, 0
+  index: -1
+icon-cancel
+  rotate: false
+  xy: 401, 266
+  size: 48, 48
+  orig: 48, 48
+  offset: 0, 0
+  index: -1
+icon-cancel-small
+  rotate: false
+  xy: 1139, 113
+  size: 32, 32
+  orig: 32, 32
+  offset: 0, 0
+  index: -1
+icon-cancel-smaller
+  rotate: false
+  xy: 1377, 275
+  size: 30, 30
+  orig: 30, 30
+  offset: 0, 0
+  index: -1
+icon-cancel-tiny
+  rotate: false
+  xy: 1917, 278
+  size: 16, 16
+  orig: 16, 16
+  offset: 0, 0
+  index: -1
+icon-quit-tiny
+  rotate: false
+  xy: 1917, 278
+  size: 16, 16
+  orig: 16, 16
+  offset: 0, 0
+  index: -1
+icon-changelog
+  rotate: false
+  xy: 451, 316
+  size: 48, 48
+  orig: 48, 48
+  offset: 0, 0
+  index: -1
+icon-changelog-small
+  rotate: false
+  xy: 1173, 147
+  size: 32, 32
+  orig: 32, 32
+  offset: 0, 0
+  index: -1
+icon-changelog-smaller
+  rotate: false
+  xy: 1411, 311
+  size: 30, 30
+  orig: 30, 30
+  offset: 0, 0
+  index: -1
+icon-changelog-tiny
+  rotate: false
+  xy: 1935, 315
+  size: 16, 16
+  orig: 16, 16
+  offset: 0, 0
+  index: -1
+icon-chat
+  rotate: false
+  xy: 501, 366
+  size: 48, 48
+  orig: 48, 48
+  offset: 0, 0
+  index: -1
+icon-chat-small
+  rotate: false
+  xy: 1105, 45
+  size: 32, 32
+  orig: 32, 32
+  offset: 0, 0
+  index: -1
+icon-chat-smaller
+  rotate: false
+  xy: 1647, 547
+  size: 30, 30
+  orig: 30, 30
+  offset: 0, 0
+  index: -1
+icon-chat-tiny
+  rotate: false
+  xy: 1935, 297
+  size: 16, 16
+  orig: 16, 16
+  offset: 0, 0
+  index: -1
+icon-check
+  rotate: false
+  xy: 551, 416
+  size: 48, 48
+  orig: 48, 48
+  offset: 0, 0
+  index: -1
+icon-check-small
+  rotate: false
+  xy: 1139, 79
+  size: 32, 32
+  orig: 32, 32
+  offset: 0, 0
+  index: -1
+icon-check-smaller
+  rotate: false
+  xy: 1207, 73
+  size: 30, 30
+  orig: 30, 30
+  offset: 0, 0
+  index: -1
+icon-check-tiny
+  rotate: false
+  xy: 1953, 315
+  size: 16, 16
+  orig: 16, 16
+  offset: 0, 0
+  index: -1
+icon-command-attack
+  rotate: false
+  xy: 601, 466
+  size: 48, 48
+  orig: 48, 48
+  offset: 0, 0
+  index: -1
+icon-command-attack-small
+  rotate: false
+  xy: 1173, 113
+  size: 32, 32
+  orig: 32, 32
+  offset: 0, 0
+  index: -1
+icon-command-attack-smaller
+  rotate: false
+  xy: 1679, 547
+  size: 30, 30
+  orig: 30, 30
+  offset: 0, 0
+  index: -1
+icon-command-attack-tiny
+  rotate: false
+  xy: 1935, 279
+  size: 16, 16
+  orig: 16, 16
+  offset: 0, 0
+  index: -1
+icon-command-patrol
+  rotate: false
+  xy: 651, 516
+  size: 48, 48
+  orig: 48, 48
+  offset: 0, 0
+  index: -1
+icon-command-patrol-small
+  rotate: false
+  xy: 1139, 45
+  size: 32, 32
+  orig: 32, 32
+  offset: 0, 0
+  index: -1
+icon-command-patrol-smaller
+  rotate: false
+  xy: 1207, 41
+  size: 30, 30
+  orig: 30, 30
+  offset: 0, 0
+  index: -1
+icon-command-patrol-tiny
+  rotate: false
+  xy: 1953, 297
+  size: 16, 16
+  orig: 16, 16
+  offset: 0, 0
+  index: -1
+icon-command-rally
+  rotate: false
+  xy: 701, 566
+  size: 48, 48
+  orig: 48, 48
+  offset: 0, 0
+  index: -1
+icon-command-rally-small
+  rotate: false
+  xy: 1173, 79
+  size: 32, 32
+  orig: 32, 32
+  offset: 0, 0
+  index: -1
+icon-command-rally-smaller
+  rotate: false
+  xy: 1711, 547
+  size: 30, 30
+  orig: 30, 30
+  offset: 0, 0
+  index: -1
+icon-command-rally-tiny
+  rotate: false
+  xy: 1971, 315
+  size: 16, 16
+  orig: 16, 16
+  offset: 0, 0
+  index: -1
+icon-command-retreat
+  rotate: false
+  xy: 351, 166
+  size: 48, 48
+  orig: 48, 48
+  offset: 0, 0
+  index: -1
+icon-command-retreat-small
+  rotate: false
+  xy: 1173, 45
+  size: 32, 32
+  orig: 32, 32
+  offset: 0, 0
+  index: -1
+icon-command-retreat-smaller
+  rotate: false
+  xy: 1743, 547
+  size: 30, 30
+  orig: 30, 30
+  offset: 0, 0
+  index: -1
+icon-command-retreat-tiny
+  rotate: false
+  xy: 1953, 279
+  size: 16, 16
+  orig: 16, 16
+  offset: 0, 0
+  index: -1
+icon-copy
+  rotate: false
+  xy: 401, 216
+  size: 48, 48
+  orig: 48, 48
+  offset: 0, 0
+  index: -1
+icon-copy-small
+  rotate: false
+  xy: 901, 11
+  size: 32, 32
+  orig: 32, 32
+  offset: 0, 0
+  index: -1
+icon-copy-smaller
+  rotate: false
+  xy: 1775, 547
+  size: 30, 30
+  orig: 30, 30
+  offset: 0, 0
+  index: -1
+icon-copy-tiny
+  rotate: false
+  xy: 1971, 297
+  size: 16, 16
+  orig: 16, 16
+  offset: 0, 0
+  index: -1
+icon-crafting
+  rotate: false
+  xy: 451, 266
+  size: 48, 48
+  orig: 48, 48
+  offset: 0, 0
+  index: -1
+icon-crafting-small
+  rotate: false
+  xy: 935, 11
+  size: 32, 32
+  orig: 32, 32
+  offset: 0, 0
+  index: -1
+icon-crafting-smaller
+  rotate: false
+  xy: 1807, 547
+  size: 30, 30
+  orig: 30, 30
+  offset: 0, 0
+  index: -1
+icon-crafting-tiny
+  rotate: false
+  xy: 1989, 315
+  size: 16, 16
+  orig: 16, 16
+  offset: 0, 0
+  index: -1
+icon-cursor
+  rotate: false
+  xy: 501, 316
+  size: 48, 48
+  orig: 48, 48
+  offset: 0, 0
+  index: -1
+icon-cursor-small
+  rotate: false
+  xy: 969, 11
+  size: 32, 32
+  orig: 32, 32
+  offset: 0, 0
+  index: -1
+icon-cursor-smaller
+  rotate: false
+  xy: 1839, 547
+  size: 30, 30
+  orig: 30, 30
+  offset: 0, 0
+  index: -1
+icon-cursor-tiny
+  rotate: false
+  xy: 1971, 279
+  size: 16, 16
+  orig: 16, 16
+  offset: 0, 0
+  index: -1
+icon-database
+  rotate: false
+  xy: 551, 366
+  size: 48, 48
+  orig: 48, 48
+  offset: 0, 0
+  index: -1
+icon-database-small
+  rotate: false
+  xy: 1003, 11
+  size: 32, 32
+  orig: 32, 32
+  offset: 0, 0
+  index: -1
+icon-database-smaller
+  rotate: false
+  xy: 1871, 547
+  size: 30, 30
+  orig: 30, 30
+  offset: 0, 0
+  index: -1
+icon-database-tiny
+  rotate: false
+  xy: 1989, 297
+  size: 16, 16
+  orig: 16, 16
+  offset: 0, 0
+  index: -1
+icon-defense
+  rotate: false
+  xy: 601, 416
+  size: 48, 48
+  orig: 48, 48
+  offset: 0, 0
+  index: -1
+icon-defense-small
+  rotate: false
+  xy: 1037, 11
+  size: 32, 32
+  orig: 32, 32
+  offset: 0, 0
+  index: -1
+icon-defense-smaller
+  rotate: false
+  xy: 1903, 547
+  size: 30, 30
+  orig: 30, 30
+  offset: 0, 0
+  index: -1
+icon-defense-tiny
+  rotate: false
+  xy: 2007, 315
+  size: 16, 16
+  orig: 16, 16
+  offset: 0, 0
+  index: -1
+icon-dev-builds
+  rotate: false
+  xy: 651, 466
+  size: 48, 48
+  orig: 48, 48
+  offset: 0, 0
+  index: -1
+icon-dev-builds-small
+  rotate: false
+  xy: 1071, 11
+  size: 32, 32
+  orig: 32, 32
+  offset: 0, 0
+  index: -1
+icon-dev-builds-smaller
+  rotate: false
+  xy: 1935, 547
+  size: 30, 30
+  orig: 30, 30
+  offset: 0, 0
+  index: -1
+icon-dev-builds-tiny
+  rotate: false
+  xy: 1989, 279
+  size: 16, 16
+  orig: 16, 16
+  offset: 0, 0
+  index: -1
+icon-diagonal
+  rotate: false
+  xy: 701, 516
+  size: 48, 48
+  orig: 48, 48
+  offset: 0, 0
+  index: -1
+icon-diagonal-small
+  rotate: false
+  xy: 1105, 11
+  size: 32, 32
+  orig: 32, 32
+  offset: 0, 0
+  index: -1
+icon-diagonal-smaller
+  rotate: false
+  xy: 1207, 9
+  size: 30, 30
+  orig: 30, 30
+  offset: 0, 0
+  index: -1
+icon-diagonal-tiny
+  rotate: false
+  xy: 2007, 297
+  size: 16, 16
+  orig: 16, 16
+  offset: 0, 0
+  index: -1
+icon-discord
+  rotate: false
+  xy: 351, 116
+  size: 48, 48
+  orig: 48, 48
+  offset: 0, 0
+  index: -1
+icon-discord-small
+  rotate: false
+  xy: 1139, 11
+  size: 32, 32
+  orig: 32, 32
+  offset: 0, 0
+  index: -1
+icon-discord-smaller
+  rotate: false
+  xy: 1967, 547
+  size: 30, 30
+  orig: 30, 30
+  offset: 0, 0
+  index: -1
+icon-discord-tiny
+  rotate: false
+  xy: 2007, 279
+  size: 16, 16
+  orig: 16, 16
+  offset: 0, 0
+  index: -1
+icon-distribution
+  rotate: false
+  xy: 401, 166
+  size: 48, 48
+  orig: 48, 48
+  offset: 0, 0
+  index: -1
+icon-distribution-small
+  rotate: false
+  xy: 1173, 11
+  size: 32, 32
+  orig: 32, 32
+  offset: 0, 0
+  index: -1
+icon-distribution-smaller
+  rotate: false
+  xy: 1411, 279
+  size: 30, 30
+  orig: 30, 30
+  offset: 0, 0
+  index: -1
+icon-distribution-tiny
+  rotate: false
+  xy: 2025, 315
+  size: 16, 16
+  orig: 16, 16
+  offset: 0, 0
+  index: -1
+icon-donate
+  rotate: false
+  xy: 451, 216
+  size: 48, 48
+  orig: 48, 48
+  offset: 0, 0
+  index: -1
+icon-donate-small
+  rotate: false
+  xy: 1207, 545
+  size: 32, 32
+  orig: 32, 32
+  offset: 0, 0
+  index: -1
+icon-donate-smaller
+  rotate: false
+  xy: 1443, 343
+  size: 30, 30
+  orig: 30, 30
+  offset: 0, 0
+  index: -1
+icon-donate-tiny
+  rotate: false
+  xy: 2025, 297
+  size: 16, 16
+  orig: 16, 16
+  offset: 0, 0
+  index: -1
+icon-dots
+  rotate: false
+  xy: 501, 266
+  size: 48, 48
+  orig: 48, 48
+  offset: 0, 0
+  index: -1
+icon-dots-small
+  rotate: false
+  xy: 1207, 511
+  size: 32, 32
+  orig: 32, 32
+  offset: 0, 0
+  index: -1
+icon-dots-smaller
+  rotate: false
+  xy: 1443, 311
+  size: 30, 30
+  orig: 30, 30
+  offset: 0, 0
+  index: -1
+icon-dots-tiny
+  rotate: false
+  xy: 2025, 279
+  size: 16, 16
+  orig: 16, 16
+  offset: 0, 0
+  index: -1
+icon-editor
+  rotate: false
+  xy: 551, 316
+  size: 48, 48
+  orig: 48, 48
+  offset: 0, 0
+  index: -1
+icon-editor-small
+  rotate: false
+  xy: 1241, 545
+  size: 32, 32
+  orig: 32, 32
+  offset: 0, 0
+  index: -1
+icon-editor-smaller
+  rotate: false
+  xy: 1443, 279
+  size: 30, 30
+  orig: 30, 30
+  offset: 0, 0
+  index: -1
+icon-editor-tiny
+  rotate: false
+  xy: 1881, 260
+  size: 16, 16
+  orig: 16, 16
+  offset: 0, 0
+  index: -1
+icon-effect
+  rotate: false
+  xy: 601, 366
+  size: 48, 48
+  orig: 48, 48
+  offset: 0, 0
+  index: -1
+icon-effect-small
+  rotate: false
+  xy: 1207, 477
+  size: 32, 32
+  orig: 32, 32
+  offset: 0, 0
+  index: -1
+icon-effect-smaller
+  rotate: false
+  xy: 1477, 377
+  size: 30, 30
+  orig: 30, 30
+  offset: 0, 0
+  index: -1
+icon-effect-tiny
+  rotate: false
+  xy: 1899, 260
+  size: 16, 16
+  orig: 16, 16
+  offset: 0, 0
+  index: -1
+icon-elevation
+  rotate: false
+  xy: 651, 416
+  size: 48, 48
+  orig: 48, 48
+  offset: 0, 0
+  index: -1
+icon-elevation-small
+  rotate: false
+  xy: 1241, 511
+  size: 32, 32
+  orig: 32, 32
+  offset: 0, 0
+  index: -1
+icon-elevation-smaller
+  rotate: false
+  xy: 1475, 345
+  size: 30, 30
+  orig: 30, 30
+  offset: 0, 0
+  index: -1
+icon-elevation-tiny
+  rotate: false
+  xy: 1917, 260
+  size: 16, 16
+  orig: 16, 16
+  offset: 0, 0
+  index: -1
+icon-eraser
+  rotate: false
+  xy: 701, 466
+  size: 48, 48
+  orig: 48, 48
+  offset: 0, 0
+  index: -1
+icon-eraser-small
+  rotate: false
+  xy: 1275, 545
+  size: 32, 32
+  orig: 32, 32
+  offset: 0, 0
+  index: -1
+icon-eraser-smaller
+  rotate: false
+  xy: 1475, 313
+  size: 30, 30
+  orig: 30, 30
+  offset: 0, 0
+  index: -1
+icon-eraser-tiny
+  rotate: false
+  xy: 1935, 261
+  size: 16, 16
+  orig: 16, 16
+  offset: 0, 0
+  index: -1
+icon-exit
+  rotate: false
+  xy: 351, 66
+  size: 48, 48
+  orig: 48, 48
+  offset: 0, 0
+  index: -1
+icon-exit-small
+  rotate: false
+  xy: 1207, 443
+  size: 32, 32
+  orig: 32, 32
+  offset: 0, 0
+  index: -1
+icon-exit-smaller
+  rotate: false
+  xy: 1475, 281
+  size: 30, 30
+  orig: 30, 30
+  offset: 0, 0
+  index: -1
+icon-exit-tiny
+  rotate: false
+  xy: 1953, 261
+  size: 16, 16
+  orig: 16, 16
+  offset: 0, 0
+  index: -1
+icon-f-droid
+  rotate: false
+  xy: 401, 116
+  size: 48, 48
+  orig: 48, 48
+  offset: 0, 0
+  index: -1
+icon-f-droid-small
+  rotate: false
+  xy: 1241, 477
+  size: 32, 32
+  orig: 32, 32
+  offset: 0, 0
+  index: -1
+icon-f-droid-smaller
+  rotate: false
+  xy: 1511, 411
+  size: 30, 30
+  orig: 30, 30
+  offset: 0, 0
+  index: -1
+icon-f-droid-tiny
+  rotate: false
+  xy: 1971, 261
+  size: 16, 16
+  orig: 16, 16
+  offset: 0, 0
+  index: -1
+icon-fdroid
+  rotate: false
+  xy: 451, 166
+  size: 48, 48
+  orig: 48, 48
+  offset: 0, 0
+  index: -1
+icon-fdroid-small
+  rotate: false
+  xy: 1275, 511
+  size: 32, 32
+  orig: 32, 32
+  offset: 0, 0
+  index: -1
+icon-fdroid-smaller
+  rotate: false
+  xy: 1509, 379
+  size: 30, 30
+  orig: 30, 30
+  offset: 0, 0
+  index: -1
+icon-fdroid-tiny
+  rotate: false
+  xy: 1989, 261
+  size: 16, 16
+  orig: 16, 16
+  offset: 0, 0
+  index: -1
+icon-feathub
+  rotate: false
+  xy: 501, 216
+  size: 48, 48
+  orig: 48, 48
+  offset: 0, 0
+  index: -1
+icon-feathub-small
+  rotate: false
+  xy: 1309, 545
+  size: 32, 32
+  orig: 32, 32
+  offset: 0, 0
+  index: -1
+icon-feathub-smaller
+  rotate: false
+  xy: 1545, 445
+  size: 30, 30
+  orig: 30, 30
+  offset: 0, 0
+  index: -1
+icon-feathub-tiny
+  rotate: false
+  xy: 2007, 261
+  size: 16, 16
+  orig: 16, 16
+  offset: 0, 0
+  index: -1
+icon-file
+  rotate: false
+  xy: 551, 266
+  size: 48, 48
+  orig: 48, 48
+  offset: 0, 0
+  index: -1
+icon-file-image
+  rotate: false
+  xy: 601, 316
+  size: 48, 48
+  orig: 48, 48
+  offset: 0, 0
+  index: -1
+icon-file-image-small
+  rotate: false
+  xy: 1207, 409
+  size: 32, 32
+  orig: 32, 32
+  offset: 0, 0
+  index: -1
+icon-file-image-smaller
+  rotate: false
+  xy: 1543, 413
+  size: 30, 30
+  orig: 30, 30
+  offset: 0, 0
+  index: -1
+icon-file-image-tiny
+  rotate: false
+  xy: 2025, 261
+  size: 16, 16
+  orig: 16, 16
+  offset: 0, 0
+  index: -1
+icon-file-small
+  rotate: false
+  xy: 1241, 443
+  size: 32, 32
+  orig: 32, 32
+  offset: 0, 0
+  index: -1
+icon-file-smaller
+  rotate: false
+  xy: 1579, 479
+  size: 30, 30
+  orig: 30, 30
+  offset: 0, 0
+  index: -1
+icon-file-text
+  rotate: false
+  xy: 651, 366
+  size: 48, 48
+  orig: 48, 48
+  offset: 0, 0
+  index: -1
+icon-file-text-small
+  rotate: false
+  xy: 1275, 477
+  size: 32, 32
+  orig: 32, 32
+  offset: 0, 0
+  index: -1
+icon-file-text-smaller
+  rotate: false
+  xy: 1577, 447
+  size: 30, 30
+  orig: 30, 30
+  offset: 0, 0
+  index: -1
+icon-file-text-tiny
+  rotate: false
+  xy: 1842, 253
+  size: 16, 16
+  orig: 16, 16
+  offset: 0, 0
+  index: -1
+icon-file-tiny
+  rotate: false
+  xy: 1842, 235
+  size: 16, 16
+  orig: 16, 16
+  offset: 0, 0
+  index: -1
+icon-fill
+  rotate: false
+  xy: 701, 416
+  size: 48, 48
+  orig: 48, 48
+  offset: 0, 0
+  index: -1
+icon-fill-small
+  rotate: false
+  xy: 1309, 511
+  size: 32, 32
+  orig: 32, 32
+  offset: 0, 0
+  index: -1
+icon-fill-smaller
+  rotate: false
+  xy: 1613, 513
+  size: 30, 30
+  orig: 30, 30
+  offset: 0, 0
+  index: -1
+icon-fill-tiny
+  rotate: false
+  xy: 1842, 217
+  size: 16, 16
+  orig: 16, 16
+  offset: 0, 0
+  index: -1
+icon-flip
+  rotate: false
+  xy: 401, 66
+  size: 48, 48
+  orig: 48, 48
+  offset: 0, 0
+  index: -1
+icon-flip-small
+  rotate: false
+  xy: 1343, 545
+  size: 32, 32
+  orig: 32, 32
+  offset: 0, 0
+  index: -1
+icon-flip-smaller
+  rotate: false
+  xy: 1611, 481
+  size: 30, 30
+  orig: 30, 30
+  offset: 0, 0
+  index: -1
+icon-flip-tiny
+  rotate: false
+  xy: 1842, 199
+  size: 16, 16
+  orig: 16, 16
+  offset: 0, 0
+  index: -1
+icon-floppy
+  rotate: false
+  xy: 451, 116
+  size: 48, 48
+  orig: 48, 48
+  offset: 0, 0
+  index: -1
+icon-floppy-16
+  rotate: false
+  xy: 501, 166
+  size: 48, 48
+  orig: 48, 48
+  offset: 0, 0
+  index: -1
+icon-floppy-16-small
+  rotate: false
+  xy: 1207, 375
+  size: 32, 32
+  orig: 32, 32
+  offset: 0, 0
+  index: -1
+icon-floppy-16-smaller
+  rotate: false
+  xy: 1645, 515
+  size: 30, 30
+  orig: 30, 30
+  offset: 0, 0
+  index: -1
+icon-floppy-16-tiny
+  rotate: false
+  xy: 1842, 181
+  size: 16, 16
+  orig: 16, 16
+  offset: 0, 0
+  index: -1
+icon-floppy-small
+  rotate: false
+  xy: 1241, 409
+  size: 32, 32
+  orig: 32, 32
+  offset: 0, 0
+  index: -1
+icon-floppy-smaller
+  rotate: false
+  xy: 1677, 515
+  size: 30, 30
+  orig: 30, 30
+  offset: 0, 0
+  index: -1
+icon-floppy-tiny
+  rotate: false
+  xy: 1848, 163
+  size: 16, 16
+  orig: 16, 16
+  offset: 0, 0
+  index: -1
+icon-folder
+  rotate: false
+  xy: 551, 216
+  size: 48, 48
+  orig: 48, 48
+  offset: 0, 0
+  index: -1
+icon-folder-parent
+  rotate: false
+  xy: 601, 266
+  size: 48, 48
+  orig: 48, 48
+  offset: 0, 0
+  index: -1
+icon-folder-parent-small
+  rotate: false
+  xy: 1275, 443
+  size: 32, 32
+  orig: 32, 32
+  offset: 0, 0
+  index: -1
+icon-folder-parent-smaller
+  rotate: false
+  xy: 1709, 515
+  size: 30, 30
+  orig: 30, 30
+  offset: 0, 0
+  index: -1
+icon-folder-parent-tiny
+  rotate: false
+  xy: 1860, 255
+  size: 16, 16
+  orig: 16, 16
+  offset: 0, 0
+  index: -1
+icon-folder-small
+  rotate: false
+  xy: 1309, 477
+  size: 32, 32
+  orig: 32, 32
+  offset: 0, 0
+  index: -1
+icon-folder-smaller
+  rotate: false
+  xy: 1741, 515
+  size: 30, 30
+  orig: 30, 30
+  offset: 0, 0
+  index: -1
+icon-folder-tiny
+  rotate: false
+  xy: 1860, 237
+  size: 16, 16
+  orig: 16, 16
+  offset: 0, 0
+  index: -1
+icon-github
+  rotate: false
+  xy: 651, 316
+  size: 48, 48
+  orig: 48, 48
+  offset: 0, 0
+  index: -1
+icon-github-small
+  rotate: false
+  xy: 1343, 511
+  size: 32, 32
+  orig: 32, 32
+  offset: 0, 0
+  index: -1
+icon-github-smaller
+  rotate: false
+  xy: 1773, 515
+  size: 30, 30
+  orig: 30, 30
+  offset: 0, 0
+  index: -1
+icon-github-tiny
+  rotate: false
+  xy: 1860, 219
+  size: 16, 16
+  orig: 16, 16
+  offset: 0, 0
+  index: -1
+icon-google-play
+  rotate: false
+  xy: 701, 366
+  size: 48, 48
+  orig: 48, 48
+  offset: 0, 0
+  index: -1
+icon-google-play-small
+  rotate: false
+  xy: 1377, 545
+  size: 32, 32
+  orig: 32, 32
+  offset: 0, 0
+  index: -1
+icon-google-play-smaller
+  rotate: false
+  xy: 1805, 515
+  size: 30, 30
+  orig: 30, 30
+  offset: 0, 0
+  index: -1
+icon-google-play-tiny
+  rotate: false
+  xy: 1860, 201
+  size: 16, 16
+  orig: 16, 16
+  offset: 0, 0
+  index: -1
+icon-grid
+  rotate: false
+  xy: 451, 66
+  size: 48, 48
+  orig: 48, 48
+  offset: 0, 0
+  index: -1
+icon-grid-small
+  rotate: false
+  xy: 1207, 341
+  size: 32, 32
+  orig: 32, 32
+  offset: 0, 0
+  index: -1
+icon-grid-smaller
+  rotate: false
+  xy: 1837, 515
+  size: 30, 30
+  orig: 30, 30
+  offset: 0, 0
+  index: -1
+icon-grid-tiny
+  rotate: false
+  xy: 1860, 183
+  size: 16, 16
+  orig: 16, 16
+  offset: 0, 0
+  index: -1
+icon-home
+  rotate: false
+  xy: 501, 116
+  size: 48, 48
+  orig: 48, 48
+  offset: 0, 0
+  index: -1
+icon-home-small
+  rotate: false
+  xy: 1241, 375
+  size: 32, 32
+  orig: 32, 32
+  offset: 0, 0
+  index: -1
+icon-home-smaller
+  rotate: false
+  xy: 1869, 515
+  size: 30, 30
+  orig: 30, 30
+  offset: 0, 0
+  index: -1
+icon-home-tiny
+  rotate: false
+  xy: 1878, 242
+  size: 16, 16
+  orig: 16, 16
+  offset: 0, 0
+  index: -1
+icon-host
+  rotate: false
+  xy: 551, 166
+  size: 48, 48
+  orig: 48, 48
+  offset: 0, 0
+  index: -1
+icon-host-small
+  rotate: false
+  xy: 1275, 409
+  size: 32, 32
+  orig: 32, 32
+  offset: 0, 0
+  index: -1
+icon-host-smaller
+  rotate: false
+  xy: 1901, 515
+  size: 30, 30
+  orig: 30, 30
+  offset: 0, 0
+  index: -1
+icon-host-tiny
+  rotate: false
+  xy: 1878, 224
+  size: 16, 16
+  orig: 16, 16
+  offset: 0, 0
+  index: -1
+icon-info
+  rotate: false
+  xy: 601, 216
+  size: 48, 48
+  orig: 48, 48
+  offset: 0, 0
+  index: -1
+icon-info-small
+  rotate: false
+  xy: 1309, 443
+  size: 32, 32
+  orig: 32, 32
+  offset: 0, 0
+  index: -1
+icon-info-smaller
+  rotate: false
+  xy: 1933, 515
+  size: 30, 30
+  orig: 30, 30
+  offset: 0, 0
+  index: -1
+icon-info-tiny
+  rotate: false
+  xy: 1896, 242
+  size: 16, 16
+  orig: 16, 16
+  offset: 0, 0
+  index: -1
+icon-itch.io
+  rotate: false
+  xy: 651, 266
+  size: 48, 48
+  orig: 48, 48
+  offset: 0, 0
+  index: -1
+icon-itch.io-small
+  rotate: false
+  xy: 1343, 477
+  size: 32, 32
+  orig: 32, 32
+  offset: 0, 0
+  index: -1
+icon-itch.io-smaller
+  rotate: false
+  xy: 1965, 515
+  size: 30, 30
+  orig: 30, 30
+  offset: 0, 0
+  index: -1
+icon-itch.io-tiny
+  rotate: false
+  xy: 1878, 206
+  size: 16, 16
+  orig: 16, 16
+  offset: 0, 0
+  index: -1
+icon-item
+  rotate: false
+  xy: 701, 316
+  size: 48, 48
+  orig: 48, 48
+  offset: 0, 0
+  index: -1
+icon-item-small
+  rotate: false
+  xy: 1377, 511
+  size: 32, 32
+  orig: 32, 32
+  offset: 0, 0
+  index: -1
+icon-item-smaller
+  rotate: false
+  xy: 1239, 105
+  size: 30, 30
+  orig: 30, 30
+  offset: 0, 0
+  index: -1
+icon-item-tiny
+  rotate: false
+  xy: 1896, 224
+  size: 16, 16
+  orig: 16, 16
+  offset: 0, 0
+  index: -1
+icon-line
+  rotate: false
+  xy: 501, 66
+  size: 48, 48
+  orig: 48, 48
+  offset: 0, 0
+  index: -1
+icon-line-small
+  rotate: false
+  xy: 1411, 545
+  size: 32, 32
+  orig: 32, 32
+  offset: 0, 0
+  index: -1
+icon-line-smaller
+  rotate: false
+  xy: 1239, 73
+  size: 30, 30
+  orig: 30, 30
+  offset: 0, 0
+  index: -1
+icon-line-tiny
+  rotate: false
+  xy: 1914, 242
+  size: 16, 16
+  orig: 16, 16
+  offset: 0, 0
+  index: -1
+icon-link
+  rotate: false
+  xy: 551, 116
+  size: 48, 48
+  orig: 48, 48
+  offset: 0, 0
+  index: -1
+icon-link-small
+  rotate: false
+  xy: 1207, 307
+  size: 32, 32
+  orig: 32, 32
+  offset: 0, 0
+  index: -1
+icon-link-smaller
+  rotate: false
+  xy: 1239, 41
+  size: 30, 30
+  orig: 30, 30
+  offset: 0, 0
+  index: -1
+icon-link-tiny
+  rotate: false
+  xy: 1878, 188
+  size: 16, 16
+  orig: 16, 16
+  offset: 0, 0
+  index: -1
+icon-liquid
+  rotate: false
+  xy: 601, 166
+  size: 48, 48
+  orig: 48, 48
+  offset: 0, 0
+  index: -1
+icon-liquid-consume
+  rotate: false
+  xy: 651, 216
+  size: 48, 48
+  orig: 48, 48
+  offset: 0, 0
+  index: -1
+icon-liquid-consume-small
+  rotate: false
+  xy: 1241, 341
+  size: 32, 32
+  orig: 32, 32
+  offset: 0, 0
+  index: -1
+icon-liquid-consume-smaller
+  rotate: false
+  xy: 1239, 9
+  size: 30, 30
+  orig: 30, 30
+  offset: 0, 0
+  index: -1
+icon-liquid-consume-tiny
+  rotate: false
+  xy: 1896, 206
+  size: 16, 16
+  orig: 16, 16
+  offset: 0, 0
+  index: -1
+icon-liquid-small
+  rotate: false
+  xy: 1275, 375
+  size: 32, 32
+  orig: 32, 32
+  offset: 0, 0
+  index: -1
+icon-liquid-smaller
+  rotate: false
+  xy: 1273, 139
+  size: 30, 30
+  orig: 30, 30
+  offset: 0, 0
+  index: -1
+icon-liquid-tiny
+  rotate: false
+  xy: 1914, 224
+  size: 16, 16
+  orig: 16, 16
+  offset: 0, 0
+  index: -1
+icon-load
+  rotate: false
+  xy: 701, 266
+  size: 48, 48
+  orig: 48, 48
+  offset: 0, 0
+  index: -1
+icon-load-image
+  rotate: false
+  xy: 551, 66
+  size: 48, 48
+  orig: 48, 48
+  offset: 0, 0
+  index: -1
+icon-load-image-small
+  rotate: false
+  xy: 1309, 409
+  size: 32, 32
+  orig: 32, 32
+  offset: 0, 0
+  index: -1
+icon-load-image-smaller
+  rotate: false
+  xy: 1271, 107
+  size: 30, 30
+  orig: 30, 30
+  offset: 0, 0
+  index: -1
+icon-load-image-tiny
+  rotate: false
+  xy: 1896, 188
+  size: 16, 16
+  orig: 16, 16
+  offset: 0, 0
+  index: -1
+icon-load-map
+  rotate: false
+  xy: 601, 116
+  size: 48, 48
+  orig: 48, 48
+  offset: 0, 0
+  index: -1
+icon-load-map-small
+  rotate: false
+  xy: 1343, 443
+  size: 32, 32
+  orig: 32, 32
+  offset: 0, 0
+  index: -1
+icon-load-map-smaller
+  rotate: false
+  xy: 1271, 75
+  size: 30, 30
+  orig: 30, 30
+  offset: 0, 0
+  index: -1
+icon-load-map-tiny
+  rotate: false
+  xy: 1914, 206
+  size: 16, 16
+  orig: 16, 16
+  offset: 0, 0
+  index: -1
+icon-load-small
+  rotate: false
+  xy: 1377, 477
+  size: 32, 32
+  orig: 32, 32
+  offset: 0, 0
+  index: -1
+icon-load-smaller
+  rotate: false
+  xy: 1271, 43
+  size: 30, 30
+  orig: 30, 30
+  offset: 0, 0
+  index: -1
+icon-load-tiny
+  rotate: false
+  xy: 1914, 188
+  size: 16, 16
+  orig: 16, 16
+  offset: 0, 0
+  index: -1
+icon-loading
+  rotate: false
+  xy: 651, 166
+  size: 48, 48
+  orig: 48, 48
+  offset: 0, 0
+  index: -1
+icon-loading-small
+  rotate: false
+  xy: 1411, 511
+  size: 32, 32
+  orig: 32, 32
+  offset: 0, 0
+  index: -1
+icon-loading-smaller
+  rotate: false
+  xy: 1271, 11
+  size: 30, 30
+  orig: 30, 30
+  offset: 0, 0
+  index: -1
+icon-loading-tiny
+  rotate: false
+  xy: 1853, 145
+  size: 16, 16
+  orig: 16, 16
+  offset: 0, 0
+  index: -1
+icon-locked
+  rotate: false
+  xy: 701, 216
+  size: 48, 48
+  orig: 48, 48
+  offset: 0, 0
+  index: -1
+icon-locked-small
+  rotate: false
+  xy: 1445, 545
+  size: 32, 32
+  orig: 32, 32
+  offset: 0, 0
+  index: -1
+icon-locked-smaller
+  rotate: false
+  xy: 1307, 173
+  size: 30, 30
+  orig: 30, 30
+  offset: 0, 0
+  index: -1
+icon-locked-tiny
+  rotate: false
+  xy: 1853, 127
+  size: 16, 16
+  orig: 16, 16
+  offset: 0, 0
+  index: -1
+icon-map
+  rotate: false
+  xy: 601, 66
+  size: 48, 48
+  orig: 48, 48
+  offset: 0, 0
+  index: -1
+icon-map-small
+  rotate: false
+  xy: 1207, 273
+  size: 32, 32
+  orig: 32, 32
+  offset: 0, 0
+  index: -1
+icon-map-smaller
+  rotate: false
+  xy: 1305, 141
+  size: 30, 30
+  orig: 30, 30
+  offset: 0, 0
+  index: -1
+icon-map-tiny
+  rotate: false
+  xy: 1853, 109
+  size: 16, 16
+  orig: 16, 16
+  offset: 0, 0
+  index: -1
+icon-menu
+  rotate: false
+  xy: 651, 116
+  size: 48, 48
+  orig: 48, 48
+  offset: 0, 0
+  index: -1
+icon-menu-large
+  rotate: false
+  xy: 701, 166
+  size: 48, 48
+  orig: 48, 48
+  offset: 0, 0
+  index: -1
+icon-menu-large-small
+  rotate: false
+  xy: 1241, 307
+  size: 32, 32
+  orig: 32, 32
+  offset: 0, 0
+  index: -1
+icon-menu-large-smaller
+  rotate: false
+  xy: 1341, 207
+  size: 30, 30
+  orig: 30, 30
+  offset: 0, 0
+  index: -1
+icon-menu-large-tiny
+  rotate: false
+  xy: 1851, 91
+  size: 16, 16
+  orig: 16, 16
+  offset: 0, 0
+  index: -1
+icon-menu-small
+  rotate: false
+  xy: 1275, 341
+  size: 32, 32
+  orig: 32, 32
+  offset: 0, 0
+  index: -1
+icon-menu-smaller
+  rotate: false
+  xy: 1339, 175
+  size: 30, 30
+  orig: 30, 30
+  offset: 0, 0
+  index: -1
+icon-menu-tiny
+  rotate: false
+  xy: 1851, 73
+  size: 16, 16
+  orig: 16, 16
+  offset: 0, 0
+  index: -1
+icon-missing
+  rotate: false
+  xy: 651, 66
+  size: 48, 48
+  orig: 48, 48
+  offset: 0, 0
+  index: -1
+icon-missing-small
+  rotate: false
+  xy: 1309, 375
+  size: 32, 32
+  orig: 32, 32
+  offset: 0, 0
+  index: -1
+icon-missing-smaller
+  rotate: false
+  xy: 1375, 241
+  size: 30, 30
+  orig: 30, 30
+  offset: 0, 0
+  index: -1
+icon-missing-tiny
+  rotate: false
+  xy: 1851, 55
+  size: 16, 16
+  orig: 16, 16
+  offset: 0, 0
+  index: -1
+icon-mode-attack
+  rotate: false
+  xy: 701, 116
+  size: 48, 48
+  orig: 48, 48
+  offset: 0, 0
+  index: -1
+icon-mode-attack-small
+  rotate: false
+  xy: 1343, 409
+  size: 32, 32
+  orig: 32, 32
+  offset: 0, 0
+  index: -1
+icon-mode-attack-smaller
+  rotate: false
+  xy: 1373, 209
+  size: 30, 30
+  orig: 30, 30
+  offset: 0, 0
+  index: -1
+icon-mode-attack-tiny
+  rotate: false
+  xy: 1851, 37
+  size: 16, 16
+  orig: 16, 16
+  offset: 0, 0
+  index: -1
+icon-mode-pvp
+  rotate: false
+  xy: 701, 66
+  size: 48, 48
+  orig: 48, 48
+  offset: 0, 0
+  index: -1
+icon-mode-pvp-small
+  rotate: false
+  xy: 1377, 443
+  size: 32, 32
+  orig: 32, 32
+  offset: 0, 0
+  index: -1
+icon-mode-pvp-smaller
+  rotate: false
+  xy: 1409, 247
+  size: 30, 30
+  orig: 30, 30
+  offset: 0, 0
+  index: -1
+icon-mode-pvp-tiny
+  rotate: false
+  xy: 1853, 19
+  size: 16, 16
+  orig: 16, 16
+  offset: 0, 0
+  index: -1
+icon-mode-survival
+  rotate: false
+  xy: 351, 16
+  size: 48, 48
+  orig: 48, 48
+  offset: 0, 0
+  index: -1
+icon-mode-survival-small
+  rotate: false
+  xy: 1411, 477
+  size: 32, 32
+  orig: 32, 32
+  offset: 0, 0
+  index: -1
+icon-mode-survival-smaller
+  rotate: false
+  xy: 1441, 247
+  size: 30, 30
+  orig: 30, 30
+  offset: 0, 0
+  index: -1
+icon-mode-survival-tiny
+  rotate: false
+  xy: 1853, 1
+  size: 16, 16
+  orig: 16, 16
+  offset: 0, 0
+  index: -1
+icon-none
+  rotate: false
+  xy: 401, 16
+  size: 48, 48
+  orig: 48, 48
+  offset: 0, 0
+  index: -1
+icon-none-small
+  rotate: false
+  xy: 1445, 511
+  size: 32, 32
+  orig: 32, 32
+  offset: 0, 0
+  index: -1
+icon-none-smaller
+  rotate: false
+  xy: 1407, 215
+  size: 30, 30
+  orig: 30, 30
+  offset: 0, 0
+  index: -1
+icon-none-tiny
+  rotate: false
+  xy: 1866, 165
+  size: 16, 16
+  orig: 16, 16
+  offset: 0, 0
+  index: -1
+icon-paste
+  rotate: false
+  xy: 451, 16
+  size: 48, 48
+  orig: 48, 48
+  offset: 0, 0
+  index: -1
+icon-paste-small
+  rotate: false
+  xy: 1479, 545
+  size: 32, 32
+  orig: 32, 32
+  offset: 0, 0
+  index: -1
+icon-paste-smaller
+  rotate: false
+  xy: 1439, 215
+  size: 30, 30
+  orig: 30, 30
+  offset: 0, 0
+  index: -1
+icon-paste-tiny
+  rotate: false
+  xy: 1884, 170
+  size: 16, 16
+  orig: 16, 16
+  offset: 0, 0
+  index: -1
+icon-pause
+  rotate: false
+  xy: 501, 16
+  size: 48, 48
+  orig: 48, 48
+  offset: 0, 0
+  index: -1
+icon-pause-small
+  rotate: false
+  xy: 1207, 239
+  size: 32, 32
+  orig: 32, 32
+  offset: 0, 0
+  index: -1
+icon-pause-smaller
+  rotate: false
+  xy: 1405, 183
+  size: 30, 30
+  orig: 30, 30
+  offset: 0, 0
+  index: -1
+icon-pause-tiny
+  rotate: false
+  xy: 1902, 170
+  size: 16, 16
+  orig: 16, 16
+  offset: 0, 0
+  index: -1
+icon-pencil
+  rotate: false
+  xy: 551, 16
+  size: 48, 48
+  orig: 48, 48
+  offset: 0, 0
+  index: -1
+icon-pencil-small
+  rotate: false
+  xy: 1241, 273
+  size: 32, 32
+  orig: 32, 32
+  offset: 0, 0
+  index: -1
+icon-pencil-smaller
+  rotate: false
+  xy: 1437, 183
+  size: 30, 30
+  orig: 30, 30
+  offset: 0, 0
+  index: -1
+icon-pencil-tiny
+  rotate: false
+  xy: 1920, 170
+  size: 16, 16
+  orig: 16, 16
+  offset: 0, 0
+  index: -1
+icon-pick
+  rotate: false
+  xy: 601, 16
+  size: 48, 48
+  orig: 48, 48
+  offset: 0, 0
+  index: -1
+icon-pick-small
+  rotate: false
+  xy: 1275, 307
+  size: 32, 32
+  orig: 32, 32
+  offset: 0, 0
+  index: -1
+icon-pick-smaller
+  rotate: false
+  xy: 1373, 177
+  size: 30, 30
+  orig: 30, 30
+  offset: 0, 0
+  index: -1
+icon-pick-tiny
+  rotate: false
+  xy: 1871, 147
+  size: 16, 16
+  orig: 16, 16
+  offset: 0, 0
+  index: -1
+icon-play
+  rotate: false
+  xy: 651, 16
+  size: 48, 48
+  orig: 48, 48
+  offset: 0, 0
+  index: -1
+icon-play-2
+  rotate: false
+  xy: 701, 16
+  size: 48, 48
+  orig: 48, 48
+  offset: 0, 0
+  index: -1
+icon-play-2-small
+  rotate: false
+  xy: 1309, 341
+  size: 32, 32
+  orig: 32, 32
+  offset: 0, 0
+  index: -1
+icon-play-2-smaller
+  rotate: false
+  xy: 1405, 151
+  size: 30, 30
+  orig: 30, 30
+  offset: 0, 0
+  index: -1
+icon-play-2-tiny
+  rotate: false
+  xy: 1871, 129
+  size: 16, 16
+  orig: 16, 16
+  offset: 0, 0
+  index: -1
+icon-play-tiny
+  rotate: false
+  xy: 1871, 129
+  size: 16, 16
+  orig: 16, 16
+  offset: 0, 0
+  index: -1
+icon-play-custom
+  rotate: false
+  xy: 751, 528
+  size: 48, 48
+  orig: 48, 48
+  offset: 0, 0
+  index: -1
+icon-play-custom-small
+  rotate: false
+  xy: 1343, 375
+  size: 32, 32
+  orig: 32, 32
+  offset: 0, 0
+  index: -1
+icon-play-custom-smaller
+  rotate: false
+  xy: 1437, 151
+  size: 30, 30
+  orig: 30, 30
+  offset: 0, 0
+  index: -1
+icon-play-custom-tiny
+  rotate: false
+  xy: 1871, 111
+  size: 16, 16
+  orig: 16, 16
+  offset: 0, 0
+  index: -1
+icon-play-small
+  rotate: false
+  xy: 1377, 409
+  size: 32, 32
+  orig: 32, 32
+  offset: 0, 0
+  index: -1
+icon-play-smaller
+  rotate: false
+  xy: 1507, 345
+  size: 30, 30
+  orig: 30, 30
+  offset: 0, 0
+  index: -1
+icon-players
+  rotate: false
+  xy: 751, 478
+  size: 48, 48
+  orig: 48, 48
+  offset: 0, 0
+  index: -1
+icon-players-small
+  rotate: false
+  xy: 1411, 443
+  size: 32, 32
+  orig: 32, 32
+  offset: 0, 0
+  index: -1
+icon-players-smaller
+  rotate: false
+  xy: 1507, 313
+  size: 30, 30
+  orig: 30, 30
+  offset: 0, 0
+  index: -1
+icon-players-tiny
+  rotate: false
+  xy: 1889, 152
+  size: 16, 16
+  orig: 16, 16
+  offset: 0, 0
+  index: -1
+icon-power
+  rotate: false
+  xy: 801, 528
+  size: 48, 48
+  orig: 48, 48
+  offset: 0, 0
+  index: -1
+icon-power-small
+  rotate: false
+  xy: 1445, 477
+  size: 32, 32
+  orig: 32, 32
+  offset: 0, 0
+  index: -1
+icon-power-smaller
+  rotate: false
+  xy: 1507, 281
+  size: 30, 30
+  orig: 30, 30
+  offset: 0, 0
+  index: -1
+icon-power-tiny
+  rotate: false
+  xy: 1889, 134
+  size: 16, 16
+  orig: 16, 16
+  offset: 0, 0
+  index: -1
+icon-production
+  rotate: false
+  xy: 751, 428
+  size: 48, 48
+  orig: 48, 48
+  offset: 0, 0
+  index: -1
+icon-production-small
+  rotate: false
+  xy: 1479, 511
+  size: 32, 32
+  orig: 32, 32
+  offset: 0, 0
+  index: -1
+icon-production-smaller
+  rotate: false
+  xy: 1475, 249
+  size: 30, 30
+  orig: 30, 30
+  offset: 0, 0
+  index: -1
+icon-production-tiny
+  rotate: false
+  xy: 1907, 152
+  size: 16, 16
+  orig: 16, 16
+  offset: 0, 0
+  index: -1
+icon-quit
+  rotate: false
+  xy: 801, 478
+  size: 48, 48
+  orig: 48, 48
+  offset: 0, 0
+  index: -1
+icon-quit-small
+  rotate: false
+  xy: 1513, 545
+  size: 32, 32
+  orig: 32, 32
+  offset: 0, 0
+  index: -1
+icon-quit-smaller
+  rotate: false
+  xy: 1507, 249
+  size: 30, 30
+  orig: 30, 30
+  offset: 0, 0
+  index: -1
+icon-reddit
+  rotate: false
+  xy: 751, 378
+  size: 48, 48
+  orig: 48, 48
+  offset: 0, 0
+  index: -1
+icon-reddit-small
+  rotate: false
+  xy: 1207, 205
+  size: 32, 32
+  orig: 32, 32
+  offset: 0, 0
+  index: -1
+icon-reddit-smaller
+  rotate: false
+  xy: 1541, 379
+  size: 30, 30
+  orig: 30, 30
+  offset: 0, 0
+  index: -1
+icon-reddit-tiny
+  rotate: false
+  xy: 1889, 116
+  size: 16, 16
+  orig: 16, 16
+  offset: 0, 0
+  index: -1
+icon-redo
+  rotate: false
+  xy: 801, 428
+  size: 48, 48
+  orig: 48, 48
+  offset: 0, 0
+  index: -1
+icon-redo-small
+  rotate: false
+  xy: 1241, 239
+  size: 32, 32
+  orig: 32, 32
+  offset: 0, 0
+  index: -1
+icon-redo-smaller
+  rotate: false
+  xy: 1539, 347
+  size: 30, 30
+  orig: 30, 30
+  offset: 0, 0
+  index: -1
+icon-redo-tiny
+  rotate: false
+  xy: 1907, 134
+  size: 16, 16
+  orig: 16, 16
+  offset: 0, 0
+  index: -1
+icon-refresh
+  rotate: false
+  xy: 751, 328
+  size: 48, 48
+  orig: 48, 48
+  offset: 0, 0
+  index: -1
+icon-refresh-small
+  rotate: false
+  xy: 1275, 273
+  size: 32, 32
+  orig: 32, 32
+  offset: 0, 0
+  index: -1
+icon-refresh-smaller
+  rotate: false
+  xy: 1539, 315
+  size: 30, 30
+  orig: 30, 30
+  offset: 0, 0
+  index: -1
+icon-refresh-tiny
+  rotate: false
+  xy: 1907, 116
+  size: 16, 16
+  orig: 16, 16
+  offset: 0, 0
+  index: -1
+icon-rename
+  rotate: false
+  xy: 801, 378
+  size: 48, 48
+  orig: 48, 48
+  offset: 0, 0
+  index: -1
+icon-rename-small
+  rotate: false
+  xy: 1309, 307
+  size: 32, 32
+  orig: 32, 32
+  offset: 0, 0
+  index: -1
+icon-rename-smaller
+  rotate: false
+  xy: 1539, 283
+  size: 30, 30
+  orig: 30, 30
+  offset: 0, 0
+  index: -1
+icon-rename-tiny
+  rotate: false
+  xy: 1925, 152
+  size: 16, 16
+  orig: 16, 16
+  offset: 0, 0
+  index: -1
+icon-resize
+  rotate: false
+  xy: 751, 278
+  size: 48, 48
+  orig: 48, 48
+  offset: 0, 0
+  index: -1
+icon-resize-small
+  rotate: false
+  xy: 1343, 341
+  size: 32, 32
+  orig: 32, 32
+  offset: 0, 0
+  index: -1
+icon-resize-smaller
+  rotate: false
+  xy: 1539, 251
+  size: 30, 30
+  orig: 30, 30
+  offset: 0, 0
+  index: -1
+icon-resize-tiny
+  rotate: false
+  xy: 1925, 134
+  size: 16, 16
+  orig: 16, 16
+  offset: 0, 0
+  index: -1
+icon-rotate
+  rotate: false
+  xy: 801, 328
+  size: 48, 48
+  orig: 48, 48
+  offset: 0, 0
+  index: -1
+icon-rotate-arrow
+  rotate: false
+  xy: 751, 228
+  size: 48, 48
+  orig: 48, 48
+  offset: 0, 0
+  index: -1
+icon-rotate-arrow-small
+  rotate: false
+  xy: 1377, 375
+  size: 32, 32
+  orig: 32, 32
+  offset: 0, 0
+  index: -1
+icon-rotate-arrow-smaller
+  rotate: false
+  xy: 1575, 413
+  size: 30, 30
+  orig: 30, 30
+  offset: 0, 0
+  index: -1
+icon-rotate-arrow-tiny
+  rotate: false
+  xy: 1925, 116
+  size: 16, 16
+  orig: 16, 16
+  offset: 0, 0
+  index: -1
+icon-rotate-left
+  rotate: false
+  xy: 801, 278
+  size: 48, 48
+  orig: 48, 48
+  offset: 0, 0
+  index: -1
+icon-rotate-left-small
+  rotate: false
+  xy: 1411, 409
+  size: 32, 32
+  orig: 32, 32
+  offset: 0, 0
+  index: -1
+icon-rotate-left-smaller
+  rotate: false
+  xy: 1573, 381
+  size: 30, 30
+  orig: 30, 30
+  offset: 0, 0
+  index: -1
+icon-rotate-left-tiny
+  rotate: false
+  xy: 1889, 98
+  size: 16, 16
+  orig: 16, 16
+  offset: 0, 0
+  index: -1
+icon-rotate-right
+  rotate: false
+  xy: 751, 178
+  size: 48, 48
+  orig: 48, 48
+  offset: 0, 0
+  index: -1
+icon-rotate-right-small
+  rotate: false
+  xy: 1445, 443
+  size: 32, 32
+  orig: 32, 32
+  offset: 0, 0
+  index: -1
+icon-rotate-right-smaller
+  rotate: false
+  xy: 1609, 447
+  size: 30, 30
+  orig: 30, 30
+  offset: 0, 0
+  index: -1
+icon-rotate-right-tiny
+  rotate: false
+  xy: 1907, 98
+  size: 16, 16
+  orig: 16, 16
+  offset: 0, 0
+  index: -1
+icon-rotate-small
+  rotate: false
+  xy: 1479, 477
+  size: 32, 32
+  orig: 32, 32
+  offset: 0, 0
+  index: -1
+icon-rotate-smaller
+  rotate: false
+  xy: 1607, 415
+  size: 30, 30
+  orig: 30, 30
+  offset: 0, 0
+  index: -1
+icon-rotate-tiny
+  rotate: false
+  xy: 1925, 98
+  size: 16, 16
+  orig: 16, 16
+  offset: 0, 0
+  index: -1
+icon-save
+  rotate: false
+  xy: 801, 228
+  size: 48, 48
+  orig: 48, 48
+  offset: 0, 0
+  index: -1
+icon-save-image
+  rotate: false
+  xy: 751, 128
+  size: 48, 48
+  orig: 48, 48
+  offset: 0, 0
+  index: -1
+icon-save-image-small
+  rotate: false
+  xy: 1513, 511
+  size: 32, 32
+  orig: 32, 32
+  offset: 0, 0
+  index: -1
+icon-save-image-smaller
+  rotate: false
+  xy: 1643, 481
+  size: 30, 30
+  orig: 30, 30
+  offset: 0, 0
+  index: -1
+icon-save-image-tiny
+  rotate: false
+  xy: 1871, 93
+  size: 16, 16
+  orig: 16, 16
+  offset: 0, 0
+  index: -1
+icon-save-map
+  rotate: false
+  xy: 801, 178
+  size: 48, 48
+  orig: 48, 48
+  offset: 0, 0
+  index: -1
+icon-save-map-small
+  rotate: false
+  xy: 1547, 545
+  size: 32, 32
+  orig: 32, 32
+  offset: 0, 0
+  index: -1
+icon-save-map-smaller
+  rotate: false
+  xy: 1641, 449
+  size: 30, 30
+  orig: 30, 30
+  offset: 0, 0
+  index: -1
+icon-save-map-tiny
+  rotate: false
+  xy: 1869, 75
+  size: 16, 16
+  orig: 16, 16
+  offset: 0, 0
+  index: -1
+icon-save-small
+  rotate: false
+  xy: 1207, 171
+  size: 32, 32
+  orig: 32, 32
+  offset: 0, 0
+  index: -1
+icon-save-smaller
+  rotate: false
+  xy: 1675, 483
+  size: 30, 30
+  orig: 30, 30
+  offset: 0, 0
+  index: -1
+icon-save-tiny
+  rotate: false
+  xy: 1869, 57
+  size: 16, 16
+  orig: 16, 16
+  offset: 0, 0
+  index: -1
+icon-settings
+  rotate: false
+  xy: 751, 78
+  size: 48, 48
+  orig: 48, 48
+  offset: 0, 0
+  index: -1
+icon-settings-small
+  rotate: false
+  xy: 1241, 205
+  size: 32, 32
+  orig: 32, 32
+  offset: 0, 0
+  index: -1
+icon-settings-smaller
+  rotate: false
+  xy: 1707, 483
+  size: 30, 30
+  orig: 30, 30
+  offset: 0, 0
+  index: -1
+icon-settings-tiny
+  rotate: false
+  xy: 1869, 39
+  size: 16, 16
+  orig: 16, 16
+  offset: 0, 0
+  index: -1
+icon-spray
+  rotate: false
+  xy: 801, 128
+  size: 48, 48
+  orig: 48, 48
+  offset: 0, 0
+  index: -1
+icon-spray-small
+  rotate: false
+  xy: 1275, 239
+  size: 32, 32
+  orig: 32, 32
+  offset: 0, 0
+  index: -1
+icon-spray-smaller
+  rotate: false
+  xy: 1739, 483
+  size: 30, 30
+  orig: 30, 30
+  offset: 0, 0
+  index: -1
+icon-spray-tiny
+  rotate: false
+  xy: 1871, 21
+  size: 16, 16
+  orig: 16, 16
+  offset: 0, 0
+  index: -1
+icon-terrain
+  rotate: false
+  xy: 751, 28
+  size: 48, 48
+  orig: 48, 48
+  offset: 0, 0
+  index: -1
+icon-terrain-small
+  rotate: false
+  xy: 1309, 273
+  size: 32, 32
+  orig: 32, 32
+  offset: 0, 0
+  index: -1
+icon-terrain-smaller
+  rotate: false
+  xy: 1771, 483
+  size: 30, 30
+  orig: 30, 30
+  offset: 0, 0
+  index: -1
+icon-terrain-tiny
+  rotate: false
+  xy: 1871, 3
+  size: 16, 16
+  orig: 16, 16
+  offset: 0, 0
+  index: -1
+icon-tools
+  rotate: false
+  xy: 801, 78
+  size: 48, 48
+  orig: 48, 48
+  offset: 0, 0
+  index: -1
+icon-tools-small
+  rotate: false
+  xy: 1343, 307
+  size: 32, 32
+  orig: 32, 32
+  offset: 0, 0
+  index: -1
+icon-tools-smaller
+  rotate: false
+  xy: 1803, 483
+  size: 30, 30
+  orig: 30, 30
+  offset: 0, 0
+  index: -1
+icon-tools-tiny
+  rotate: false
+  xy: 1889, 80
+  size: 16, 16
+  orig: 16, 16
+  offset: 0, 0
+  index: -1
+icon-trash
+  rotate: false
+  xy: 801, 28
+  size: 48, 48
+  orig: 48, 48
+  offset: 0, 0
+  index: -1
+icon-trash-16
+  rotate: false
+  xy: 851, 528
+  size: 48, 48
+  orig: 48, 48
+  offset: 0, 0
+  index: -1
+icon-trash-16-small
+  rotate: false
+  xy: 1377, 341
+  size: 32, 32
+  orig: 32, 32
+  offset: 0, 0
+  index: -1
+icon-trash-16-smaller
+  rotate: false
+  xy: 1835, 483
+  size: 30, 30
+  orig: 30, 30
+  offset: 0, 0
+  index: -1
+icon-trash-16-tiny
+  rotate: false
+  xy: 1907, 80
+  size: 16, 16
+  orig: 16, 16
+  offset: 0, 0
+  index: -1
+icon-trash-small
+  rotate: false
+  xy: 1411, 375
+  size: 32, 32
+  orig: 32, 32
+  offset: 0, 0
+  index: -1
+icon-trash-smaller
+  rotate: false
+  xy: 1867, 483
+  size: 30, 30
+  orig: 30, 30
+  offset: 0, 0
+  index: -1
+icon-trash-tiny
+  rotate: false
+  xy: 1925, 80
+  size: 16, 16
+  orig: 16, 16
+  offset: 0, 0
+  index: -1
+icon-tree
+  rotate: false
+  xy: 851, 478
+  size: 48, 48
+  orig: 48, 48
+  offset: 0, 0
+  index: -1
+icon-tree-small
+  rotate: false
+  xy: 1445, 409
+  size: 32, 32
+  orig: 32, 32
+  offset: 0, 0
+  index: -1
+icon-tree-smaller
+  rotate: false
+  xy: 1899, 483
+  size: 30, 30
+  orig: 30, 30
+  offset: 0, 0
+  index: -1
+icon-tree-tiny
+  rotate: false
+  xy: 1887, 62
+  size: 16, 16
+  orig: 16, 16
+  offset: 0, 0
+  index: -1
+icon-trello
+  rotate: false
+  xy: 851, 428
+  size: 48, 48
+  orig: 48, 48
+  offset: 0, 0
+  index: -1
+icon-trello-small
+  rotate: false
+  xy: 1479, 443
+  size: 32, 32
+  orig: 32, 32
+  offset: 0, 0
+  index: -1
+icon-trello-smaller
+  rotate: false
+  xy: 1931, 483
+  size: 30, 30
+  orig: 30, 30
+  offset: 0, 0
+  index: -1
+icon-trello-tiny
+  rotate: false
+  xy: 1905, 62
+  size: 16, 16
+  orig: 16, 16
+  offset: 0, 0
+  index: -1
+icon-turret
+  rotate: false
+  xy: 851, 378
+  size: 48, 48
+  orig: 48, 48
+  offset: 0, 0
+  index: -1
+icon-turret-small
+  rotate: false
+  xy: 1513, 477
+  size: 32, 32
+  orig: 32, 32
+  offset: 0, 0
+  index: -1
+icon-turret-smaller
+  rotate: false
+  xy: 1963, 483
+  size: 30, 30
+  orig: 30, 30
+  offset: 0, 0
+  index: -1
+icon-turret-tiny
+  rotate: false
+  xy: 1887, 44
+  size: 16, 16
+  orig: 16, 16
+  offset: 0, 0
+  index: -1
+icon-tutorial
+  rotate: false
+  xy: 851, 328
+  size: 48, 48
+  orig: 48, 48
+  offset: 0, 0
+  index: -1
+icon-tutorial-small
+  rotate: false
+  xy: 1547, 511
+  size: 32, 32
+  orig: 32, 32
+  offset: 0, 0
+  index: -1
+icon-tutorial-smaller
+  rotate: false
+  xy: 1997, 515
+  size: 30, 30
+  orig: 30, 30
+  offset: 0, 0
+  index: -1
+icon-tutorial-tiny
+  rotate: false
+  xy: 1923, 62
+  size: 16, 16
+  orig: 16, 16
+  offset: 0, 0
+  index: -1
+icon-undo
+  rotate: false
+  xy: 851, 278
+  size: 48, 48
+  orig: 48, 48
+  offset: 0, 0
+  index: -1
+icon-undo-small
+  rotate: false
+  xy: 1581, 545
+  size: 32, 32
+  orig: 32, 32
+  offset: 0, 0
+  index: -1
+icon-undo-smaller
+  rotate: false
+  xy: 1995, 483
+  size: 30, 30
+  orig: 30, 30
+  offset: 0, 0
+  index: -1
+icon-undo-tiny
+  rotate: false
+  xy: 1905, 44
+  size: 16, 16
+  orig: 16, 16
+  offset: 0, 0
+  index: -1
+icon-units
+  rotate: false
+  xy: 851, 228
+  size: 48, 48
+  orig: 48, 48
+  offset: 0, 0
+  index: -1
+icon-units-small
+  rotate: false
+  xy: 1207, 137
+  size: 32, 32
+  orig: 32, 32
+  offset: 0, 0
+  index: -1
+icon-units-smaller
+  rotate: false
+  xy: 1303, 107
+  size: 30, 30
+  orig: 30, 30
+  offset: 0, 0
+  index: -1
+icon-units-tiny
+  rotate: false
+  xy: 1923, 44
+  size: 16, 16
+  orig: 16, 16
+  offset: 0, 0
+  index: -1
+icon-unlocks
+  rotate: false
+  xy: 851, 178
+  size: 48, 48
+  orig: 48, 48
+  offset: 0, 0
+  index: -1
+icon-unlocks-small
+  rotate: false
+  xy: 1241, 171
+  size: 32, 32
+  orig: 32, 32
+  offset: 0, 0
+  index: -1
+icon-unlocks-smaller
+  rotate: false
+  xy: 1303, 75
+  size: 30, 30
+  orig: 30, 30
+  offset: 0, 0
+  index: -1
+icon-unlocks-tiny
+  rotate: false
+  xy: 1889, 26
+  size: 16, 16
+  orig: 16, 16
+  offset: 0, 0
+  index: -1
+icon-upgrade
+  rotate: false
+  xy: 851, 128
+  size: 48, 48
+  orig: 48, 48
+  offset: 0, 0
+  index: -1
+icon-upgrade-small
+  rotate: false
+  xy: 1275, 205
+  size: 32, 32
+  orig: 32, 32
+  offset: 0, 0
+  index: -1
+icon-upgrade-smaller
+  rotate: false
+  xy: 1303, 43
+  size: 30, 30
+  orig: 30, 30
+  offset: 0, 0
+  index: -1
+icon-upgrade-tiny
+  rotate: false
+  xy: 1889, 8
+  size: 16, 16
+  orig: 16, 16
+  offset: 0, 0
+  index: -1
+icon-wiki
+  rotate: false
+  xy: 851, 78
+  size: 48, 48
+  orig: 48, 48
+  offset: 0, 0
+  index: -1
+icon-wiki-small
+  rotate: false
+  xy: 1309, 239
+  size: 32, 32
+  orig: 32, 32
+  offset: 0, 0
+  index: -1
+icon-wiki-smaller
+  rotate: false
+  xy: 1303, 11
+  size: 30, 30
+  orig: 30, 30
+  offset: 0, 0
+  index: -1
+icon-wiki-tiny
+  rotate: false
+  xy: 1907, 26
+  size: 16, 16
+  orig: 16, 16
+  offset: 0, 0
+  index: -1
+icon-workshop
+  rotate: false
+  xy: 851, 28
+  size: 48, 48
+  orig: 48, 48
+  offset: 0, 0
+  index: -1
+icon-workshop-small
+  rotate: false
+  xy: 1343, 273
+  size: 32, 32
+  orig: 32, 32
+  offset: 0, 0
+  index: -1
+icon-workshop-smaller
+  rotate: false
+  xy: 1471, 215
+  size: 30, 30
+  orig: 30, 30
+  offset: 0, 0
+  index: -1
+icon-workshop-tiny
+  rotate: false
+  xy: 1907, 8
+  size: 16, 16
+  orig: 16, 16
+  offset: 0, 0
+  index: -1
+icon-zoom
+  rotate: false
+  xy: 859, 925
+  size: 48, 48
+  orig: 48, 48
+  offset: 0, 0
+  index: -1
+icon-zoom-small
+  rotate: false
+  xy: 1377, 307
+  size: 32, 32
+  orig: 32, 32
+  offset: 0, 0
+  index: -1
+icon-zoom-smaller
+  rotate: false
+  xy: 1469, 183
+  size: 30, 30
+  orig: 30, 30
+  offset: 0, 0
+  index: -1
 icon-zoom-tiny
   rotate: false
-  xy: 1947, 279
+  xy: 1925, 26
   size: 16, 16
   orig: 16, 16
   offset: 0, 0
@@ -26276,7 +19672,7 @@
   index: -1
 inventory
   rotate: false
-  xy: 1711, 211
+  xy: 1839, 363
   size: 24, 40
   split: 10, 10, 10, 14
   orig: 24, 40
@@ -26298,7 +19694,7 @@
   index: -1
 pane
   rotate: false
-  xy: 1349, 623
+  xy: 1109, 623
   size: 36, 27
   split: 12, 12, 12, 12
   orig: 36, 27
@@ -26306,7 +19702,7 @@
   index: -1
 pane-2
   rotate: false
-  xy: 1349, 652
+  xy: 1109, 652
   size: 36, 27
   split: 12, 12, 12, 12
   orig: 36, 27
@@ -26314,7 +19710,7 @@
   index: -1
 scroll
   rotate: false
-  xy: 1711, 132
+  xy: 1891, 368
   size: 24, 35
   split: 10, 10, 6, 5
   orig: 24, 35
@@ -26337,14 +19733,14 @@
   index: -1
 scroll-knob-vertical-black
   rotate: false
-  xy: 1711, 169
+  xy: 1865, 363
   size: 24, 40
   orig: 24, 40
   offset: 0, 0
   index: -1
 scroll-knob-vertical-thin
   rotate: false
-  xy: 2017, 514
+  xy: 2035, 855
   size: 12, 40
   orig: 12, 40
   offset: 0, 0
@@ -26358,28 +19754,28 @@
   index: -1
 slider
   rotate: false
-  xy: 1471, 29
+  xy: 1529, 159
   size: 1, 8
   orig: 1, 8
   offset: 0, 0
   index: -1
 slider-knob
   rotate: false
-  xy: 1445, 157
+  xy: 1503, 209
   size: 29, 38
   orig: 29, 38
   offset: 0, 0
   index: -1
 slider-knob-down
   rotate: false
-  xy: 1445, 117
+  xy: 1469, 143
   size: 29, 38
   orig: 29, 38
   offset: 0, 0
   index: -1
 slider-knob-over
   rotate: false
-  xy: 1445, 77
+  xy: 1501, 169
   size: 29, 38
   orig: 29, 38
   offset: 0, 0
@@ -26393,7 +19789,7 @@
   index: -1
 underline
   rotate: false
-  xy: 1425, 623
+  xy: 1185, 623
   size: 36, 27
   split: 12, 12, 12, 12
   orig: 36, 27
@@ -26401,7 +19797,7 @@
   index: -1
 underline-2
   rotate: false
-  xy: 1387, 652
+  xy: 1147, 652
   size: 36, 27
   split: 12, 12, 12, 12
   orig: 36, 27
@@ -26409,7 +19805,7 @@
   index: -1
 underline-disabled
   rotate: false
-  xy: 1387, 623
+  xy: 1147, 623
   size: 36, 27
   split: 12, 12, 12, 12
   orig: 36, 27
@@ -26417,7 +19813,7 @@
   index: -1
 underline-red
   rotate: false
-  xy: 1425, 652
+  xy: 1185, 652
   size: 36, 27
   split: 12, 12, 12, 12
   orig: 36, 27
@@ -26425,3548 +19821,16 @@
   index: -1
 whiteui
   rotate: false
-  xy: 821, 928
+  xy: 1876, 327
   size: 3, 3
   orig: 3, 3
   offset: 0, 0
   index: -1
 window-empty
   rotate: false
-  xy: 2019, 844
+  xy: 1571, 316
   size: 27, 61
   split: 4, 4, 2, 2
   orig: 27, 61
   offset: 0, 0
-  index: -1
-
-sprites4.png
-size: 1024,1024
-format: RGBA8888
-filter: Nearest,Nearest
-repeat: none
-zone-craters
-  rotate: false
-  xy: 605, 767
-  size: 256, 256
-  orig: 256, 256
-  offset: 0, 0
-  index: -1
-zone-desertWastes
-  rotate: false
-  xy: 303, 461
-  size: 260, 260
-  orig: 260, 260
-  offset: 0, 0
-  index: -1
-zone-desolateRift
-  rotate: false
-  xy: 817, 163
-  size: 100, 350
-  orig: 100, 350
-  offset: 0, 0
-  index: -1
-zone-frozenForest
-  rotate: false
-  xy: 303, 1
-  size: 200, 200
-  orig: 200, 200
-  offset: 0, 0
-  index: -1
-zone-fungalPass
-  rotate: false
-  xy: 863, 773
-  size: 150, 250
-  orig: 150, 250
-  offset: 0, 0
-  index: -1
-zone-groundZero
-  rotate: false
-  xy: 303, 203
-  size: 256, 256
-  orig: 256, 256
-  offset: 0, 0
-  index: -1
-zone-nuclearComplex
-  rotate: false
-  xy: 605, 515
-  size: 250, 250
-  orig: 250, 250
-  offset: 0, 0
-  index: -1
-zone-overgrowth
-  rotate: false
-  xy: 1, 723
-  size: 300, 300
-  orig: 300, 300
-  offset: 0, 0
-  index: -1
-zone-ruinousShores
-  rotate: false
-  xy: 1, 421
-  size: 300, 300
-  orig: 300, 300
-  offset: 0, 0
-  index: -1
-zone-saltFlats
-  rotate: false
-  xy: 303, 723
-  size: 300, 300
-  orig: 300, 300
-  offset: 0, 0
-  index: -1
-zone-stainedMountains
-  rotate: false
-  xy: 1, 119
-  size: 300, 300
-  orig: 300, 300
-  offset: 0, 0
-  index: -1
-zone-tarFields
-  rotate: false
-  xy: 565, 263
-  size: 250, 250
-  orig: 250, 250
-  offset: 0, 0
-  index: -1
-
-sprites5.png
-size: 2048,1024
-format: RGBA8888
-filter: Nearest,Nearest
-repeat: none
-alloy-smelter-icon-editor
-  rotate: false
-  xy: 1, 23
-  size: 96, 96
-  orig: 96, 96
-  offset: 0, 0
-  index: -1
-arc-icon-editor
-  rotate: false
-  xy: 261, 145
-  size: 32, 32
-  orig: 32, 32
-  offset: 0, 0
-  index: -1
-armored-conveyor-icon-editor
-  rotate: false
-  xy: 569, 399
-  size: 32, 32
-  orig: 32, 32
-  offset: 0, 0
-  index: -1
-battery-icon-editor
-  rotate: false
-  xy: 603, 399
-  size: 32, 32
-  orig: 32, 32
-  offset: 0, 0
-  index: -1
-battery-large-icon-editor
-  rotate: false
-  xy: 745, 927
-  size: 96, 96
-  orig: 96, 96
-  offset: 0, 0
-  index: -1
-blast-drill-icon-editor
-  rotate: false
-  xy: 1, 251
-  size: 128, 128
-  orig: 128, 128
-  offset: 0, 0
-  index: -1
-blast-mixer-icon-editor
-  rotate: false
-  xy: 745, 861
-  size: 64, 64
-  orig: 64, 64
-  offset: 0, 0
-  index: -1
-block-border-editor
-  rotate: false
-  xy: 637, 399
-  size: 32, 32
-  orig: 32, 32
-  offset: 0, 0
-  index: -1
-bridge-conduit-icon-editor
-  rotate: false
-  xy: 671, 399
-  size: 32, 32
-  orig: 32, 32
-  offset: 0, 0
-  index: -1
-bridge-conveyor-icon-editor
-  rotate: false
-  xy: 295, 13
-  size: 32, 32
-  orig: 32, 32
-  offset: 0, 0
-  index: -1
-char-icon-editor
-  rotate: false
-  xy: 329, 13
-  size: 32, 32
-  orig: 32, 32
-  offset: 0, 0
-  index: -1
-editor-char1
-  rotate: false
-  xy: 329, 13
-  size: 32, 32
-  orig: 32, 32
-  offset: 0, 0
-  index: -1
-clear-editor
-  rotate: false
-  xy: 261, 378
-  size: 1, 1
-  orig: 1, 1
-  offset: 0, 0
-  index: -1
-cliffs-icon-editor
-  rotate: false
-  xy: 363, 13
->>>>>>> 49bd9168
-  size: 32, 32
-  orig: 32, 32
-  offset: 0, 0
-  index: -1
-<<<<<<< HEAD
-char-icon-editor
-  rotate: false
-  xy: 329, 13
-  size: 32, 32
-  orig: 32, 32
-  offset: 0, 0
-  index: -1
-editor-char1
-  rotate: false
-  xy: 329, 13
-=======
-coal-centrifuge-icon-editor
-  rotate: false
-  xy: 811, 861
-  size: 64, 64
-  orig: 64, 64
-  offset: 0, 0
-  index: -1
-combustion-generator-icon-editor
-  rotate: false
-  xy: 397, 13
->>>>>>> 49bd9168
-  size: 32, 32
-  orig: 32, 32
-  offset: 0, 0
-  index: -1
-<<<<<<< HEAD
-clear-editor
-  rotate: false
-  xy: 261, 378
-  size: 1, 1
-  orig: 1, 1
-  offset: 0, 0
-  index: -1
-cliffs-icon-editor
-  rotate: false
-  xy: 363, 13
-=======
-command-center-icon-editor
-  rotate: false
-  xy: 877, 861
-  size: 64, 64
-  orig: 64, 64
-  offset: 0, 0
-  index: -1
-conduit-icon-editor
-  rotate: false
-  xy: 493, 103
->>>>>>> 49bd9168
-  size: 32, 32
-  orig: 32, 32
-  offset: 0, 0
-  index: -1
-<<<<<<< HEAD
-coal-centrifuge-icon-editor
-  rotate: false
-  xy: 811, 861
-=======
-container-icon-editor
-  rotate: false
-  xy: 943, 861
->>>>>>> 49bd9168
-  size: 64, 64
-  orig: 64, 64
-  offset: 0, 0
-  index: -1
-<<<<<<< HEAD
-combustion-generator-icon-editor
-  rotate: false
-  xy: 397, 13
-=======
-conveyor-icon-editor
-  rotate: false
-  xy: 535, 145
->>>>>>> 49bd9168
-  size: 32, 32
-  orig: 32, 32
-  offset: 0, 0
-  index: -1
-<<<<<<< HEAD
-command-center-icon-editor
-  rotate: false
-  xy: 877, 861
-  size: 64, 64
-  orig: 64, 64
-  offset: 0, 0
-  index: -1
-conduit-icon-editor
-  rotate: false
-  xy: 493, 103
-  size: 32, 32
-  orig: 32, 32
-  offset: 0, 0
-  index: -1
-container-icon-editor
-  rotate: false
-  xy: 943, 861
-  size: 64, 64
-  orig: 64, 64
-  offset: 0, 0
-  index: -1
-conveyor-icon-editor
-  rotate: false
-  xy: 535, 145
-  size: 32, 32
-  orig: 32, 32
-  offset: 0, 0
-  index: -1
-copper-wall-icon-editor
-  rotate: false
-  xy: 431, 29
-  size: 32, 32
-  orig: 32, 32
-  offset: 0, 0
-  index: -1
-copper-wall-large-icon-editor
-  rotate: false
-  xy: 1009, 861
-  size: 64, 64
-  orig: 64, 64
-  offset: 0, 0
-  index: -1
-core-foundation-icon-editor
-  rotate: false
-  xy: 323, 733
-  size: 128, 128
-  orig: 128, 128
-  offset: 0, 0
-  index: -1
-core-nucleus-icon-editor
-  rotate: false
-  xy: 323, 863
-  size: 160, 160
-  orig: 160, 160
-  offset: 0, 0
-  index: -1
-core-shard-icon-editor
-  rotate: false
-  xy: 99, 23
-  size: 96, 96
-  orig: 96, 96
-  offset: 0, 0
-  index: -1
-craters-icon-editor
-  rotate: false
-  xy: 477, 69
-  size: 32, 32
-  orig: 32, 32
-  offset: 0, 0
-  index: -1
-editor-craters1
-  rotate: false
-  xy: 477, 69
-  size: 32, 32
-  orig: 32, 32
-  offset: 0, 0
-  index: -1
-crawler-factory-icon-editor
-  rotate: false
-  xy: 1075, 861
-=======
-copper-wall-icon-editor
-  rotate: false
-  xy: 431, 29
-  size: 32, 32
-  orig: 32, 32
-  offset: 0, 0
-  index: -1
-copper-wall-large-icon-editor
-  rotate: false
-  xy: 1009, 861
-  size: 64, 64
-  orig: 64, 64
-  offset: 0, 0
-  index: -1
-core-foundation-icon-editor
-  rotate: false
-  xy: 323, 733
-  size: 128, 128
-  orig: 128, 128
-  offset: 0, 0
-  index: -1
-core-nucleus-icon-editor
-  rotate: false
-  xy: 323, 863
-  size: 160, 160
-  orig: 160, 160
-  offset: 0, 0
-  index: -1
-core-shard-icon-editor
-  rotate: false
-  xy: 99, 23
-  size: 96, 96
-  orig: 96, 96
-  offset: 0, 0
-  index: -1
-craters-icon-editor
-  rotate: false
-  xy: 477, 69
-  size: 32, 32
-  orig: 32, 32
-  offset: 0, 0
-  index: -1
-editor-craters1
-  rotate: false
-  xy: 477, 69
-  size: 32, 32
-  orig: 32, 32
-  offset: 0, 0
-  index: -1
-crawler-factory-icon-editor
-  rotate: false
-  xy: 1075, 861
-  size: 64, 64
-  orig: 64, 64
-  offset: 0, 0
-  index: -1
-cryofluidmixer-icon-editor
-  rotate: false
-  xy: 1141, 861
-  size: 64, 64
-  orig: 64, 64
-  offset: 0, 0
-  index: -1
-cultivator-icon-editor
-  rotate: false
-  xy: 1207, 861
-  size: 64, 64
-  orig: 64, 64
-  offset: 0, 0
-  index: -1
-cyclone-icon-editor
-  rotate: false
-  xy: 843, 927
-  size: 96, 96
-  orig: 96, 96
-  offset: 0, 0
-  index: -1
-dagger-factory-icon-editor
-  rotate: false
-  xy: 1273, 861
->>>>>>> 49bd9168
-  size: 64, 64
-  orig: 64, 64
-  offset: 0, 0
-  index: -1
-<<<<<<< HEAD
-cryofluidmixer-icon-editor
-  rotate: false
-  xy: 1141, 861
-  size: 64, 64
-  orig: 64, 64
-  offset: 0, 0
-  index: -1
-cultivator-icon-editor
-  rotate: false
-  xy: 1207, 861
-  size: 64, 64
-  orig: 64, 64
-  offset: 0, 0
-  index: -1
-cyclone-icon-editor
-  rotate: false
-  xy: 843, 927
-  size: 96, 96
-  orig: 96, 96
-  offset: 0, 0
-  index: -1
-dagger-factory-icon-editor
-  rotate: false
-  xy: 1273, 861
-  size: 64, 64
-  orig: 64, 64
-  offset: 0, 0
-  index: -1
-dark-metal-icon-editor
-  rotate: false
-  xy: 569, 365
-=======
-dark-metal-icon-editor
-  rotate: false
-  xy: 569, 365
-  size: 32, 32
-  orig: 32, 32
-  offset: 0, 0
-  index: -1
-dark-panel-1-icon-editor
-  rotate: false
-  xy: 603, 365
-  size: 32, 32
-  orig: 32, 32
-  offset: 0, 0
-  index: -1
-editor-dark-panel-1
-  rotate: false
-  xy: 603, 365
-  size: 32, 32
-  orig: 32, 32
-  offset: 0, 0
-  index: -1
-dark-panel-2-icon-editor
-  rotate: false
-  xy: 637, 365
-  size: 32, 32
-  orig: 32, 32
-  offset: 0, 0
-  index: -1
-editor-dark-panel-2
-  rotate: false
-  xy: 637, 365
->>>>>>> 49bd9168
-  size: 32, 32
-  orig: 32, 32
-  offset: 0, 0
-  index: -1
-<<<<<<< HEAD
-dark-panel-1-icon-editor
-  rotate: false
-  xy: 603, 365
-=======
-dark-panel-3-icon-editor
-  rotate: false
-  xy: 671, 365
->>>>>>> 49bd9168
-  size: 32, 32
-  orig: 32, 32
-  offset: 0, 0
-  index: -1
-<<<<<<< HEAD
-editor-dark-panel-1
-  rotate: false
-  xy: 603, 365
-=======
-editor-dark-panel-3
-  rotate: false
-  xy: 671, 365
->>>>>>> 49bd9168
-  size: 32, 32
-  orig: 32, 32
-  offset: 0, 0
-  index: -1
-<<<<<<< HEAD
-dark-panel-2-icon-editor
-  rotate: false
-  xy: 637, 365
-=======
-dark-panel-4-icon-editor
-  rotate: false
-  xy: 555, 331
->>>>>>> 49bd9168
-  size: 32, 32
-  orig: 32, 32
-  offset: 0, 0
-  index: -1
-<<<<<<< HEAD
-editor-dark-panel-2
-  rotate: false
-  xy: 637, 365
-=======
-editor-dark-panel-4
-  rotate: false
-  xy: 555, 331
->>>>>>> 49bd9168
-  size: 32, 32
-  orig: 32, 32
-  offset: 0, 0
-  index: -1
-<<<<<<< HEAD
-dark-panel-3-icon-editor
-  rotate: false
-  xy: 671, 365
-=======
-dark-panel-5-icon-editor
-  rotate: false
-  xy: 589, 331
->>>>>>> 49bd9168
-  size: 32, 32
-  orig: 32, 32
-  offset: 0, 0
-  index: -1
-<<<<<<< HEAD
-editor-dark-panel-3
-  rotate: false
-  xy: 671, 365
-=======
-editor-dark-panel-5
-  rotate: false
-  xy: 589, 331
->>>>>>> 49bd9168
-  size: 32, 32
-  orig: 32, 32
-  offset: 0, 0
-  index: -1
-<<<<<<< HEAD
-dark-panel-4-icon-editor
-  rotate: false
-  xy: 555, 331
-=======
-dark-panel-6-icon-editor
-  rotate: false
-  xy: 555, 297
->>>>>>> 49bd9168
-  size: 32, 32
-  orig: 32, 32
-  offset: 0, 0
-  index: -1
-<<<<<<< HEAD
-editor-dark-panel-4
-  rotate: false
-  xy: 555, 331
-=======
-editor-dark-panel-6
-  rotate: false
-  xy: 555, 297
->>>>>>> 49bd9168
-  size: 32, 32
-  orig: 32, 32
-  offset: 0, 0
-  index: -1
-<<<<<<< HEAD
-dark-panel-5-icon-editor
-  rotate: false
-  xy: 589, 331
-=======
-darksand-icon-editor
-  rotate: false
-  xy: 623, 331
->>>>>>> 49bd9168
-  size: 32, 32
-  orig: 32, 32
-  offset: 0, 0
-  index: -1
-<<<<<<< HEAD
-editor-dark-panel-5
-  rotate: false
-  xy: 589, 331
-=======
-editor-darksand1
-  rotate: false
-  xy: 623, 331
->>>>>>> 49bd9168
-  size: 32, 32
-  orig: 32, 32
-  offset: 0, 0
-  index: -1
-<<<<<<< HEAD
-dark-panel-6-icon-editor
-  rotate: false
-  xy: 555, 297
-=======
-darksand-tainted-water-icon-editor
-  rotate: false
-  xy: 589, 297
->>>>>>> 49bd9168
-  size: 32, 32
-  orig: 32, 32
-  offset: 0, 0
-  index: -1
-<<<<<<< HEAD
-editor-dark-panel-6
-  rotate: false
-  xy: 555, 297
-=======
-editor-darksand-tainted-water
-  rotate: false
-  xy: 589, 297
->>>>>>> 49bd9168
-  size: 32, 32
-  orig: 32, 32
-  offset: 0, 0
-  index: -1
-<<<<<<< HEAD
-darksand-icon-editor
-  rotate: false
-  xy: 623, 331
-=======
-darksand-water-icon-editor
-  rotate: false
-  xy: 555, 263
->>>>>>> 49bd9168
-  size: 32, 32
-  orig: 32, 32
-  offset: 0, 0
-  index: -1
-<<<<<<< HEAD
-editor-darksand1
-  rotate: false
-  xy: 623, 331
-=======
-editor-darksand-water
-  rotate: false
-  xy: 555, 263
->>>>>>> 49bd9168
-  size: 32, 32
-  orig: 32, 32
-  offset: 0, 0
-  index: -1
-<<<<<<< HEAD
-darksand-tainted-water-icon-editor
-  rotate: false
-  xy: 589, 297
-  size: 32, 32
-  orig: 32, 32
-  offset: 0, 0
-  index: -1
-editor-darksand-tainted-water
-  rotate: false
-  xy: 589, 297
-=======
-dart-mech-pad-icon-editor
-  rotate: false
-  xy: 1339, 861
-  size: 64, 64
-  orig: 64, 64
-  offset: 0, 0
-  index: -1
-deepwater-icon-editor
-  rotate: false
-  xy: 657, 331
->>>>>>> 49bd9168
-  size: 32, 32
-  orig: 32, 32
-  offset: 0, 0
-  index: -1
-<<<<<<< HEAD
-darksand-water-icon-editor
-  rotate: false
-  xy: 555, 263
-=======
-editor-deepwater
-  rotate: false
-  xy: 657, 331
->>>>>>> 49bd9168
-  size: 32, 32
-  orig: 32, 32
-  offset: 0, 0
-  index: -1
-<<<<<<< HEAD
-editor-darksand-water
-  rotate: false
-  xy: 555, 263
-  size: 32, 32
-  orig: 32, 32
-  offset: 0, 0
-  index: -1
-dart-mech-pad-icon-editor
-  rotate: false
-  xy: 1339, 861
-  size: 64, 64
-  orig: 64, 64
-  offset: 0, 0
-  index: -1
-deepwater-icon-editor
-  rotate: false
-  xy: 657, 331
-=======
-delta-mech-pad-icon-editor
-  rotate: false
-  xy: 1405, 861
-  size: 64, 64
-  orig: 64, 64
-  offset: 0, 0
-  index: -1
-differential-generator-icon-editor
-  rotate: false
-  xy: 941, 927
-  size: 96, 96
-  orig: 96, 96
-  offset: 0, 0
-  index: -1
-diode-icon-editor
-  rotate: false
-  xy: 623, 297
->>>>>>> 49bd9168
-  size: 32, 32
-  orig: 32, 32
-  offset: 0, 0
-  index: -1
-<<<<<<< HEAD
-editor-deepwater
-  rotate: false
-  xy: 657, 331
-  size: 32, 32
-  orig: 32, 32
-  offset: 0, 0
-  index: -1
-delta-mech-pad-icon-editor
-  rotate: false
-  xy: 1405, 861
-  size: 64, 64
-  orig: 64, 64
-  offset: 0, 0
-  index: -1
-differential-generator-icon-editor
-  rotate: false
-  xy: 941, 927
-  size: 96, 96
-  orig: 96, 96
-  offset: 0, 0
-  index: -1
-diode-icon-editor
-  rotate: false
-  xy: 623, 297
-  size: 32, 32
-  orig: 32, 32
-  offset: 0, 0
-  index: -1
-distributor-icon-editor
-  rotate: false
-  xy: 1471, 861
-=======
-distributor-icon-editor
-  rotate: false
-  xy: 1471, 861
-  size: 64, 64
-  orig: 64, 64
-  offset: 0, 0
-  index: -1
-door-icon-editor
-  rotate: false
-  xy: 589, 263
-  size: 32, 32
-  orig: 32, 32
-  offset: 0, 0
-  index: -1
-door-large-icon-editor
-  rotate: false
-  xy: 1537, 861
-  size: 64, 64
-  orig: 64, 64
-  offset: 0, 0
-  index: -1
-draug-factory-icon-editor
-  rotate: false
-  xy: 1603, 861
->>>>>>> 49bd9168
-  size: 64, 64
-  orig: 64, 64
-  offset: 0, 0
-  index: -1
-<<<<<<< HEAD
-door-icon-editor
-  rotate: false
-  xy: 589, 263
-=======
-dunerocks-icon-editor
-  rotate: false
-  xy: 555, 229
->>>>>>> 49bd9168
-  size: 32, 32
-  orig: 32, 32
-  offset: 0, 0
-  index: -1
-<<<<<<< HEAD
-door-large-icon-editor
-  rotate: false
-  xy: 1537, 861
-  size: 64, 64
-  orig: 64, 64
-  offset: 0, 0
-  index: -1
-draug-factory-icon-editor
-  rotate: false
-  xy: 1603, 861
-  size: 64, 64
-  orig: 64, 64
-  offset: 0, 0
-  index: -1
-dunerocks-icon-editor
-  rotate: false
-  xy: 555, 229
-=======
-duo-icon-editor
-  rotate: false
-  xy: 657, 297
-  size: 32, 32
-  orig: 32, 32
-  offset: 0, 0
-  index: -1
-editor-char2
-  rotate: false
-  xy: 623, 263
-  size: 32, 32
-  orig: 32, 32
-  offset: 0, 0
-  index: -1
-editor-char3
-  rotate: false
-  xy: 589, 229
->>>>>>> 49bd9168
-  size: 32, 32
-  orig: 32, 32
-  offset: 0, 0
-  index: -1
-<<<<<<< HEAD
-duo-icon-editor
-  rotate: false
-  xy: 657, 297
-  size: 32, 32
-  orig: 32, 32
-  offset: 0, 0
-  index: -1
-editor-char2
-  rotate: false
-  xy: 623, 263
-=======
-editor-clear
-  rotate: false
-  xy: 733, 883
-  size: 10, 10
-  orig: 10, 10
-  offset: 0, 0
-  index: -1
-editor-craters2
-  rotate: false
-  xy: 555, 195
->>>>>>> 49bd9168
-  size: 32, 32
-  orig: 32, 32
-  offset: 0, 0
-  index: -1
-<<<<<<< HEAD
-editor-char3
-  rotate: false
-  xy: 589, 229
-=======
-editor-craters3
-  rotate: false
-  xy: 657, 263
->>>>>>> 49bd9168
-  size: 32, 32
-  orig: 32, 32
-  offset: 0, 0
-  index: -1
-<<<<<<< HEAD
-editor-clear
-  rotate: false
-  xy: 733, 883
-  size: 10, 10
-  orig: 10, 10
-  offset: 0, 0
-  index: -1
-editor-craters2
-  rotate: false
-  xy: 555, 195
-=======
-editor-darksand2
-  rotate: false
-  xy: 623, 229
->>>>>>> 49bd9168
-  size: 32, 32
-  orig: 32, 32
-  offset: 0, 0
-  index: -1
-<<<<<<< HEAD
-editor-craters3
-  rotate: false
-  xy: 657, 263
-=======
-editor-darksand3
-  rotate: false
-  xy: 589, 195
->>>>>>> 49bd9168
-  size: 32, 32
-  orig: 32, 32
-  offset: 0, 0
-  index: -1
-<<<<<<< HEAD
-editor-darksand2
-  rotate: false
-  xy: 623, 229
-=======
-editor-grass1
-  rotate: false
-  xy: 657, 229
->>>>>>> 49bd9168
-  size: 32, 32
-  orig: 32, 32
-  offset: 0, 0
-  index: -1
-<<<<<<< HEAD
-editor-darksand3
-  rotate: false
-  xy: 589, 195
-=======
-grass-icon-editor
-  rotate: false
-  xy: 657, 229
->>>>>>> 49bd9168
-  size: 32, 32
-  orig: 32, 32
-  offset: 0, 0
-  index: -1
-<<<<<<< HEAD
-editor-grass1
-  rotate: false
-  xy: 657, 229
-=======
-editor-grass2
-  rotate: false
-  xy: 623, 195
->>>>>>> 49bd9168
-  size: 32, 32
-  orig: 32, 32
-  offset: 0, 0
-  index: -1
-<<<<<<< HEAD
-grass-icon-editor
-  rotate: false
-  xy: 657, 229
-=======
-editor-grass3
-  rotate: false
-  xy: 657, 195
->>>>>>> 49bd9168
-  size: 32, 32
-  orig: 32, 32
-  offset: 0, 0
-  index: -1
-<<<<<<< HEAD
-editor-grass2
-  rotate: false
-  xy: 623, 195
-=======
-editor-holostone1
-  rotate: false
-  xy: 569, 161
->>>>>>> 49bd9168
-  size: 32, 32
-  orig: 32, 32
-  offset: 0, 0
-  index: -1
-<<<<<<< HEAD
-editor-grass3
-  rotate: false
-  xy: 657, 195
-=======
-holostone-icon-editor
-  rotate: false
-  xy: 569, 161
->>>>>>> 49bd9168
-  size: 32, 32
-  orig: 32, 32
-  offset: 0, 0
-  index: -1
-<<<<<<< HEAD
-editor-holostone1
-  rotate: false
-  xy: 569, 161
-=======
-editor-holostone2
-  rotate: false
-  xy: 603, 161
->>>>>>> 49bd9168
-  size: 32, 32
-  orig: 32, 32
-  offset: 0, 0
-  index: -1
-<<<<<<< HEAD
-holostone-icon-editor
-  rotate: false
-  xy: 569, 161
-=======
-editor-holostone3
-  rotate: false
-  xy: 637, 161
->>>>>>> 49bd9168
-  size: 32, 32
-  orig: 32, 32
-  offset: 0, 0
-  index: -1
-<<<<<<< HEAD
-editor-holostone2
-  rotate: false
-  xy: 603, 161
-=======
-editor-hotrock1
-  rotate: false
-  xy: 671, 161
->>>>>>> 49bd9168
-  size: 32, 32
-  orig: 32, 32
-  offset: 0, 0
-  index: -1
-<<<<<<< HEAD
-editor-holostone3
-  rotate: false
-  xy: 637, 161
-=======
-hotrock-icon-editor
-  rotate: false
-  xy: 671, 161
->>>>>>> 49bd9168
-  size: 32, 32
-  orig: 32, 32
-  offset: 0, 0
-  index: -1
-<<<<<<< HEAD
-editor-hotrock1
-  rotate: false
-  xy: 671, 161
-=======
-editor-hotrock2
-  rotate: false
-  xy: 511, 69
->>>>>>> 49bd9168
-  size: 32, 32
-  orig: 32, 32
-  offset: 0, 0
-  index: -1
-<<<<<<< HEAD
-hotrock-icon-editor
-  rotate: false
-  xy: 671, 161
-=======
-editor-hotrock3
-  rotate: false
-  xy: 527, 103
->>>>>>> 49bd9168
-  size: 32, 32
-  orig: 32, 32
-  offset: 0, 0
-  index: -1
-<<<<<<< HEAD
-editor-hotrock2
-  rotate: false
-  xy: 511, 69
-=======
-editor-ice-snow1
-  rotate: false
-  xy: 671, 127
->>>>>>> 49bd9168
-  size: 32, 32
-  orig: 32, 32
-  offset: 0, 0
-  index: -1
-<<<<<<< HEAD
-editor-hotrock3
-  rotate: false
-  xy: 527, 103
-=======
-ice-snow-icon-editor
-  rotate: false
-  xy: 671, 127
->>>>>>> 49bd9168
-  size: 32, 32
-  orig: 32, 32
-  offset: 0, 0
-  index: -1
-<<<<<<< HEAD
-editor-ice-snow1
-  rotate: false
-  xy: 671, 127
-=======
-editor-ice-snow2
-  rotate: false
-  xy: 545, 69
->>>>>>> 49bd9168
-  size: 32, 32
-  orig: 32, 32
-  offset: 0, 0
-  index: -1
-<<<<<<< HEAD
-ice-snow-icon-editor
-  rotate: false
-  xy: 671, 127
-=======
-editor-ice-snow3
-  rotate: false
-  xy: 691, 331
->>>>>>> 49bd9168
-  size: 32, 32
-  orig: 32, 32
-  offset: 0, 0
-  index: -1
-<<<<<<< HEAD
-editor-ice-snow2
-  rotate: false
-  xy: 545, 69
-=======
-editor-ice1
-  rotate: false
-  xy: 569, 127
->>>>>>> 49bd9168
-  size: 32, 32
-  orig: 32, 32
-  offset: 0, 0
-  index: -1
-<<<<<<< HEAD
-editor-ice-snow3
-  rotate: false
-  xy: 691, 331
-=======
-ice-icon-editor
-  rotate: false
-  xy: 569, 127
->>>>>>> 49bd9168
-  size: 32, 32
-  orig: 32, 32
-  offset: 0, 0
-  index: -1
-<<<<<<< HEAD
-editor-ice1
-  rotate: false
-  xy: 569, 127
-=======
-editor-ice2
-  rotate: false
-  xy: 603, 127
->>>>>>> 49bd9168
-  size: 32, 32
-  orig: 32, 32
-  offset: 0, 0
-  index: -1
-<<<<<<< HEAD
-ice-icon-editor
-  rotate: false
-  xy: 569, 127
-=======
-editor-ice3
-  rotate: false
-  xy: 637, 127
->>>>>>> 49bd9168
-  size: 32, 32
-  orig: 32, 32
-  offset: 0, 0
-  index: -1
-<<<<<<< HEAD
-editor-ice2
-  rotate: false
-  xy: 603, 127
-=======
-editor-ignarock1
-  rotate: false
-  xy: 691, 297
->>>>>>> 49bd9168
-  size: 32, 32
-  orig: 32, 32
-  offset: 0, 0
-  index: -1
-<<<<<<< HEAD
-editor-ice3
-  rotate: false
-  xy: 637, 127
-=======
-ignarock-icon-editor
-  rotate: false
-  xy: 691, 297
->>>>>>> 49bd9168
-  size: 32, 32
-  orig: 32, 32
-  offset: 0, 0
-  index: -1
-<<<<<<< HEAD
-editor-ignarock1
-  rotate: false
-  xy: 691, 297
-=======
-editor-ignarock2
-  rotate: false
-  xy: 691, 263
->>>>>>> 49bd9168
-  size: 32, 32
-  orig: 32, 32
-  offset: 0, 0
-  index: -1
-<<<<<<< HEAD
-ignarock-icon-editor
-  rotate: false
-  xy: 691, 297
-=======
-editor-ignarock3
-  rotate: false
-  xy: 691, 229
->>>>>>> 49bd9168
-  size: 32, 32
-  orig: 32, 32
-  offset: 0, 0
-  index: -1
-<<<<<<< HEAD
-editor-ignarock2
-  rotate: false
-  xy: 691, 263
-=======
-editor-magmarock1
-  rotate: false
-  xy: 691, 195
->>>>>>> 49bd9168
-  size: 32, 32
-  orig: 32, 32
-  offset: 0, 0
-  index: -1
-<<<<<<< HEAD
-editor-ignarock3
-  rotate: false
-  xy: 691, 229
-=======
-magmarock-icon-editor
-  rotate: false
-  xy: 691, 195
->>>>>>> 49bd9168
-  size: 32, 32
-  orig: 32, 32
-  offset: 0, 0
-  index: -1
-<<<<<<< HEAD
-editor-magmarock1
-  rotate: false
-  xy: 691, 195
-=======
-editor-magmarock2
-  rotate: false
-  xy: 705, 161
->>>>>>> 49bd9168
-  size: 32, 32
-  orig: 32, 32
-  offset: 0, 0
-  index: -1
-<<<<<<< HEAD
-magmarock-icon-editor
-  rotate: false
-  xy: 691, 195
-=======
-editor-magmarock3
-  rotate: false
-  xy: 705, 127
->>>>>>> 49bd9168
-  size: 32, 32
-  orig: 32, 32
-  offset: 0, 0
-  index: -1
-<<<<<<< HEAD
-editor-magmarock2
-  rotate: false
-  xy: 705, 161
-=======
-editor-metal-floor
-  rotate: false
-  xy: 465, 29
->>>>>>> 49bd9168
-  size: 32, 32
-  orig: 32, 32
-  offset: 0, 0
-  index: -1
-<<<<<<< HEAD
-editor-magmarock3
-  rotate: false
-  xy: 705, 127
-=======
-metal-floor-icon-editor
-  rotate: false
-  xy: 465, 29
->>>>>>> 49bd9168
-  size: 32, 32
-  orig: 32, 32
-  offset: 0, 0
-  index: -1
-<<<<<<< HEAD
-editor-metal-floor
-  rotate: false
-  xy: 465, 29
-=======
-editor-metal-floor-2
-  rotate: false
-  xy: 499, 35
->>>>>>> 49bd9168
-  size: 32, 32
-  orig: 32, 32
-  offset: 0, 0
-  index: -1
-<<<<<<< HEAD
-metal-floor-icon-editor
-  rotate: false
-  xy: 465, 29
-=======
-metal-floor-2-icon-editor
-  rotate: false
-  xy: 499, 35
->>>>>>> 49bd9168
-  size: 32, 32
-  orig: 32, 32
-  offset: 0, 0
-  index: -1
-<<<<<<< HEAD
-editor-metal-floor-2
-  rotate: false
-  xy: 499, 35
-=======
-editor-metal-floor-3
-  rotate: false
-  xy: 499, 1
->>>>>>> 49bd9168
-  size: 32, 32
-  orig: 32, 32
-  offset: 0, 0
-  index: -1
-<<<<<<< HEAD
-metal-floor-2-icon-editor
-  rotate: false
-  xy: 499, 35
-=======
-metal-floor-3-icon-editor
-  rotate: false
-  xy: 499, 1
->>>>>>> 49bd9168
-  size: 32, 32
-  orig: 32, 32
-  offset: 0, 0
-  index: -1
-<<<<<<< HEAD
-editor-metal-floor-3
-  rotate: false
-  xy: 499, 1
-=======
-editor-metal-floor-5
-  rotate: false
-  xy: 533, 35
->>>>>>> 49bd9168
-  size: 32, 32
-  orig: 32, 32
-  offset: 0, 0
-  index: -1
-<<<<<<< HEAD
-metal-floor-3-icon-editor
-  rotate: false
-  xy: 499, 1
-=======
-metal-floor-5-icon-editor
-  rotate: false
-  xy: 533, 35
->>>>>>> 49bd9168
-  size: 32, 32
-  orig: 32, 32
-  offset: 0, 0
-  index: -1
-<<<<<<< HEAD
-editor-metal-floor-5
-  rotate: false
-  xy: 533, 35
-=======
-editor-metal-floor-damaged1
-  rotate: false
-  xy: 533, 1
->>>>>>> 49bd9168
-  size: 32, 32
-  orig: 32, 32
-  offset: 0, 0
-  index: -1
-<<<<<<< HEAD
-metal-floor-5-icon-editor
-  rotate: false
-  xy: 533, 35
-=======
-metal-floor-damaged-icon-editor
-  rotate: false
-  xy: 533, 1
->>>>>>> 49bd9168
-  size: 32, 32
-  orig: 32, 32
-  offset: 0, 0
-  index: -1
-<<<<<<< HEAD
-editor-metal-floor-damaged1
-  rotate: false
-  xy: 533, 1
-=======
-editor-metal-floor-damaged2
-  rotate: false
-  xy: 705, 399
->>>>>>> 49bd9168
-  size: 32, 32
-  orig: 32, 32
-  offset: 0, 0
-  index: -1
-<<<<<<< HEAD
-metal-floor-damaged-icon-editor
-  rotate: false
-  xy: 533, 1
-=======
-editor-metal-floor-damaged3
-  rotate: false
-  xy: 705, 365
->>>>>>> 49bd9168
-  size: 32, 32
-  orig: 32, 32
-  offset: 0, 0
-  index: -1
-<<<<<<< HEAD
-editor-metal-floor-damaged2
-  rotate: false
-  xy: 705, 399
-=======
-editor-moss1
-  rotate: false
-  xy: 725, 331
->>>>>>> 49bd9168
-  size: 32, 32
-  orig: 32, 32
-  offset: 0, 0
-  index: -1
-<<<<<<< HEAD
-editor-metal-floor-damaged3
-  rotate: false
-  xy: 705, 365
-=======
-moss-icon-editor
-  rotate: false
-  xy: 725, 331
->>>>>>> 49bd9168
-  size: 32, 32
-  orig: 32, 32
-  offset: 0, 0
-  index: -1
-<<<<<<< HEAD
-editor-moss1
-  rotate: false
-  xy: 725, 331
-=======
-editor-moss2
-  rotate: false
-  xy: 725, 297
->>>>>>> 49bd9168
-  size: 32, 32
-  orig: 32, 32
-  offset: 0, 0
-  index: -1
-<<<<<<< HEAD
-moss-icon-editor
-  rotate: false
-  xy: 725, 331
-=======
-editor-moss3
-  rotate: false
-  xy: 725, 263
->>>>>>> 49bd9168
-  size: 32, 32
-  orig: 32, 32
-  offset: 0, 0
-  index: -1
-<<<<<<< HEAD
-editor-moss2
-  rotate: false
-  xy: 725, 297
-=======
-editor-ore-coal1
-  rotate: false
-  xy: 725, 229
->>>>>>> 49bd9168
-  size: 32, 32
-  orig: 32, 32
-  offset: 0, 0
-  index: -1
-<<<<<<< HEAD
-editor-moss3
-  rotate: false
-  xy: 725, 263
-=======
-editor-ore-coal2
-  rotate: false
-  xy: 725, 195
->>>>>>> 49bd9168
-  size: 32, 32
-  orig: 32, 32
-  offset: 0, 0
-  index: -1
-<<<<<<< HEAD
-editor-ore-coal1
-  rotate: false
-  xy: 725, 229
-=======
-editor-ore-coal3
-  rotate: false
-  xy: 739, 161
->>>>>>> 49bd9168
-  size: 32, 32
-  orig: 32, 32
-  offset: 0, 0
-  index: -1
-<<<<<<< HEAD
-editor-ore-coal2
-  rotate: false
-  xy: 725, 195
-=======
-editor-ore-copper1
-  rotate: false
-  xy: 739, 127
->>>>>>> 49bd9168
-  size: 32, 32
-  orig: 32, 32
-  offset: 0, 0
-  index: -1
-<<<<<<< HEAD
-editor-ore-coal3
-  rotate: false
-  xy: 739, 161
-=======
-editor-ore-copper2
-  rotate: false
-  xy: 567, 35
->>>>>>> 49bd9168
-  size: 32, 32
-  orig: 32, 32
-  offset: 0, 0
-  index: -1
-<<<<<<< HEAD
-editor-ore-copper1
-  rotate: false
-  xy: 739, 127
-=======
-editor-ore-copper3
-  rotate: false
-  xy: 567, 1
->>>>>>> 49bd9168
-  size: 32, 32
-  orig: 32, 32
-  offset: 0, 0
-  index: -1
-<<<<<<< HEAD
-editor-ore-copper2
-  rotate: false
-  xy: 567, 35
-=======
-editor-ore-lead1
-  rotate: false
-  xy: 579, 93
->>>>>>> 49bd9168
-  size: 32, 32
-  orig: 32, 32
-  offset: 0, 0
-  index: -1
-<<<<<<< HEAD
-editor-ore-copper3
-  rotate: false
-  xy: 567, 1
-=======
-editor-ore-lead2
-  rotate: false
-  xy: 613, 93
->>>>>>> 49bd9168
-  size: 32, 32
-  orig: 32, 32
-  offset: 0, 0
-  index: -1
-<<<<<<< HEAD
-editor-ore-lead1
-  rotate: false
-  xy: 579, 93
-=======
-editor-ore-lead3
-  rotate: false
-  xy: 647, 93
->>>>>>> 49bd9168
-  size: 32, 32
-  orig: 32, 32
-  offset: 0, 0
-  index: -1
-<<<<<<< HEAD
-editor-ore-lead2
-  rotate: false
-  xy: 613, 93
-=======
-editor-ore-scrap1
-  rotate: false
-  xy: 681, 93
->>>>>>> 49bd9168
-  size: 32, 32
-  orig: 32, 32
-  offset: 0, 0
-  index: -1
-<<<<<<< HEAD
-editor-ore-lead3
-  rotate: false
-  xy: 647, 93
-=======
-editor-ore-scrap2
-  rotate: false
-  xy: 715, 93
->>>>>>> 49bd9168
-  size: 32, 32
-  orig: 32, 32
-  offset: 0, 0
-  index: -1
-<<<<<<< HEAD
-editor-ore-scrap1
-  rotate: false
-  xy: 681, 93
-=======
-editor-ore-scrap3
-  rotate: false
-  xy: 749, 93
->>>>>>> 49bd9168
-  size: 32, 32
-  orig: 32, 32
-  offset: 0, 0
-  index: -1
-<<<<<<< HEAD
-editor-ore-scrap2
-  rotate: false
-  xy: 715, 93
-=======
-editor-ore-thorium1
-  rotate: false
-  xy: 601, 59
->>>>>>> 49bd9168
-  size: 32, 32
-  orig: 32, 32
-  offset: 0, 0
-  index: -1
-<<<<<<< HEAD
-editor-ore-scrap3
-  rotate: false
-  xy: 749, 93
-=======
-editor-ore-thorium2
-  rotate: false
-  xy: 601, 25
->>>>>>> 49bd9168
-  size: 32, 32
-  orig: 32, 32
-  offset: 0, 0
-  index: -1
-<<<<<<< HEAD
-editor-ore-thorium1
-  rotate: false
-  xy: 601, 59
-=======
-editor-ore-thorium3
-  rotate: false
-  xy: 635, 59
->>>>>>> 49bd9168
-  size: 32, 32
-  orig: 32, 32
-  offset: 0, 0
-  index: -1
-<<<<<<< HEAD
-editor-ore-thorium2
-  rotate: false
-  xy: 601, 25
-=======
-editor-ore-titanium1
-  rotate: false
-  xy: 635, 25
->>>>>>> 49bd9168
-  size: 32, 32
-  orig: 32, 32
-  offset: 0, 0
-  index: -1
-<<<<<<< HEAD
-editor-ore-thorium3
-  rotate: false
-  xy: 635, 59
-=======
-editor-ore-titanium2
-  rotate: false
-  xy: 669, 59
->>>>>>> 49bd9168
-  size: 32, 32
-  orig: 32, 32
-  offset: 0, 0
-  index: -1
-<<<<<<< HEAD
-editor-ore-titanium1
-  rotate: false
-  xy: 635, 25
-=======
-editor-ore-titanium3
-  rotate: false
-  xy: 669, 25
->>>>>>> 49bd9168
-  size: 32, 32
-  orig: 32, 32
-  offset: 0, 0
-  index: -1
-<<<<<<< HEAD
-editor-ore-titanium2
-  rotate: false
-  xy: 669, 59
-=======
-editor-pebbles1
-  rotate: false
-  xy: 703, 59
->>>>>>> 49bd9168
-  size: 32, 32
-  orig: 32, 32
-  offset: 0, 0
-  index: -1
-<<<<<<< HEAD
-editor-ore-titanium3
-  rotate: false
-  xy: 669, 25
-=======
-editor-pebbles2
-  rotate: false
-  xy: 703, 25
->>>>>>> 49bd9168
-  size: 32, 32
-  orig: 32, 32
-  offset: 0, 0
-  index: -1
-<<<<<<< HEAD
-editor-pebbles1
-  rotate: false
-  xy: 703, 59
-=======
-editor-pebbles3
-  rotate: false
-  xy: 737, 59
->>>>>>> 49bd9168
-  size: 32, 32
-  orig: 32, 32
-  offset: 0, 0
-  index: -1
-<<<<<<< HEAD
-editor-pebbles2
-  rotate: false
-  xy: 703, 25
-=======
-editor-salt
-  rotate: false
-  xy: 737, 25
->>>>>>> 49bd9168
-  size: 32, 32
-  orig: 32, 32
-  offset: 0, 0
-  index: -1
-<<<<<<< HEAD
-editor-pebbles3
-  rotate: false
-  xy: 737, 59
-=======
-salt-icon-editor
-  rotate: false
-  xy: 737, 25
->>>>>>> 49bd9168
-  size: 32, 32
-  orig: 32, 32
-  offset: 0, 0
-  index: -1
-<<<<<<< HEAD
-editor-salt
-  rotate: false
-  xy: 737, 25
-=======
-editor-sand-water
-  rotate: false
-  xy: 767, 827
->>>>>>> 49bd9168
-  size: 32, 32
-  orig: 32, 32
-  offset: 0, 0
-  index: -1
-<<<<<<< HEAD
-salt-icon-editor
-  rotate: false
-  xy: 737, 25
-=======
-sand-water-icon-editor
-  rotate: false
-  xy: 767, 827
->>>>>>> 49bd9168
-  size: 32, 32
-  orig: 32, 32
-  offset: 0, 0
-  index: -1
-<<<<<<< HEAD
-editor-sand-water
-  rotate: false
-  xy: 767, 827
-=======
-editor-sand1
-  rotate: false
-  xy: 771, 59
->>>>>>> 49bd9168
-  size: 32, 32
-  orig: 32, 32
-  offset: 0, 0
-  index: -1
-<<<<<<< HEAD
-sand-water-icon-editor
-  rotate: false
-  xy: 767, 827
-=======
-sand-icon-editor
-  rotate: false
-  xy: 771, 59
->>>>>>> 49bd9168
-  size: 32, 32
-  orig: 32, 32
-  offset: 0, 0
-  index: -1
-<<<<<<< HEAD
-editor-sand1
-  rotate: false
-  xy: 771, 59
-=======
-editor-sand2
-  rotate: false
-  xy: 771, 25
->>>>>>> 49bd9168
-  size: 32, 32
-  orig: 32, 32
-  offset: 0, 0
-  index: -1
-<<<<<<< HEAD
-sand-icon-editor
-  rotate: false
-  xy: 771, 59
-=======
-editor-sand3
-  rotate: false
-  xy: 733, 827
->>>>>>> 49bd9168
-  size: 32, 32
-  orig: 32, 32
-  offset: 0, 0
-  index: -1
-<<<<<<< HEAD
-editor-sand2
-  rotate: false
-  xy: 771, 25
-=======
-editor-shale1
-  rotate: false
-  xy: 801, 827
->>>>>>> 49bd9168
-  size: 32, 32
-  orig: 32, 32
-  offset: 0, 0
-  index: -1
-<<<<<<< HEAD
-editor-sand3
-  rotate: false
-  xy: 733, 827
-=======
-shale-icon-editor
-  rotate: false
-  xy: 801, 827
->>>>>>> 49bd9168
-  size: 32, 32
-  orig: 32, 32
-  offset: 0, 0
-  index: -1
-<<<<<<< HEAD
-editor-shale1
-  rotate: false
-  xy: 801, 827
-=======
-editor-shale2
-  rotate: false
-  xy: 835, 827
->>>>>>> 49bd9168
-  size: 32, 32
-  orig: 32, 32
-  offset: 0, 0
-  index: -1
-<<<<<<< HEAD
-shale-icon-editor
-  rotate: false
-  xy: 801, 827
-=======
-editor-shale3
-  rotate: false
-  xy: 869, 827
->>>>>>> 49bd9168
-  size: 32, 32
-  orig: 32, 32
-  offset: 0, 0
-  index: -1
-<<<<<<< HEAD
-editor-shale2
-  rotate: false
-  xy: 835, 827
-=======
-editor-snow1
-  rotate: false
-  xy: 903, 827
->>>>>>> 49bd9168
-  size: 32, 32
-  orig: 32, 32
-  offset: 0, 0
-  index: -1
-<<<<<<< HEAD
-editor-shale3
-  rotate: false
-  xy: 869, 827
-=======
-editor-snow2
-  rotate: false
-  xy: 937, 827
->>>>>>> 49bd9168
-  size: 32, 32
-  orig: 32, 32
-  offset: 0, 0
-  index: -1
-<<<<<<< HEAD
-editor-snow1
-  rotate: false
-  xy: 903, 827
-=======
-editor-snow3
-  rotate: false
-  xy: 971, 827
->>>>>>> 49bd9168
-  size: 32, 32
-  orig: 32, 32
-  offset: 0, 0
-  index: -1
-<<<<<<< HEAD
-editor-snow2
-  rotate: false
-  xy: 937, 827
-=======
-editor-spawn
-  rotate: false
-  xy: 1005, 827
->>>>>>> 49bd9168
-  size: 32, 32
-  orig: 32, 32
-  offset: 0, 0
-  index: -1
-<<<<<<< HEAD
-editor-snow3
-  rotate: false
-  xy: 971, 827
-=======
-editor-spore-moss1
-  rotate: false
-  xy: 1039, 827
->>>>>>> 49bd9168
-  size: 32, 32
-  orig: 32, 32
-  offset: 0, 0
-  index: -1
-<<<<<<< HEAD
-editor-spawn
-  rotate: false
-  xy: 1005, 827
-=======
-spore-moss-icon-editor
-  rotate: false
-  xy: 1039, 827
->>>>>>> 49bd9168
-  size: 32, 32
-  orig: 32, 32
-  offset: 0, 0
-  index: -1
-<<<<<<< HEAD
-editor-spore-moss1
-  rotate: false
-  xy: 1039, 827
-=======
-editor-spore-moss2
-  rotate: false
-  xy: 1073, 827
->>>>>>> 49bd9168
-  size: 32, 32
-  orig: 32, 32
-  offset: 0, 0
-  index: -1
-<<<<<<< HEAD
-spore-moss-icon-editor
-  rotate: false
-  xy: 1039, 827
-=======
-editor-spore-moss3
-  rotate: false
-  xy: 1107, 827
->>>>>>> 49bd9168
-  size: 32, 32
-  orig: 32, 32
-  offset: 0, 0
-  index: -1
-<<<<<<< HEAD
-editor-spore-moss2
-  rotate: false
-  xy: 1073, 827
-=======
-editor-stone1
-  rotate: false
-  xy: 1141, 827
->>>>>>> 49bd9168
-  size: 32, 32
-  orig: 32, 32
-  offset: 0, 0
-  index: -1
-<<<<<<< HEAD
-editor-spore-moss3
-  rotate: false
-  xy: 1107, 827
-=======
-stone-icon-editor
-  rotate: false
-  xy: 1141, 827
->>>>>>> 49bd9168
-  size: 32, 32
-  orig: 32, 32
-  offset: 0, 0
-  index: -1
-<<<<<<< HEAD
-editor-stone1
-  rotate: false
-  xy: 1141, 827
-=======
-editor-stone2
-  rotate: false
-  xy: 1175, 827
->>>>>>> 49bd9168
-  size: 32, 32
-  orig: 32, 32
-  offset: 0, 0
-  index: -1
-<<<<<<< HEAD
-stone-icon-editor
-  rotate: false
-  xy: 1141, 827
-=======
-editor-stone3
-  rotate: false
-  xy: 1209, 827
->>>>>>> 49bd9168
-  size: 32, 32
-  orig: 32, 32
-  offset: 0, 0
-  index: -1
-<<<<<<< HEAD
-editor-stone2
-  rotate: false
-  xy: 1175, 827
-=======
-editor-tainted-water
-  rotate: false
-  xy: 1243, 827
->>>>>>> 49bd9168
-  size: 32, 32
-  orig: 32, 32
-  offset: 0, 0
-  index: -1
-<<<<<<< HEAD
-editor-stone3
-  rotate: false
-  xy: 1209, 827
-=======
-tainted-water-icon-editor
-  rotate: false
-  xy: 1243, 827
->>>>>>> 49bd9168
-  size: 32, 32
-  orig: 32, 32
-  offset: 0, 0
-  index: -1
-<<<<<<< HEAD
-editor-tainted-water
-  rotate: false
-  xy: 1243, 827
-=======
-editor-tar
-  rotate: false
-  xy: 1277, 827
->>>>>>> 49bd9168
-  size: 32, 32
-  orig: 32, 32
-  offset: 0, 0
-  index: -1
-<<<<<<< HEAD
-tainted-water-icon-editor
-  rotate: false
-  xy: 1243, 827
-=======
-tar-icon-editor
-  rotate: false
-  xy: 1277, 827
->>>>>>> 49bd9168
-  size: 32, 32
-  orig: 32, 32
-  offset: 0, 0
-  index: -1
-<<<<<<< HEAD
-editor-tar
-  rotate: false
-  xy: 1277, 827
-=======
-editor-tendrils1
-  rotate: false
-  xy: 1311, 827
->>>>>>> 49bd9168
-  size: 32, 32
-  orig: 32, 32
-  offset: 0, 0
-  index: -1
-<<<<<<< HEAD
-tar-icon-editor
-  rotate: false
-  xy: 1277, 827
-=======
-editor-tendrils2
-  rotate: false
-  xy: 1345, 827
->>>>>>> 49bd9168
-  size: 32, 32
-  orig: 32, 32
-  offset: 0, 0
-  index: -1
-<<<<<<< HEAD
-editor-tendrils1
-  rotate: false
-  xy: 1311, 827
-=======
-editor-tendrils3
-  rotate: false
-  xy: 1379, 827
->>>>>>> 49bd9168
-  size: 32, 32
-  orig: 32, 32
-  offset: 0, 0
-  index: -1
-<<<<<<< HEAD
-editor-tendrils2
-  rotate: false
-  xy: 1345, 827
-=======
-editor-water
-  rotate: false
-  xy: 1413, 827
->>>>>>> 49bd9168
-  size: 32, 32
-  orig: 32, 32
-  offset: 0, 0
-  index: -1
-<<<<<<< HEAD
-editor-tendrils3
-  rotate: false
-  xy: 1379, 827
-=======
-water-icon-editor
-  rotate: false
-  xy: 1413, 827
->>>>>>> 49bd9168
-  size: 32, 32
-  orig: 32, 32
-  offset: 0, 0
-  index: -1
-<<<<<<< HEAD
-editor-water
-  rotate: false
-  xy: 1413, 827
-  size: 32, 32
-  orig: 32, 32
-  offset: 0, 0
-  index: -1
-water-icon-editor
-  rotate: false
-  xy: 1413, 827
-  size: 32, 32
-  orig: 32, 32
-  offset: 0, 0
-  index: -1
-force-projector-icon-editor
-  rotate: false
-  xy: 1039, 927
-=======
-force-projector-icon-editor
-  rotate: false
-  xy: 1039, 927
-  size: 96, 96
-  orig: 96, 96
-  offset: 0, 0
-  index: -1
-fortress-factory-icon-editor
-  rotate: false
-  xy: 1137, 927
-  size: 96, 96
-  orig: 96, 96
-  offset: 0, 0
-  index: -1
-fuse-icon-editor
-  rotate: false
-  xy: 1235, 927
->>>>>>> 49bd9168
-  size: 96, 96
-  orig: 96, 96
-  offset: 0, 0
-  index: -1
-<<<<<<< HEAD
-fortress-factory-icon-editor
-  rotate: false
-  xy: 1137, 927
-=======
-ghoul-factory-icon-editor
-  rotate: false
-  xy: 1333, 927
->>>>>>> 49bd9168
-  size: 96, 96
-  orig: 96, 96
-  offset: 0, 0
-  index: -1
-<<<<<<< HEAD
-fuse-icon-editor
-  rotate: false
-  xy: 1235, 927
-=======
-glaive-ship-pad-icon-editor
-  rotate: false
-  xy: 1431, 927
->>>>>>> 49bd9168
-  size: 96, 96
-  orig: 96, 96
-  offset: 0, 0
-  index: -1
-<<<<<<< HEAD
-ghoul-factory-icon-editor
-  rotate: false
-  xy: 1333, 927
-  size: 96, 96
-  orig: 96, 96
-  offset: 0, 0
-  index: -1
-glaive-ship-pad-icon-editor
-  rotate: false
-  xy: 1431, 927
-  size: 96, 96
-  orig: 96, 96
-  offset: 0, 0
-  index: -1
-graphite-press-icon-editor
-  rotate: false
-  xy: 1669, 861
-  size: 64, 64
-  orig: 64, 64
-  offset: 0, 0
-  index: -1
-hail-icon-editor
-  rotate: false
-  xy: 1447, 827
-=======
-graphite-press-icon-editor
-  rotate: false
-  xy: 1669, 861
-  size: 64, 64
-  orig: 64, 64
-  offset: 0, 0
-  index: -1
-hail-icon-editor
-  rotate: false
-  xy: 1447, 827
-  size: 32, 32
-  orig: 32, 32
-  offset: 0, 0
-  index: -1
-icerocks-icon-editor
-  rotate: false
-  xy: 1481, 827
-  size: 32, 32
-  orig: 32, 32
-  offset: 0, 0
-  index: -1
-illuminator-icon-editor
-  rotate: false
-  xy: 1515, 827
->>>>>>> 49bd9168
-  size: 32, 32
-  orig: 32, 32
-  offset: 0, 0
-  index: -1
-<<<<<<< HEAD
-icerocks-icon-editor
-  rotate: false
-  xy: 1481, 827
-  size: 32, 32
-  orig: 32, 32
-  offset: 0, 0
-  index: -1
-illuminator-icon-editor
-  rotate: false
-  xy: 1515, 827
-=======
-impact-reactor-icon-editor
-  rotate: false
-  xy: 485, 895
-  size: 128, 128
-  orig: 128, 128
-  offset: 0, 0
-  index: -1
-incinerator-icon-editor
-  rotate: false
-  xy: 1549, 827
->>>>>>> 49bd9168
-  size: 32, 32
-  orig: 32, 32
-  offset: 0, 0
-  index: -1
-<<<<<<< HEAD
-impact-reactor-icon-editor
-  rotate: false
-  xy: 485, 895
-  size: 128, 128
-  orig: 128, 128
-  offset: 0, 0
-  index: -1
-incinerator-icon-editor
-  rotate: false
-  xy: 1549, 827
-=======
-inverted-sorter-icon-editor
-  rotate: false
-  xy: 1583, 827
-  size: 32, 32
-  orig: 32, 32
-  offset: 0, 0
-  index: -1
-item-source-icon-editor
-  rotate: false
-  xy: 1617, 827
->>>>>>> 49bd9168
-  size: 32, 32
-  orig: 32, 32
-  offset: 0, 0
-  index: -1
-<<<<<<< HEAD
-inverted-sorter-icon-editor
-  rotate: false
-  xy: 1583, 827
-=======
-item-void-icon-editor
-  rotate: false
-  xy: 1651, 827
->>>>>>> 49bd9168
-  size: 32, 32
-  orig: 32, 32
-  offset: 0, 0
-  index: -1
-<<<<<<< HEAD
-item-source-icon-editor
-  rotate: false
-  xy: 1617, 827
-  size: 32, 32
-  orig: 32, 32
-  offset: 0, 0
-  index: -1
-item-void-icon-editor
-  rotate: false
-  xy: 1651, 827
-=======
-javelin-ship-pad-icon-editor
-  rotate: false
-  xy: 1735, 861
-  size: 64, 64
-  orig: 64, 64
-  offset: 0, 0
-  index: -1
-junction-icon-editor
-  rotate: false
-  xy: 1685, 827
->>>>>>> 49bd9168
-  size: 32, 32
-  orig: 32, 32
-  offset: 0, 0
-  index: -1
-<<<<<<< HEAD
-javelin-ship-pad-icon-editor
-  rotate: false
-  xy: 1735, 861
-=======
-kiln-icon-editor
-  rotate: false
-  xy: 1801, 861
->>>>>>> 49bd9168
-  size: 64, 64
-  orig: 64, 64
-  offset: 0, 0
-  index: -1
-<<<<<<< HEAD
-junction-icon-editor
-  rotate: false
-  xy: 1685, 827
-  size: 32, 32
-  orig: 32, 32
-  offset: 0, 0
-  index: -1
-kiln-icon-editor
-  rotate: false
-  xy: 1801, 861
-  size: 64, 64
-  orig: 64, 64
-  offset: 0, 0
-  index: -1
-lancer-icon-editor
-  rotate: false
-  xy: 1867, 861
-  size: 64, 64
-  orig: 64, 64
-  offset: 0, 0
-  index: -1
-laser-drill-icon-editor
-  rotate: false
-  xy: 1529, 927
-  size: 96, 96
-  orig: 96, 96
-  offset: 0, 0
-  index: -1
-launch-pad-icon-editor
-  rotate: false
-  xy: 1627, 927
-  size: 96, 96
-  orig: 96, 96
-  offset: 0, 0
-  index: -1
-launch-pad-large-icon-editor
-  rotate: false
-  xy: 1, 121
-  size: 128, 128
-  orig: 128, 128
-  offset: 0, 0
-  index: -1
-liquid-junction-icon-editor
-  rotate: false
-  xy: 1719, 827
-  size: 32, 32
-  orig: 32, 32
-  offset: 0, 0
-  index: -1
-liquid-router-icon-editor
-  rotate: false
-  xy: 1753, 827
-=======
-lancer-icon-editor
-  rotate: false
-  xy: 1867, 861
-  size: 64, 64
-  orig: 64, 64
-  offset: 0, 0
-  index: -1
-laser-drill-icon-editor
-  rotate: false
-  xy: 1529, 927
-  size: 96, 96
-  orig: 96, 96
-  offset: 0, 0
-  index: -1
-launch-pad-icon-editor
-  rotate: false
-  xy: 1627, 927
-  size: 96, 96
-  orig: 96, 96
-  offset: 0, 0
-  index: -1
-launch-pad-large-icon-editor
-  rotate: false
-  xy: 1, 121
-  size: 128, 128
-  orig: 128, 128
-  offset: 0, 0
-  index: -1
-liquid-junction-icon-editor
-  rotate: false
-  xy: 1719, 827
-  size: 32, 32
-  orig: 32, 32
-  offset: 0, 0
-  index: -1
-liquid-router-icon-editor
-  rotate: false
-  xy: 1753, 827
-  size: 32, 32
-  orig: 32, 32
-  offset: 0, 0
-  index: -1
-liquid-source-icon-editor
-  rotate: false
-  xy: 1787, 827
-  size: 32, 32
-  orig: 32, 32
-  offset: 0, 0
-  index: -1
-liquid-tank-icon-editor
-  rotate: false
-  xy: 1725, 927
-  size: 96, 96
-  orig: 96, 96
-  offset: 0, 0
-  index: -1
-liquid-void-icon-editor
-  rotate: false
-  xy: 1821, 827
->>>>>>> 49bd9168
-  size: 32, 32
-  orig: 32, 32
-  offset: 0, 0
-  index: -1
-<<<<<<< HEAD
-liquid-source-icon-editor
-  rotate: false
-  xy: 1787, 827
-  size: 32, 32
-  orig: 32, 32
-  offset: 0, 0
-  index: -1
-liquid-tank-icon-editor
-  rotate: false
-  xy: 1725, 927
-  size: 96, 96
-  orig: 96, 96
-  offset: 0, 0
-  index: -1
-mass-driver-icon-editor
-  rotate: false
-  xy: 1823, 927
-  size: 96, 96
-  orig: 96, 96
-  offset: 0, 0
-  index: -1
-mechanical-drill-icon-editor
-  rotate: false
-  xy: 1933, 861
-  size: 64, 64
-  orig: 64, 64
-  offset: 0, 0
-  index: -1
-mechanical-pump-icon-editor
-  rotate: false
-  xy: 1821, 827
-=======
-mass-driver-icon-editor
-  rotate: false
-  xy: 1823, 927
-  size: 96, 96
-  orig: 96, 96
-  offset: 0, 0
-  index: -1
-mechanical-drill-icon-editor
-  rotate: false
-  xy: 1933, 861
-  size: 64, 64
-  orig: 64, 64
-  offset: 0, 0
-  index: -1
-mechanical-pump-icon-editor
-  rotate: false
-  xy: 1855, 827
-  size: 32, 32
-  orig: 32, 32
-  offset: 0, 0
-  index: -1
-meltdown-icon-editor
-  rotate: false
-  xy: 131, 251
-  size: 128, 128
-  orig: 128, 128
-  offset: 0, 0
-  index: -1
-melter-icon-editor
-  rotate: false
-  xy: 1889, 827
->>>>>>> 49bd9168
-  size: 32, 32
-  orig: 32, 32
-  offset: 0, 0
-  index: -1
-<<<<<<< HEAD
-meltdown-icon-editor
-  rotate: false
-  xy: 131, 251
-  size: 128, 128
-  orig: 128, 128
-  offset: 0, 0
-  index: -1
-melter-icon-editor
-  rotate: false
-  xy: 1855, 827
-=======
-mend-projector-icon-editor
-  rotate: false
-  xy: 485, 829
-  size: 64, 64
-  orig: 64, 64
-  offset: 0, 0
-  index: -1
-mender-icon-editor
-  rotate: false
-  xy: 1923, 827
->>>>>>> 49bd9168
-  size: 32, 32
-  orig: 32, 32
-  offset: 0, 0
-  index: -1
-<<<<<<< HEAD
-mend-projector-icon-editor
-  rotate: false
-  xy: 485, 829
-  size: 64, 64
-  orig: 64, 64
-  offset: 0, 0
-  index: -1
-mender-icon-editor
-  rotate: false
-  xy: 1889, 827
-=======
-message-icon-editor
-  rotate: false
-  xy: 1957, 827
->>>>>>> 49bd9168
-  size: 32, 32
-  orig: 32, 32
-  offset: 0, 0
-  index: -1
-<<<<<<< HEAD
-message-icon-editor
-  rotate: false
-  xy: 1923, 827
-  size: 32, 32
-  orig: 32, 32
-  offset: 0, 0
-  index: -1
-multi-press-icon-editor
-  rotate: false
-  xy: 1921, 927
-=======
-multi-press-icon-editor
-  rotate: false
-  xy: 1921, 927
-  size: 96, 96
-  orig: 96, 96
-  offset: 0, 0
-  index: -1
-oil-extractor-icon-editor
-  rotate: false
-  xy: 323, 375
->>>>>>> 49bd9168
-  size: 96, 96
-  orig: 96, 96
-  offset: 0, 0
-  index: -1
-<<<<<<< HEAD
-oil-extractor-icon-editor
-  rotate: false
-  xy: 323, 375
-=======
-omega-mech-pad-icon-editor
-  rotate: false
-  xy: 197, 23
->>>>>>> 49bd9168
-  size: 96, 96
-  orig: 96, 96
-  offset: 0, 0
-  index: -1
-<<<<<<< HEAD
-omega-mech-pad-icon-editor
-  rotate: false
-  xy: 197, 23
-  size: 96, 96
-  orig: 96, 96
-  offset: 0, 0
-  index: -1
-overdrive-projector-icon-editor
-  rotate: false
-  xy: 551, 829
-  size: 64, 64
-  orig: 64, 64
-  offset: 0, 0
-  index: -1
-overflow-gate-icon-editor
-  rotate: false
-  xy: 1957, 827
-=======
-overdrive-projector-icon-editor
-  rotate: false
-  xy: 551, 829
-  size: 64, 64
-  orig: 64, 64
-  offset: 0, 0
-  index: -1
-overflow-gate-icon-editor
-  rotate: false
-  xy: 717, 793
-  size: 32, 32
-  orig: 32, 32
-  offset: 0, 0
-  index: -1
-pebbles-icon-editor
-  rotate: false
-  xy: 717, 759
->>>>>>> 49bd9168
-  size: 32, 32
-  orig: 32, 32
-  offset: 0, 0
-  index: -1
-<<<<<<< HEAD
-pebbles-icon-editor
-  rotate: false
-  xy: 717, 793
-  size: 32, 32
-  orig: 32, 32
-  offset: 0, 0
-  index: -1
-phantom-factory-icon-editor
-  rotate: false
-  xy: 617, 829
-  size: 64, 64
-  orig: 64, 64
-  offset: 0, 0
-  index: -1
-phase-conduit-icon-editor
-  rotate: false
-  xy: 717, 759
-=======
-phantom-factory-icon-editor
-  rotate: false
-  xy: 617, 829
-  size: 64, 64
-  orig: 64, 64
-  offset: 0, 0
-  index: -1
-phase-conduit-icon-editor
-  rotate: false
-  xy: 751, 793
-  size: 32, 32
-  orig: 32, 32
-  offset: 0, 0
-  index: -1
-phase-conveyor-icon-editor
-  rotate: false
-  xy: 717, 725
->>>>>>> 49bd9168
-  size: 32, 32
-  orig: 32, 32
-  offset: 0, 0
-  index: -1
-<<<<<<< HEAD
-phase-conveyor-icon-editor
-  rotate: false
-  xy: 751, 793
-=======
-phase-wall-icon-editor
-  rotate: false
-  xy: 785, 793
->>>>>>> 49bd9168
-  size: 32, 32
-  orig: 32, 32
-  offset: 0, 0
-  index: -1
-<<<<<<< HEAD
-phase-wall-icon-editor
-  rotate: false
-  xy: 717, 725
-  size: 32, 32
-  orig: 32, 32
-  offset: 0, 0
-  index: -1
-phase-wall-large-icon-editor
-  rotate: false
-  xy: 453, 763
-  size: 64, 64
-  orig: 64, 64
-  offset: 0, 0
-  index: -1
-phase-weaver-icon-editor
-  rotate: false
-=======
-phase-wall-large-icon-editor
-  rotate: false
-  xy: 453, 763
-  size: 64, 64
-  orig: 64, 64
-  offset: 0, 0
-  index: -1
-phase-weaver-icon-editor
-  rotate: false
->>>>>>> 49bd9168
-  xy: 519, 763
-  size: 64, 64
-  orig: 64, 64
-  offset: 0, 0
-  index: -1
-pine-icon-editor
-  rotate: false
-  xy: 1999, 877
-  size: 48, 48
-  orig: 48, 48
-  offset: 0, 0
-  index: -1
-plastanium-compressor-icon-editor
-  rotate: false
-  xy: 453, 697
-  size: 64, 64
-  orig: 64, 64
-  offset: 0, 0
-  index: -1
-plastanium-wall-icon-editor
-  rotate: false
-<<<<<<< HEAD
-  xy: 785, 793
-=======
-  xy: 751, 759
->>>>>>> 49bd9168
-  size: 32, 32
-  orig: 32, 32
-  offset: 0, 0
-  index: -1
-plastanium-wall-large-icon-editor
-  rotate: false
-  xy: 519, 697
-  size: 64, 64
-  orig: 64, 64
-  offset: 0, 0
-  index: -1
-plated-conduit-icon-editor
-  rotate: false
-<<<<<<< HEAD
-  xy: 751, 759
-=======
-  xy: 717, 691
->>>>>>> 49bd9168
-  size: 32, 32
-  orig: 32, 32
-  offset: 0, 0
-  index: -1
-pneumatic-drill-icon-editor
-  rotate: false
-  xy: 585, 763
-  size: 64, 64
-  orig: 64, 64
-  offset: 0, 0
-  index: -1
-power-node-icon-editor
-  rotate: false
-<<<<<<< HEAD
-  xy: 717, 691
-=======
-  xy: 819, 793
->>>>>>> 49bd9168
-  size: 32, 32
-  orig: 32, 32
-  offset: 0, 0
-  index: -1
-power-node-large-icon-editor
-  rotate: false
-  xy: 453, 631
-  size: 64, 64
-  orig: 64, 64
-  offset: 0, 0
-  index: -1
-power-source-icon-editor
-  rotate: false
-<<<<<<< HEAD
-  xy: 819, 793
-=======
-  xy: 785, 759
->>>>>>> 49bd9168
-  size: 32, 32
-  orig: 32, 32
-  offset: 0, 0
-  index: -1
-power-void-icon-editor
-  rotate: false
-<<<<<<< HEAD
-  xy: 785, 759
-=======
-  xy: 751, 725
->>>>>>> 49bd9168
-  size: 32, 32
-  orig: 32, 32
-  offset: 0, 0
-  index: -1
-pulse-conduit-icon-editor
-  rotate: false
-<<<<<<< HEAD
-  xy: 751, 725
-=======
-  xy: 717, 657
->>>>>>> 49bd9168
-  size: 32, 32
-  orig: 32, 32
-  offset: 0, 0
-  index: -1
-pulverizer-icon-editor
-  rotate: false
-<<<<<<< HEAD
-  xy: 717, 657
-=======
-  xy: 853, 793
->>>>>>> 49bd9168
-  size: 32, 32
-  orig: 32, 32
-  offset: 0, 0
-  index: -1
-pyratite-mixer-icon-editor
-  rotate: false
-  xy: 519, 631
-  size: 64, 64
-  orig: 64, 64
-  offset: 0, 0
-  index: -1
-repair-point-icon-editor
-  rotate: false
-<<<<<<< HEAD
-  xy: 853, 793
-=======
-  xy: 819, 759
->>>>>>> 49bd9168
-  size: 32, 32
-  orig: 32, 32
-  offset: 0, 0
-  index: -1
-revenant-factory-icon-editor
-  rotate: false
-  xy: 323, 603
-  size: 128, 128
-  orig: 128, 128
-  offset: 0, 0
-  index: -1
-ripple-icon-editor
-  rotate: false
-  xy: 261, 277
-  size: 96, 96
-  orig: 96, 96
-  offset: 0, 0
-  index: -1
-rock-icon-editor
-  rotate: false
-  xy: 1999, 827
-  size: 48, 48
-  orig: 48, 48
-  offset: 0, 0
-  index: -1
-rocks-icon-editor
-  rotate: false
-<<<<<<< HEAD
-  xy: 819, 759
-=======
-  xy: 785, 725
->>>>>>> 49bd9168
-  size: 32, 32
-  orig: 32, 32
-  offset: 0, 0
-  index: -1
-rotary-pump-icon-editor
-  rotate: false
-  xy: 585, 697
-  size: 64, 64
-  orig: 64, 64
-  offset: 0, 0
-  index: -1
-router-icon-editor
-  rotate: false
-<<<<<<< HEAD
-  xy: 785, 725
-=======
-  xy: 751, 691
->>>>>>> 49bd9168
-  size: 32, 32
-  orig: 32, 32
-  offset: 0, 0
-  index: -1
-rtg-generator-icon-editor
-  rotate: false
-  xy: 453, 565
-  size: 64, 64
-  orig: 64, 64
-  offset: 0, 0
-  index: -1
-saltrocks-icon-editor
-  rotate: false
-<<<<<<< HEAD
-  xy: 751, 691
-=======
-  xy: 717, 623
->>>>>>> 49bd9168
-  size: 32, 32
-  orig: 32, 32
-  offset: 0, 0
-  index: -1
-salvo-icon-editor
-  rotate: false
-  xy: 519, 565
-  size: 64, 64
-  orig: 64, 64
-  offset: 0, 0
-  index: -1
-sand-boulder-icon-editor
-  rotate: false
-<<<<<<< HEAD
-  xy: 717, 623
-=======
-  xy: 887, 793
->>>>>>> 49bd9168
-  size: 32, 32
-  orig: 32, 32
-  offset: 0, 0
-  index: -1
-sandrocks-icon-editor
-  rotate: false
-<<<<<<< HEAD
-  xy: 887, 793
-=======
-  xy: 853, 759
->>>>>>> 49bd9168
-  size: 32, 32
-  orig: 32, 32
-  offset: 0, 0
-  index: -1
-scatter-icon-editor
-  rotate: false
-  xy: 585, 631
-  size: 64, 64
-  orig: 64, 64
-  offset: 0, 0
-  index: -1
-scorch-icon-editor
-  rotate: false
-<<<<<<< HEAD
-  xy: 853, 759
-=======
-  xy: 819, 725
->>>>>>> 49bd9168
-  size: 32, 32
-  orig: 32, 32
-  offset: 0, 0
-  index: -1
-scrap-wall-gigantic-icon-editor
-  rotate: false
-  xy: 615, 895
-  size: 128, 128
-  orig: 128, 128
-  offset: 0, 0
-  index: -1
-scrap-wall-huge-icon-editor
-  rotate: false
-  xy: 261, 179
-  size: 96, 96
-  orig: 96, 96
-  offset: 0, 0
-  index: -1
-scrap-wall-icon-editor
-  rotate: false
-<<<<<<< HEAD
-  xy: 819, 725
-=======
-  xy: 785, 691
->>>>>>> 49bd9168
-  size: 32, 32
-  orig: 32, 32
-  offset: 0, 0
-  index: -1
-scrap-wall-large-icon-editor
-  rotate: false
-  xy: 453, 499
-  size: 64, 64
-  orig: 64, 64
-  offset: 0, 0
-  index: -1
-separator-icon-editor
-  rotate: false
-  xy: 519, 499
-  size: 64, 64
-  orig: 64, 64
-  offset: 0, 0
-  index: -1
-shale-boulder-icon-editor
-  rotate: false
-<<<<<<< HEAD
-  xy: 785, 691
-=======
-  xy: 751, 657
->>>>>>> 49bd9168
-  size: 32, 32
-  orig: 32, 32
-  offset: 0, 0
-  index: -1
-shalerocks-icon-editor
-  rotate: false
-<<<<<<< HEAD
-  xy: 751, 657
-=======
-  xy: 717, 589
->>>>>>> 49bd9168
-  size: 32, 32
-  orig: 32, 32
-  offset: 0, 0
-  index: -1
-shock-mine-icon-editor
-  rotate: false
-<<<<<<< HEAD
-  xy: 717, 589
-=======
-  xy: 921, 793
->>>>>>> 49bd9168
-  size: 32, 32
-  orig: 32, 32
-  offset: 0, 0
-  index: -1
-shrubs-icon-editor
-  rotate: false
-<<<<<<< HEAD
-  xy: 921, 793
-=======
-  xy: 887, 759
->>>>>>> 49bd9168
-  size: 32, 32
-  orig: 32, 32
-  offset: 0, 0
-  index: -1
-silicon-smelter-icon-editor
-  rotate: false
-  xy: 585, 565
-  size: 64, 64
-  orig: 64, 64
-  offset: 0, 0
-  index: -1
-snow-icon-editor
-  rotate: false
-<<<<<<< HEAD
-  xy: 887, 759
-=======
-  xy: 853, 725
->>>>>>> 49bd9168
-  size: 32, 32
-  orig: 32, 32
-  offset: 0, 0
-  index: -1
-snow-pine-icon-editor
-  rotate: false
-  xy: 519, 383
-  size: 48, 48
-  orig: 48, 48
-  offset: 0, 0
-  index: -1
-snowrock-icon-editor
-  rotate: false
-  xy: 683, 845
-  size: 48, 48
-  orig: 48, 48
-  offset: 0, 0
-  index: -1
-snowrocks-icon-editor
-  rotate: false
-<<<<<<< HEAD
-  xy: 853, 725
-=======
-  xy: 819, 691
->>>>>>> 49bd9168
-  size: 32, 32
-  orig: 32, 32
-  offset: 0, 0
-  index: -1
-solar-panel-icon-editor
-  rotate: false
-<<<<<<< HEAD
-  xy: 819, 691
-=======
-  xy: 785, 657
->>>>>>> 49bd9168
-  size: 32, 32
-  orig: 32, 32
-  offset: 0, 0
-  index: -1
-solar-panel-large-icon-editor
-  rotate: false
-  xy: 359, 277
-  size: 96, 96
-  orig: 96, 96
-  offset: 0, 0
-  index: -1
-sorter-icon-editor
-  rotate: false
-<<<<<<< HEAD
-  xy: 785, 657
-=======
-  xy: 751, 623
->>>>>>> 49bd9168
-  size: 32, 32
-  orig: 32, 32
-  offset: 0, 0
-  index: -1
-spawn-icon-editor
-  rotate: false
-<<<<<<< HEAD
-  xy: 751, 623
-=======
-  xy: 717, 555
->>>>>>> 49bd9168
-  size: 32, 32
-  orig: 32, 32
-  offset: 0, 0
-  index: -1
-spectre-icon-editor
-  rotate: false
-  xy: 131, 121
-  size: 128, 128
-  orig: 128, 128
-  offset: 0, 0
-  index: -1
-spirit-factory-icon-editor
-  rotate: false
-  xy: 585, 499
-  size: 64, 64
-  orig: 64, 64
-  offset: 0, 0
-  index: -1
-spore-cluster-icon-editor
-  rotate: false
-  xy: 493, 137
-  size: 40, 40
-  orig: 40, 40
-  offset: 0, 0
-  index: -1
-spore-pine-icon-editor
-  rotate: false
-  xy: 427, 63
-  size: 48, 48
-  orig: 48, 48
-  offset: 0, 0
-  index: -1
-spore-press-icon-editor
-<<<<<<< HEAD
-  rotate: false
-  xy: 519, 433
-  size: 64, 64
-  orig: 64, 64
-  offset: 0, 0
-  index: -1
-sporerocks-icon-editor
-  rotate: false
-  xy: 717, 555
-=======
-  rotate: false
-  xy: 519, 433
-  size: 64, 64
-  orig: 64, 64
-  offset: 0, 0
-  index: -1
-sporerocks-icon-editor
-  rotate: false
-  xy: 955, 793
->>>>>>> 49bd9168
-  size: 32, 32
-  orig: 32, 32
-  offset: 0, 0
-  index: -1
-surge-tower-icon-editor
-  rotate: false
-  xy: 585, 433
-  size: 64, 64
-  orig: 64, 64
-  offset: 0, 0
-  index: -1
-surge-wall-icon-editor
-  rotate: false
-<<<<<<< HEAD
-  xy: 955, 793
-=======
-  xy: 921, 759
->>>>>>> 49bd9168
-  size: 32, 32
-  orig: 32, 32
-  offset: 0, 0
-  index: -1
-surge-wall-large-icon-editor
-  rotate: false
-  xy: 651, 763
-  size: 64, 64
-  orig: 64, 64
-  offset: 0, 0
-  index: -1
-swarmer-icon-editor
-  rotate: false
-  xy: 651, 697
-  size: 64, 64
-  orig: 64, 64
-  offset: 0, 0
-  index: -1
-tau-mech-pad-icon-editor
-  rotate: false
-  xy: 651, 631
-  size: 64, 64
-  orig: 64, 64
-  offset: 0, 0
-  index: -1
-tendrils-icon-editor
-  rotate: false
-<<<<<<< HEAD
-  xy: 921, 759
-=======
-  xy: 887, 725
->>>>>>> 49bd9168
-  size: 32, 32
-  orig: 32, 32
-  offset: 0, 0
-  index: -1
-thermal-generator-icon-editor
-  rotate: false
-  xy: 651, 565
-  size: 64, 64
-  orig: 64, 64
-  offset: 0, 0
-  index: -1
-thermal-pump-icon-editor
-  rotate: false
-  xy: 359, 179
-  size: 96, 96
-  orig: 96, 96
-  offset: 0, 0
-  index: -1
-thorium-reactor-icon-editor
-  rotate: false
-  xy: 421, 375
-  size: 96, 96
-  orig: 96, 96
-  offset: 0, 0
-  index: -1
-thorium-wall-icon-editor
-  rotate: false
-<<<<<<< HEAD
-  xy: 887, 725
-=======
-  xy: 853, 691
->>>>>>> 49bd9168
-  size: 32, 32
-  orig: 32, 32
-  offset: 0, 0
-  index: -1
-thorium-wall-large-icon-editor
-  rotate: false
-  xy: 651, 499
-  size: 64, 64
-  orig: 64, 64
-  offset: 0, 0
-  index: -1
-thruster-icon-editor
-  rotate: false
-  xy: 323, 473
-  size: 128, 128
-  orig: 128, 128
-  offset: 0, 0
-  index: -1
-titan-factory-icon-editor
-  rotate: false
-  xy: 457, 277
-  size: 96, 96
-  orig: 96, 96
-  offset: 0, 0
-  index: -1
-titanium-conveyor-icon-editor
-  rotate: false
-<<<<<<< HEAD
-  xy: 853, 691
-=======
-  xy: 819, 657
->>>>>>> 49bd9168
-  size: 32, 32
-  orig: 32, 32
-  offset: 0, 0
-  index: -1
-titanium-wall-icon-editor
-  rotate: false
-<<<<<<< HEAD
-  xy: 819, 657
-=======
-  xy: 785, 623
->>>>>>> 49bd9168
-  size: 32, 32
-  orig: 32, 32
-  offset: 0, 0
-  index: -1
-titanium-wall-large-icon-editor
-  rotate: false
-  xy: 651, 433
-  size: 64, 64
-  orig: 64, 64
-  offset: 0, 0
-  index: -1
-trident-ship-pad-icon-editor
-  rotate: false
-  xy: 295, 113
-  size: 64, 64
-  orig: 64, 64
-  offset: 0, 0
-  index: -1
-turbine-generator-icon-editor
-  rotate: false
-  xy: 295, 47
-  size: 64, 64
-  orig: 64, 64
-  offset: 0, 0
-  index: -1
-unloader-icon-editor
-  rotate: false
-<<<<<<< HEAD
-  xy: 785, 623
-=======
-  xy: 751, 589
->>>>>>> 49bd9168
-  size: 32, 32
-  orig: 32, 32
-  offset: 0, 0
-  index: -1
-vault-icon-editor
-  rotate: false
-  xy: 457, 179
-  size: 96, 96
-  orig: 96, 96
-  offset: 0, 0
-  index: -1
-water-extractor-icon-editor
-  rotate: false
-  xy: 361, 113
-  size: 64, 64
-  orig: 64, 64
-  offset: 0, 0
-  index: -1
-wave-icon-editor
-  rotate: false
-  xy: 361, 47
-  size: 64, 64
-  orig: 64, 64
-  offset: 0, 0
-  index: -1
-white-tree-dead-icon-editor
-  rotate: false
-  xy: 1, 703
-  size: 320, 320
-  orig: 320, 320
-  offset: 0, 0
-  index: -1
-white-tree-icon-editor
-  rotate: false
-  xy: 1, 381
-  size: 320, 320
-  orig: 320, 320
-  offset: 0, 0
-  index: -1
-wraith-factory-icon-editor
-  rotate: false
-  xy: 427, 113
-  size: 64, 64
-  orig: 64, 64
-  offset: 0, 0
   index: -1