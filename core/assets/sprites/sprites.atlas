--- conflicted
+++ resolved
@@ -13,2463 +13,1631 @@
   index: -1
 blank
   rotate: false
-  xy: 231, 105
+  xy: 862, 491
   size: 1, 1
   orig: 1, 1
   offset: 0, 0
   index: -1
 blocks/blackrock1
   rotate: false
-<<<<<<< HEAD
-  xy: 221, 52
-=======
   xy: 132, 88
->>>>>>> 1195b6c5
   size: 8, 8
   orig: 8, 8
   offset: 0, 0
   index: -1
 blocks/blackrockshadow1
   rotate: false
-<<<<<<< HEAD
-  xy: 399, 61
-=======
   xy: 844, 400
->>>>>>> 1195b6c5
   size: 8, 8
   orig: 8, 8
   offset: 0, 0
   index: -1
 blocks/blackstone1
   rotate: false
-<<<<<<< HEAD
-  xy: 219, 42
-=======
   xy: 856, 405
->>>>>>> 1195b6c5
   size: 8, 8
   orig: 8, 8
   offset: 0, 0
   index: -1
 blocks/blackstone2
   rotate: false
-<<<<<<< HEAD
-  xy: 171, 4
-=======
   xy: 659, 282
->>>>>>> 1195b6c5
   size: 8, 8
   orig: 8, 8
   offset: 0, 0
   index: -1
 blocks/blackstone3
   rotate: false
-<<<<<<< HEAD
-  xy: 231, 47
-=======
   xy: 669, 282
->>>>>>> 1195b6c5
   size: 8, 8
   orig: 8, 8
   offset: 0, 0
   index: -1
 blocks/blackstoneblock1
   rotate: false
-<<<<<<< HEAD
-  xy: 241, 47
-=======
   xy: 679, 282
->>>>>>> 1195b6c5
   size: 8, 8
   orig: 8, 8
   offset: 0, 0
   index: -1
 blocks/blackstoneblock2
   rotate: false
-<<<<<<< HEAD
-  xy: 251, 47
-=======
   xy: 624, 233
->>>>>>> 1195b6c5
   size: 8, 8
   orig: 8, 8
   offset: 0, 0
   index: -1
 blocks/blackstoneblock3
   rotate: false
-<<<<<<< HEAD
-  xy: 261, 47
-=======
   xy: 624, 223
->>>>>>> 1195b6c5
   size: 8, 8
   orig: 8, 8
   offset: 0, 0
   index: -1
 blocks/blackstoneedge
   rotate: false
-  xy: 191, 44
+  xy: 519, 178
   size: 12, 12
   orig: 12, 12
   offset: 0, 0
   index: -1
 blocks/block
   rotate: false
-<<<<<<< HEAD
-  xy: 291, 47
-=======
   xy: 634, 225
->>>>>>> 1195b6c5
   size: 8, 8
   orig: 8, 8
   offset: 0, 0
   index: -1
 blocks/block-2x2
   rotate: false
-  xy: 763, 426
+  xy: 114, 90
   size: 16, 16
   orig: 16, 16
   offset: 0, 0
   index: -1
 blocks/block-3x3
   rotate: false
-  xy: 234, 105
+  xy: 300, 105
   size: 24, 24
   orig: 24, 24
   offset: 0, 0
   index: -1
 blocks/block-middle
   rotate: false
-<<<<<<< HEAD
-  xy: 301, 47
-=======
   xy: 634, 215
->>>>>>> 1195b6c5
   size: 8, 8
   orig: 8, 8
   offset: 0, 0
   index: -1
 blocks/chainturret
   rotate: false
-  xy: 727, 365
+  xy: 659, 292
   size: 16, 16
   orig: 16, 16
   offset: 0, 0
   index: -1
 blocks/chainturret-icon
   rotate: false
-  xy: 1013, 471
+  xy: 580, 233
   size: 10, 10
   orig: 10, 10
   offset: 0, 0
   index: -1
 blocks/coal1
   rotate: false
-<<<<<<< HEAD
-  xy: 341, 49
-=======
   xy: 270, 91
->>>>>>> 1195b6c5
   size: 8, 8
   orig: 8, 8
   offset: 0, 0
   index: -1
 blocks/coal2
   rotate: false
-<<<<<<< HEAD
-  xy: 351, 49
-=======
   xy: 280, 91
->>>>>>> 1195b6c5
   size: 8, 8
   orig: 8, 8
   offset: 0, 0
   index: -1
 blocks/coal3
   rotate: false
-<<<<<<< HEAD
-  xy: 361, 49
-=======
   xy: 290, 91
->>>>>>> 1195b6c5
   size: 8, 8
   orig: 8, 8
   offset: 0, 0
   index: -1
 blocks/coaldrill
   rotate: false
-<<<<<<< HEAD
-  xy: 371, 49
-=======
   xy: 300, 95
->>>>>>> 1195b6c5
   size: 8, 8
   orig: 8, 8
   offset: 0, 0
   index: -1
 blocks/coalgenerator
   rotate: false
-<<<<<<< HEAD
-  xy: 381, 49
-=======
   xy: 310, 95
->>>>>>> 1195b6c5
   size: 8, 8
   orig: 8, 8
   offset: 0, 0
   index: -1
 blocks/coalgenerator-top
   rotate: false
-<<<<<<< HEAD
-  xy: 391, 49
-=======
   xy: 320, 95
->>>>>>> 1195b6c5
   size: 8, 8
   orig: 8, 8
   offset: 0, 0
   index: -1
 blocks/coalpurifier
   rotate: false
-<<<<<<< HEAD
-  xy: 401, 51
-=======
   xy: 330, 95
->>>>>>> 1195b6c5
   size: 8, 8
   orig: 8, 8
   offset: 0, 0
   index: -1
 blocks/combustiongenerator
   rotate: false
-<<<<<<< HEAD
-  xy: 584, 214
-=======
   xy: 340, 95
->>>>>>> 1195b6c5
   size: 8, 8
   orig: 8, 8
   offset: 0, 0
   index: -1
 blocks/compositewall
   rotate: false
-<<<<<<< HEAD
-  xy: 584, 204
-=======
   xy: 350, 95
->>>>>>> 1195b6c5
   size: 8, 8
   orig: 8, 8
   offset: 0, 0
   index: -1
 blocks/conduit
   rotate: false
-<<<<<<< HEAD
-  xy: 584, 194
-=======
   xy: 360, 95
->>>>>>> 1195b6c5
   size: 8, 8
   orig: 8, 8
   offset: 0, 0
   index: -1
 blocks/conduitbottom
   rotate: false
-<<<<<<< HEAD
-  xy: 584, 184
-=======
   xy: 370, 95
->>>>>>> 1195b6c5
   size: 8, 8
   orig: 8, 8
   offset: 0, 0
   index: -1
 blocks/conduitliquid
   rotate: false
-<<<<<<< HEAD
-  xy: 594, 215
-=======
   xy: 380, 95
->>>>>>> 1195b6c5
   size: 8, 8
   orig: 8, 8
   offset: 0, 0
   index: -1
 blocks/conduittop
   rotate: false
-<<<<<<< HEAD
-  xy: 594, 205
-=======
   xy: 390, 95
->>>>>>> 1195b6c5
   size: 8, 8
   orig: 8, 8
   offset: 0, 0
   index: -1
 blocks/conveyor
   rotate: false
-<<<<<<< HEAD
-  xy: 594, 195
-=======
   xy: 400, 95
->>>>>>> 1195b6c5
   size: 8, 8
   orig: 8, 8
   offset: 0, 0
   index: -1
 blocks/conveyormove
   rotate: false
-<<<<<<< HEAD
-  xy: 594, 185
-=======
   xy: 410, 95
->>>>>>> 1195b6c5
   size: 8, 8
   orig: 8, 8
   offset: 0, 0
   index: -1
 blocks/conveyortunnel
   rotate: false
-<<<<<<< HEAD
-  xy: 594, 175
-=======
   xy: 420, 95
->>>>>>> 1195b6c5
   size: 8, 8
   orig: 8, 8
   offset: 0, 0
   index: -1
 blocks/core
   rotate: false
-  xy: 286, 105
+  xy: 352, 105
   size: 24, 24
   orig: 24, 24
   offset: 0, 0
   index: -1
 blocks/cross
   rotate: false
-<<<<<<< HEAD
-  xy: 583, 165
-=======
   xy: 430, 95
->>>>>>> 1195b6c5
   size: 8, 8
   orig: 8, 8
   offset: 0, 0
   index: -1
 blocks/crucible
   rotate: false
-<<<<<<< HEAD
-  xy: 593, 165
-=======
   xy: 440, 95
->>>>>>> 1195b6c5
   size: 8, 8
   orig: 8, 8
   offset: 0, 0
   index: -1
 blocks/deepwater
   rotate: false
-<<<<<<< HEAD
-  xy: 604, 211
-=======
   xy: 450, 95
->>>>>>> 1195b6c5
   size: 8, 8
   orig: 8, 8
   offset: 0, 0
   index: -1
 blocks/dirt1
   rotate: false
-<<<<<<< HEAD
-  xy: 604, 201
-=======
   xy: 460, 95
->>>>>>> 1195b6c5
   size: 8, 8
   orig: 8, 8
   offset: 0, 0
   index: -1
 blocks/dirt2
   rotate: false
-<<<<<<< HEAD
-  xy: 604, 191
-=======
   xy: 470, 95
->>>>>>> 1195b6c5
   size: 8, 8
   orig: 8, 8
   offset: 0, 0
   index: -1
 blocks/dirt3
   rotate: false
-<<<<<<< HEAD
-  xy: 604, 181
-=======
   xy: 113, 71
->>>>>>> 1195b6c5
   size: 8, 8
   orig: 8, 8
   offset: 0, 0
   index: -1
 blocks/dirtedge
   rotate: false
-<<<<<<< HEAD
-  xy: 207, 58
-=======
   xy: 535, 195
->>>>>>> 1195b6c5
   size: 12, 12
   orig: 12, 12
   offset: 0, 0
   index: -1
 blocks/door
   rotate: false
-<<<<<<< HEAD
-  xy: 614, 211
-=======
   xy: 113, 61
->>>>>>> 1195b6c5
   size: 8, 8
   orig: 8, 8
   offset: 0, 0
   index: -1
 blocks/door-large
   rotate: false
-  xy: 213, 90
+  xy: 747, 430
   size: 16, 16
   orig: 16, 16
   offset: 0, 0
   index: -1
 blocks/door-large-icon
   rotate: false
-<<<<<<< HEAD
-  xy: 614, 201
-=======
   xy: 113, 51
->>>>>>> 1195b6c5
   size: 8, 8
   orig: 8, 8
   offset: 0, 0
   index: -1
 blocks/door-large-open
   rotate: false
-  xy: 416, 113
+  xy: 881, 495
   size: 16, 16
   orig: 16, 16
   offset: 0, 0
   index: -1
 blocks/door-open
   rotate: false
-<<<<<<< HEAD
-  xy: 614, 191
-=======
   xy: 132, 78
->>>>>>> 1195b6c5
   size: 8, 8
   orig: 8, 8
   offset: 0, 0
   index: -1
 blocks/doubleturret
   rotate: false
-  xy: 1013, 447
+  xy: 580, 221
   size: 10, 10
   orig: 10, 10
   offset: 0, 0
   index: -1
 blocks/duriumwall
   rotate: false
-<<<<<<< HEAD
-  xy: 614, 181
-=======
   xy: 142, 81
->>>>>>> 1195b6c5
   size: 8, 8
   orig: 8, 8
   offset: 0, 0
   index: -1
 blocks/duriumwall-large
   rotate: false
-  xy: 655, 292
+  xy: 677, 292
   size: 16, 16
   orig: 16, 16
   offset: 0, 0
   index: -1
 blocks/duriumwall-large-icon
   rotate: false
-<<<<<<< HEAD
-  xy: 604, 171
-=======
   xy: 152, 81
->>>>>>> 1195b6c5
   size: 8, 8
   orig: 8, 8
   offset: 0, 0
   index: -1
 blocks/enemyspawn
   rotate: false
-<<<<<<< HEAD
-  xy: 614, 171
-=======
   xy: 162, 81
->>>>>>> 1195b6c5
   size: 8, 8
   orig: 8, 8
   offset: 0, 0
   index: -1
 blocks/flameturret
   rotate: false
-  xy: 445, 71
+  xy: 81, 2
   size: 10, 10
   orig: 10, 10
   offset: 0, 0
   index: -1
 blocks/fluxpump
   rotate: false
-<<<<<<< HEAD
-  xy: 613, 161
-=======
   xy: 117, 41
->>>>>>> 1195b6c5
   size: 8, 8
   orig: 8, 8
   offset: 0, 0
   index: -1
 blocks/grass1
   rotate: false
-<<<<<<< HEAD
-  xy: 624, 215
-=======
   xy: 117, 31
->>>>>>> 1195b6c5
   size: 8, 8
   orig: 8, 8
   offset: 0, 0
   index: -1
 blocks/grass2
   rotate: false
-<<<<<<< HEAD
-  xy: 624, 205
-=======
   xy: 117, 21
->>>>>>> 1195b6c5
   size: 8, 8
   orig: 8, 8
   offset: 0, 0
   index: -1
 blocks/grass3
   rotate: false
-<<<<<<< HEAD
-  xy: 624, 195
-=======
   xy: 117, 11
->>>>>>> 1195b6c5
   size: 8, 8
   orig: 8, 8
   offset: 0, 0
   index: -1
 blocks/grassblock1
   rotate: false
-<<<<<<< HEAD
-  xy: 624, 185
-=======
   xy: 117, 1
->>>>>>> 1195b6c5
   size: 8, 8
   orig: 8, 8
   offset: 0, 0
   index: -1
 blocks/grassblock2
   rotate: false
-<<<<<<< HEAD
-  xy: 624, 175
-=======
   xy: 561, 203
->>>>>>> 1195b6c5
   size: 8, 8
   orig: 8, 8
   offset: 0, 0
   index: -1
 blocks/grassedge
   rotate: false
-<<<<<<< HEAD
-  xy: 205, 44
-=======
   xy: 551, 213
->>>>>>> 1195b6c5
   size: 12, 12
   orig: 12, 12
   offset: 0, 0
   index: -1
 blocks/ice1
   rotate: false
-<<<<<<< HEAD
-  xy: 547, 79
-=======
   xy: 549, 194
->>>>>>> 1195b6c5
   size: 8, 8
   orig: 8, 8
   offset: 0, 0
   index: -1
 blocks/ice2
   rotate: false
-<<<<<<< HEAD
-  xy: 183, 28
-=======
   xy: 559, 193
->>>>>>> 1195b6c5
   size: 8, 8
   orig: 8, 8
   offset: 0, 0
   index: -1
 blocks/ice3
   rotate: false
-<<<<<<< HEAD
-  xy: 183, 18
-=======
   xy: 547, 184
->>>>>>> 1195b6c5
   size: 8, 8
   orig: 8, 8
   offset: 0, 0
   index: -1
 blocks/iceedge
   rotate: false
-<<<<<<< HEAD
-  xy: 421, 83
-=======
   xy: 565, 213
->>>>>>> 1195b6c5
   size: 12, 12
   orig: 12, 12
   offset: 0, 0
   index: -1
 blocks/icerock1
   rotate: false
-<<<<<<< HEAD
-  xy: 793, 426
-=======
   xy: 557, 183
->>>>>>> 1195b6c5
   size: 8, 8
   orig: 8, 8
   offset: 0, 0
   index: -1
 blocks/icerock2
   rotate: false
-<<<<<<< HEAD
-  xy: 803, 426
-=======
   xy: 724, 377
->>>>>>> 1195b6c5
   size: 8, 8
   orig: 8, 8
   offset: 0, 0
   index: -1
 blocks/icerockshadow1
   rotate: false
-<<<<<<< HEAD
-  xy: 817, 430
-=======
   xy: 724, 367
->>>>>>> 1195b6c5
   size: 8, 8
   orig: 8, 8
   offset: 0, 0
   index: -1
 blocks/rockshadow1
   rotate: false
-<<<<<<< HEAD
-  xy: 817, 430
-=======
   xy: 724, 367
->>>>>>> 1195b6c5
   size: 8, 8
   orig: 8, 8
   offset: 0, 0
   index: -1
 blocks/icerockshadow2
   rotate: false
-<<<<<<< HEAD
-  xy: 827, 430
-=======
   xy: 724, 357
->>>>>>> 1195b6c5
   size: 8, 8
   orig: 8, 8
   offset: 0, 0
   index: -1
 blocks/rockshadow2
   rotate: false
-<<<<<<< HEAD
-  xy: 827, 430
-=======
   xy: 724, 357
->>>>>>> 1195b6c5
   size: 8, 8
   orig: 8, 8
   offset: 0, 0
   index: -1
 blocks/iron1
   rotate: false
-<<<<<<< HEAD
-  xy: 805, 396
-=======
   xy: 535, 120
->>>>>>> 1195b6c5
   size: 8, 8
   orig: 8, 8
   offset: 0, 0
   index: -1
 blocks/iron2
   rotate: false
-<<<<<<< HEAD
-  xy: 805, 386
-=======
   xy: 832, 388
->>>>>>> 1195b6c5
   size: 8, 8
   orig: 8, 8
   offset: 0, 0
   index: -1
 blocks/iron3
   rotate: false
-<<<<<<< HEAD
-  xy: 785, 376
-=======
   xy: 300, 85
->>>>>>> 1195b6c5
   size: 8, 8
   orig: 8, 8
   offset: 0, 0
   index: -1
 blocks/irondrill
   rotate: false
-<<<<<<< HEAD
-  xy: 795, 376
-=======
   xy: 310, 85
->>>>>>> 1195b6c5
   size: 8, 8
   orig: 8, 8
   offset: 0, 0
   index: -1
 blocks/ironwall
   rotate: false
-<<<<<<< HEAD
-  xy: 805, 376
-=======
   xy: 320, 85
->>>>>>> 1195b6c5
   size: 8, 8
   orig: 8, 8
   offset: 0, 0
   index: -1
 blocks/junction
   rotate: false
-<<<<<<< HEAD
-  xy: 624, 165
-=======
   xy: 330, 85
->>>>>>> 1195b6c5
   size: 8, 8
   orig: 8, 8
   offset: 0, 0
   index: -1
 blocks/laserturret
   rotate: false
-<<<<<<< HEAD
-  xy: 805, 436
-=======
   xy: 844, 410
->>>>>>> 1195b6c5
   size: 10, 10
   orig: 10, 10
   offset: 0, 0
   index: -1
 blocks/lava
   rotate: false
-<<<<<<< HEAD
-  xy: 557, 79
-=======
   xy: 340, 85
->>>>>>> 1195b6c5
   size: 8, 8
   orig: 8, 8
   offset: 0, 0
   index: -1
 blocks/lavaedge
   rotate: false
-<<<<<<< HEAD
-  xy: 435, 83
-=======
   xy: 533, 178
->>>>>>> 1195b6c5
   size: 12, 12
   orig: 12, 12
   offset: 0, 0
   index: -1
 blocks/lavasmelter
   rotate: false
-<<<<<<< HEAD
-  xy: 529, 73
-=======
   xy: 350, 85
->>>>>>> 1195b6c5
   size: 8, 8
   orig: 8, 8
   offset: 0, 0
   index: -1
 blocks/liquiditemjunction
   rotate: false
-<<<<<<< HEAD
-  xy: 193, 34
-=======
   xy: 360, 85
->>>>>>> 1195b6c5
   size: 8, 8
   orig: 8, 8
   offset: 0, 0
   index: -1
 blocks/liquidjunction
   rotate: false
-<<<<<<< HEAD
-  xy: 193, 24
-=======
   xy: 370, 85
->>>>>>> 1195b6c5
   size: 8, 8
   orig: 8, 8
   offset: 0, 0
   index: -1
 blocks/liquidrouter
   rotate: false
-<<<<<<< HEAD
-  xy: 203, 34
-=======
   xy: 380, 85
->>>>>>> 1195b6c5
   size: 8, 8
   orig: 8, 8
   offset: 0, 0
   index: -1
 blocks/machineturret
   rotate: false
-<<<<<<< HEAD
-  xy: 817, 440
-=======
   xy: 856, 415
->>>>>>> 1195b6c5
   size: 10, 10
   orig: 10, 10
   offset: 0, 0
   index: -1
 blocks/megarepairturret
   rotate: false
-<<<<<<< HEAD
-  xy: 829, 440
-=======
   xy: 530, 106
->>>>>>> 1195b6c5
   size: 10, 10
   orig: 10, 10
   offset: 0, 0
   index: -1
 blocks/mortarturret
   rotate: false
-<<<<<<< HEAD
-  xy: 841, 441
-=======
   xy: 736, 392
->>>>>>> 1195b6c5
   size: 10, 10
   orig: 10, 10
   offset: 0, 0
   index: -1
 blocks/mossblock
   rotate: false
-<<<<<<< HEAD
-  xy: 203, 24
-=======
   xy: 390, 85
->>>>>>> 1195b6c5
   size: 8, 8
   orig: 8, 8
   offset: 0, 0
   index: -1
 blocks/mossstone
   rotate: false
-<<<<<<< HEAD
-  xy: 203, 24
-=======
   xy: 390, 85
->>>>>>> 1195b6c5
   size: 8, 8
   orig: 8, 8
   offset: 0, 0
   index: -1
 blocks/nuclearreactor
   rotate: false
-  xy: 312, 105
+  xy: 378, 105
   size: 24, 24
   orig: 24, 24
   offset: 0, 0
   index: -1
 blocks/nuclearreactor-center
   rotate: false
-  xy: 338, 105
+  xy: 404, 105
   size: 24, 24
   orig: 24, 24
   offset: 0, 0
   index: -1
 blocks/nuclearreactor-icon
   rotate: false
-<<<<<<< HEAD
-  xy: 193, 14
-=======
   xy: 400, 85
->>>>>>> 1195b6c5
   size: 8, 8
   orig: 8, 8
   offset: 0, 0
   index: -1
 blocks/nuclearreactor-lights
   rotate: false
-  xy: 364, 105
+  xy: 430, 105
   size: 24, 24
   orig: 24, 24
   offset: 0, 0
   index: -1
 blocks/nuclearreactor-small
   rotate: false
-  xy: 375, 87
+  xy: 482, 113
   size: 16, 16
   orig: 16, 16
   offset: 0, 0
   index: -1
 blocks/oil
   rotate: false
-<<<<<<< HEAD
-  xy: 203, 14
-=======
   xy: 410, 85
->>>>>>> 1195b6c5
   size: 8, 8
   orig: 8, 8
   offset: 0, 0
   index: -1
 blocks/oiledge
   rotate: false
-<<<<<<< HEAD
-  xy: 477, 83
-=======
   xy: 521, 132
->>>>>>> 1195b6c5
   size: 12, 12
   orig: 12, 12
   offset: 0, 0
   index: -1
 blocks/oilrefinery
   rotate: false
-<<<<<<< HEAD
-  xy: 183, 8
-=======
   xy: 420, 85
->>>>>>> 1195b6c5
   size: 8, 8
   orig: 8, 8
   offset: 0, 0
   index: -1
 blocks/omnidrill
   rotate: false
-<<<<<<< HEAD
-  xy: 193, 4
-=======
   xy: 430, 85
->>>>>>> 1195b6c5
   size: 8, 8
   orig: 8, 8
   offset: 0, 0
   index: -1
 blocks/plasmaturret
   rotate: false
-<<<<<<< HEAD
-  xy: 853, 441
-=======
   xy: 748, 394
->>>>>>> 1195b6c5
   size: 10, 10
   orig: 10, 10
   offset: 0, 0
   index: -1
 blocks/playerspawn
   rotate: false
-<<<<<<< HEAD
-  xy: 203, 4
-=======
   xy: 440, 85
->>>>>>> 1195b6c5
   size: 8, 8
   orig: 8, 8
   offset: 0, 0
   index: -1
 blocks/powerbooster
   rotate: false
-<<<<<<< HEAD
-  xy: 837, 430
-=======
   xy: 450, 85
->>>>>>> 1195b6c5
   size: 8, 8
   orig: 8, 8
   offset: 0, 0
   index: -1
 blocks/poweredconveyor
   rotate: false
-<<<<<<< HEAD
-  xy: 847, 431
-=======
   xy: 460, 85
->>>>>>> 1195b6c5
   size: 8, 8
   orig: 8, 8
   offset: 0, 0
   index: -1
 blocks/poweredconveyormove
   rotate: false
-<<<<<<< HEAD
-  xy: 857, 431
-  size: 8, 8
-  orig: 8, 8
-  offset: 0, 0
-  index: -1
-blocks/powerinfinite
-  rotate: false
-  xy: 815, 420
-=======
   xy: 470, 85
->>>>>>> 1195b6c5
   size: 8, 8
   orig: 8, 8
   offset: 0, 0
   index: -1
 blocks/powerlaser
   rotate: false
-<<<<<<< HEAD
-  xy: 815, 410
-=======
   xy: 480, 87
->>>>>>> 1195b6c5
   size: 8, 8
   orig: 8, 8
   offset: 0, 0
   index: -1
 blocks/powerlasercorner
   rotate: false
-<<<<<<< HEAD
-  xy: 825, 420
-=======
   xy: 172, 85
->>>>>>> 1195b6c5
   size: 8, 8
   orig: 8, 8
   offset: 0, 0
   index: -1
 blocks/powerlaserrouter
   rotate: false
-<<<<<<< HEAD
-  xy: 815, 400
-  size: 8, 8
-  orig: 8, 8
-  offset: 0, 0
-  index: -1
-blocks/powervoid
-  rotate: false
-  xy: 825, 410
-=======
   xy: 182, 87
->>>>>>> 1195b6c5
   size: 8, 8
   orig: 8, 8
   offset: 0, 0
   index: -1
 blocks/pulseconduit
   rotate: false
-<<<<<<< HEAD
-  xy: 835, 420
-=======
   xy: 192, 87
->>>>>>> 1195b6c5
   size: 8, 8
   orig: 8, 8
   offset: 0, 0
   index: -1
 blocks/pulseconduitbottom
   rotate: false
-<<<<<<< HEAD
-  xy: 815, 390
-=======
   xy: 202, 87
->>>>>>> 1195b6c5
   size: 8, 8
   orig: 8, 8
   offset: 0, 0
   index: -1
 blocks/pulseconduittop
   rotate: false
-<<<<<<< HEAD
-  xy: 825, 400
-  size: 8, 8
-  orig: 8, 8
-  offset: 0, 0
-  index: -1
-blocks/pulverizer
-  rotate: false
-  xy: 835, 410
-=======
   xy: 212, 87
->>>>>>> 1195b6c5
   size: 8, 8
   orig: 8, 8
   offset: 0, 0
   index: -1
 blocks/pump
   rotate: false
-<<<<<<< HEAD
-  xy: 815, 380
-  size: 8, 8
-  orig: 8, 8
-  offset: 0, 0
-  index: -1
-blocks/quartzextractor
-  rotate: false
-  xy: 825, 390
-=======
   xy: 222, 87
->>>>>>> 1195b6c5
   size: 8, 8
   orig: 8, 8
   offset: 0, 0
   index: -1
 blocks/repairturret
   rotate: false
-<<<<<<< HEAD
-  xy: 315, 57
-=======
   xy: 760, 394
->>>>>>> 1195b6c5
   size: 10, 10
   orig: 10, 10
   offset: 0, 0
   index: -1
 blocks/rock1
   rotate: false
-<<<<<<< HEAD
-  xy: 835, 400
-=======
   xy: 728, 332
->>>>>>> 1195b6c5
   size: 8, 8
   orig: 8, 8
   offset: 0, 0
   index: -1
 blocks/rock2
   rotate: false
-<<<<<<< HEAD
-  xy: 825, 380
-=======
   xy: 728, 322
->>>>>>> 1195b6c5
   size: 8, 8
   orig: 8, 8
   offset: 0, 0
   index: -1
 blocks/router
   rotate: false
-<<<<<<< HEAD
-  xy: 835, 390
-=======
   xy: 728, 312
->>>>>>> 1195b6c5
   size: 8, 8
   orig: 8, 8
   offset: 0, 0
   index: -1
 blocks/rtgenerator
   rotate: false
-<<<<<<< HEAD
-  xy: 835, 380
-=======
   xy: 738, 332
->>>>>>> 1195b6c5
   size: 8, 8
   orig: 8, 8
   offset: 0, 0
   index: -1
 blocks/rtgenerator-top
   rotate: false
-<<<<<<< HEAD
-  xy: 213, 32
-=======
   xy: 738, 322
->>>>>>> 1195b6c5
   size: 8, 8
   orig: 8, 8
   offset: 0, 0
   index: -1
 blocks/sand1
   rotate: false
-<<<<<<< HEAD
-  xy: 213, 22
-=======
   xy: 738, 312
->>>>>>> 1195b6c5
   size: 8, 8
   orig: 8, 8
   offset: 0, 0
   index: -1
 blocks/sand2
   rotate: false
-<<<<<<< HEAD
-  xy: 213, 12
-=======
   xy: 731, 302
->>>>>>> 1195b6c5
   size: 8, 8
   orig: 8, 8
   offset: 0, 0
   index: -1
 blocks/sand3
   rotate: false
-<<<<<<< HEAD
-  xy: 213, 2
-=======
   xy: 731, 292
->>>>>>> 1195b6c5
   size: 8, 8
   orig: 8, 8
   offset: 0, 0
   index: -1
 blocks/sandblock1
   rotate: false
-<<<<<<< HEAD
-  xy: 223, 32
-=======
   xy: 741, 302
->>>>>>> 1195b6c5
   size: 8, 8
   orig: 8, 8
   offset: 0, 0
   index: -1
 blocks/sandblock2
   rotate: false
-<<<<<<< HEAD
-  xy: 223, 22
-=======
   xy: 741, 292
->>>>>>> 1195b6c5
   size: 8, 8
   orig: 8, 8
   offset: 0, 0
   index: -1
 blocks/sandblock3
   rotate: false
-<<<<<<< HEAD
-  xy: 223, 12
-=======
   xy: 547, 140
->>>>>>> 1195b6c5
   size: 8, 8
   orig: 8, 8
   offset: 0, 0
   index: -1
 blocks/sandedge
   rotate: false
-<<<<<<< HEAD
-  xy: 491, 83
-=======
   xy: 142, 91
->>>>>>> 1195b6c5
   size: 12, 12
   orig: 12, 12
   offset: 0, 0
   index: -1
 blocks/shadow
   rotate: false
-<<<<<<< HEAD
-  xy: 327, 59
-=======
   xy: 772, 394
->>>>>>> 1195b6c5
   size: 10, 10
   orig: 10, 10
   offset: 0, 0
   index: -1
 blocks/shieldgenerator
   rotate: false
-<<<<<<< HEAD
-  xy: 233, 37
-=======
   xy: 545, 120
->>>>>>> 1195b6c5
   size: 8, 8
   orig: 8, 8
   offset: 0, 0
   index: -1
 blocks/shotgunturret
   rotate: false
-<<<<<<< HEAD
-  xy: 339, 59
-=======
   xy: 784, 394
->>>>>>> 1195b6c5
   size: 10, 10
   orig: 10, 10
   offset: 0, 0
   index: -1
 blocks/shrub
   rotate: false
-<<<<<<< HEAD
-  xy: 253, 37
-=======
   xy: 202, 77
->>>>>>> 1195b6c5
   size: 8, 8
   orig: 8, 8
   offset: 0, 0
   index: -1
 blocks/shrubshadow
   rotate: false
-<<<<<<< HEAD
-  xy: 233, 7
-  size: 8, 8
-  orig: 8, 8
-  offset: 0, 0
-  index: -1
-blocks/siliconextractor
-  rotate: false
-  xy: 243, 17
-=======
   xy: 212, 77
->>>>>>> 1195b6c5
   size: 8, 8
   orig: 8, 8
   offset: 0, 0
   index: -1
 blocks/smelter
   rotate: false
-<<<<<<< HEAD
-  xy: 253, 27
-=======
   xy: 222, 77
->>>>>>> 1195b6c5
   size: 8, 8
   orig: 8, 8
   offset: 0, 0
   index: -1
 blocks/smelter-middle
   rotate: false
-<<<<<<< HEAD
-  xy: 263, 37
-=======
   xy: 744, 382
->>>>>>> 1195b6c5
   size: 8, 8
   orig: 8, 8
   offset: 0, 0
   index: -1
 blocks/sniperturret
   rotate: false
-<<<<<<< HEAD
-  xy: 351, 59
-=======
   xy: 796, 394
->>>>>>> 1195b6c5
   size: 10, 10
   orig: 10, 10
   offset: 0, 0
   index: -1
 blocks/snow1
   rotate: false
-<<<<<<< HEAD
-  xy: 243, 7
-=======
   xy: 744, 372
->>>>>>> 1195b6c5
   size: 8, 8
   orig: 8, 8
   offset: 0, 0
   index: -1
 blocks/snow2
   rotate: false
-<<<<<<< HEAD
-  xy: 253, 17
-=======
   xy: 744, 362
->>>>>>> 1195b6c5
   size: 8, 8
   orig: 8, 8
   offset: 0, 0
   index: -1
 blocks/snow3
   rotate: false
-<<<<<<< HEAD
-  xy: 263, 27
-=======
   xy: 744, 352
->>>>>>> 1195b6c5
   size: 8, 8
   orig: 8, 8
   offset: 0, 0
   index: -1
 blocks/snowblock1
   rotate: false
-<<<<<<< HEAD
-  xy: 273, 37
-=======
   xy: 744, 342
->>>>>>> 1195b6c5
   size: 8, 8
   orig: 8, 8
   offset: 0, 0
   index: -1
 blocks/snowblock2
   rotate: false
-<<<<<<< HEAD
-  xy: 253, 7
-=======
   xy: 754, 384
->>>>>>> 1195b6c5
   size: 8, 8
   orig: 8, 8
   offset: 0, 0
   index: -1
 blocks/snowblock3
   rotate: false
-<<<<<<< HEAD
-  xy: 263, 17
-=======
   xy: 764, 384
->>>>>>> 1195b6c5
   size: 8, 8
   orig: 8, 8
   offset: 0, 0
   index: -1
 blocks/snowedge
   rotate: false
-<<<<<<< HEAD
-  xy: 519, 83
-=======
   xy: 521, 118
->>>>>>> 1195b6c5
   size: 12, 12
   orig: 12, 12
   offset: 0, 0
   index: -1
 blocks/sorter
   rotate: false
-<<<<<<< HEAD
-  xy: 273, 27
-  size: 8, 8
-  orig: 8, 8
-  offset: 0, 0
-  index: -1
-blocks/splitter
-  rotate: false
-  xy: 283, 37
-=======
   xy: 754, 374
->>>>>>> 1195b6c5
   size: 8, 8
   orig: 8, 8
   offset: 0, 0
   index: -1
 blocks/steelconveyor
   rotate: false
-<<<<<<< HEAD
-  xy: 263, 7
-=======
   xy: 774, 384
->>>>>>> 1195b6c5
   size: 8, 8
   orig: 8, 8
   offset: 0, 0
   index: -1
 blocks/steelconveyormove
   rotate: false
-<<<<<<< HEAD
-  xy: 273, 17
-=======
   xy: 754, 364
->>>>>>> 1195b6c5
   size: 8, 8
   orig: 8, 8
   offset: 0, 0
   index: -1
 blocks/steelwall
   rotate: false
-<<<<<<< HEAD
-  xy: 283, 27
-=======
   xy: 764, 374
->>>>>>> 1195b6c5
   size: 8, 8
   orig: 8, 8
   offset: 0, 0
   index: -1
 blocks/steelwall-large
   rotate: false
-  xy: 393, 87
+  xy: 819, 430
   size: 16, 16
   orig: 16, 16
   offset: 0, 0
   index: -1
 blocks/steelwall-large-icon
   rotate: false
-<<<<<<< HEAD
-  xy: 293, 37
-=======
   xy: 784, 384
->>>>>>> 1195b6c5
   size: 8, 8
   orig: 8, 8
   offset: 0, 0
   index: -1
 blocks/stone1
   rotate: false
-<<<<<<< HEAD
-  xy: 273, 7
-=======
   xy: 754, 354
->>>>>>> 1195b6c5
   size: 8, 8
   orig: 8, 8
   offset: 0, 0
   index: -1
 blocks/stone2
   rotate: false
-<<<<<<< HEAD
-  xy: 283, 17
-=======
   xy: 764, 364
->>>>>>> 1195b6c5
   size: 8, 8
   orig: 8, 8
   offset: 0, 0
   index: -1
 blocks/stone3
   rotate: false
-<<<<<<< HEAD
-  xy: 293, 27
-=======
   xy: 774, 374
->>>>>>> 1195b6c5
   size: 8, 8
   orig: 8, 8
   offset: 0, 0
   index: -1
 blocks/stoneblock1
   rotate: false
-<<<<<<< HEAD
-  xy: 303, 37
-=======
   xy: 794, 384
->>>>>>> 1195b6c5
   size: 8, 8
   orig: 8, 8
   offset: 0, 0
   index: -1
 blocks/stoneblock2
   rotate: false
-<<<<<<< HEAD
-  xy: 283, 7
-=======
   xy: 754, 344
->>>>>>> 1195b6c5
   size: 8, 8
   orig: 8, 8
   offset: 0, 0
   index: -1
 blocks/stoneblock3
   rotate: false
-<<<<<<< HEAD
-  xy: 293, 17
-=======
   xy: 764, 354
->>>>>>> 1195b6c5
   size: 8, 8
   orig: 8, 8
   offset: 0, 0
   index: -1
 blocks/stonedrill
   rotate: false
-<<<<<<< HEAD
-  xy: 303, 27
-=======
   xy: 774, 364
->>>>>>> 1195b6c5
   size: 8, 8
   orig: 8, 8
   offset: 0, 0
   index: -1
 blocks/stoneedge
   rotate: false
-<<<<<<< HEAD
-  xy: 417, 69
-=======
   xy: 722, 413
->>>>>>> 1195b6c5
   size: 12, 12
   orig: 12, 12
   offset: 0, 0
   index: -1
 blocks/stoneformer
   rotate: false
-<<<<<<< HEAD
-  xy: 313, 37
-=======
   xy: 784, 374
->>>>>>> 1195b6c5
   size: 8, 8
   orig: 8, 8
   offset: 0, 0
   index: -1
 blocks/stonewall
   rotate: false
-<<<<<<< HEAD
-  xy: 293, 7
-=======
   xy: 804, 384
->>>>>>> 1195b6c5
   size: 8, 8
   orig: 8, 8
   offset: 0, 0
   index: -1
 blocks/teleporter
   rotate: false
-<<<<<<< HEAD
-  xy: 303, 17
-=======
   xy: 764, 344
->>>>>>> 1195b6c5
   size: 8, 8
   orig: 8, 8
   offset: 0, 0
   index: -1
 blocks/teleporter-top
   rotate: false
-<<<<<<< HEAD
-  xy: 313, 27
-=======
   xy: 774, 354
->>>>>>> 1195b6c5
   size: 8, 8
   orig: 8, 8
   offset: 0, 0
   index: -1
 blocks/thermalgenerator
   rotate: false
-<<<<<<< HEAD
-  xy: 303, 7
-=======
   xy: 784, 364
->>>>>>> 1195b6c5
   size: 8, 8
   orig: 8, 8
   offset: 0, 0
   index: -1
 blocks/titancannon
   rotate: false
-  xy: 390, 105
+  xy: 456, 105
   size: 24, 24
   orig: 24, 24
   offset: 0, 0
   index: -1
 blocks/titancannon-icon
   rotate: false
-<<<<<<< HEAD
-  xy: 363, 59
-=======
   xy: 808, 394
->>>>>>> 1195b6c5
   size: 10, 10
   orig: 10, 10
   offset: 0, 0
   index: -1
 blocks/titanium1
   rotate: false
-<<<<<<< HEAD
-  xy: 313, 17
-=======
   xy: 794, 374
->>>>>>> 1195b6c5
   size: 8, 8
   orig: 8, 8
   offset: 0, 0
   index: -1
 blocks/titanium2
   rotate: false
-<<<<<<< HEAD
-  xy: 313, 7
-=======
   xy: 814, 384
->>>>>>> 1195b6c5
   size: 8, 8
   orig: 8, 8
   offset: 0, 0
   index: -1
 blocks/titanium3
   rotate: false
-<<<<<<< HEAD
-  xy: 323, 37
-=======
   xy: 774, 344
->>>>>>> 1195b6c5
   size: 8, 8
   orig: 8, 8
   offset: 0, 0
   index: -1
 blocks/titaniumdrill
   rotate: false
-<<<<<<< HEAD
-  xy: 323, 27
-=======
   xy: 784, 354
->>>>>>> 1195b6c5
   size: 8, 8
   orig: 8, 8
   offset: 0, 0
   index: -1
 blocks/titaniumpurifier
   rotate: false
-<<<<<<< HEAD
-  xy: 323, 17
-=======
   xy: 794, 364
->>>>>>> 1195b6c5
   size: 8, 8
   orig: 8, 8
   offset: 0, 0
   index: -1
 blocks/titaniumshieldwall
   rotate: false
-<<<<<<< HEAD
-  xy: 323, 7
-=======
   xy: 804, 374
->>>>>>> 1195b6c5
   size: 8, 8
   orig: 8, 8
   offset: 0, 0
   index: -1
 blocks/titaniumwall
   rotate: false
-<<<<<<< HEAD
-  xy: 333, 39
-=======
   xy: 784, 344
->>>>>>> 1195b6c5
   size: 8, 8
   orig: 8, 8
   offset: 0, 0
   index: -1
 blocks/titaniumwall-large
   rotate: false
-  xy: 285, 69
+  xy: 831, 472
   size: 16, 16
   orig: 16, 16
   offset: 0, 0
   index: -1
 blocks/titaniumwall-large-icon
   rotate: false
-<<<<<<< HEAD
-  xy: 333, 29
-=======
   xy: 794, 354
->>>>>>> 1195b6c5
   size: 8, 8
   orig: 8, 8
   offset: 0, 0
   index: -1
 blocks/turret
   rotate: false
-<<<<<<< HEAD
-  xy: 375, 59
-=======
   xy: 820, 394
->>>>>>> 1195b6c5
   size: 10, 10
   orig: 10, 10
   offset: 0, 0
   index: -1
 blocks/uranium1
   rotate: false
-<<<<<<< HEAD
-  xy: 353, 39
-=======
   xy: 804, 354
->>>>>>> 1195b6c5
   size: 8, 8
   orig: 8, 8
   offset: 0, 0
   index: -1
 blocks/uranium2
   rotate: false
-<<<<<<< HEAD
-  xy: 333, 9
-=======
   xy: 814, 364
->>>>>>> 1195b6c5
   size: 8, 8
   orig: 8, 8
   offset: 0, 0
   index: -1
 blocks/uranium3
   rotate: false
-<<<<<<< HEAD
-  xy: 343, 19
-=======
   xy: 804, 344
->>>>>>> 1195b6c5
   size: 8, 8
   orig: 8, 8
   offset: 0, 0
   index: -1
 blocks/uraniumdrill
   rotate: false
-<<<<<<< HEAD
-  xy: 353, 29
-=======
   xy: 814, 354
->>>>>>> 1195b6c5
   size: 8, 8
   orig: 8, 8
   offset: 0, 0
   index: -1
 blocks/water
   rotate: false
-<<<<<<< HEAD
-  xy: 353, 19
-=======
   xy: 748, 322
->>>>>>> 1195b6c5
   size: 8, 8
   orig: 8, 8
   offset: 0, 0
   index: -1
 blocks/wateredge
   rotate: false
-<<<<<<< HEAD
-  xy: 431, 69
-=======
   xy: 722, 399
->>>>>>> 1195b6c5
   size: 12, 12
   orig: 12, 12
   offset: 0, 0
   index: -1
 blocks/waveturret
   rotate: false
-<<<<<<< HEAD
-  xy: 387, 59
-=======
   xy: 832, 398
->>>>>>> 1195b6c5
   size: 10, 10
   orig: 10, 10
   offset: 0, 0
   index: -1
 blocks/weaponfactory
   rotate: false
-  xy: 303, 69
+  xy: 831, 454
   size: 16, 16
   orig: 16, 16
   offset: 0, 0
   index: -1
 blocks/weaponfactory-icon
   rotate: false
-<<<<<<< HEAD
-  xy: 363, 29
-=======
   xy: 748, 312
->>>>>>> 1195b6c5
   size: 8, 8
   orig: 8, 8
   offset: 0, 0
   index: -1
 bullet
   rotate: false
-<<<<<<< HEAD
-  xy: 311, 47
-=======
   xy: 240, 91
->>>>>>> 1195b6c5
   size: 8, 8
   orig: 8, 8
   offset: 0, 0
   index: -1
 chainbullet
   rotate: false
-<<<<<<< HEAD
-  xy: 584, 175
-=======
   xy: 114, 81
->>>>>>> 1195b6c5
   size: 8, 7
   orig: 8, 7
   offset: 0, 0
   index: -1
-enemies/blastenemy-t1
-  rotate: false
-  xy: 321, 71
-  size: 14, 14
-  orig: 14, 14
-  offset: 0, 0
-  index: -1
-enemies/blastenemy-t2
-  rotate: false
-  xy: 337, 71
-  size: 14, 14
-  orig: 14, 14
-  offset: 0, 0
-  index: -1
-enemies/blastenemy-t3
-  rotate: false
-  xy: 353, 71
-  size: 14, 14
-  orig: 14, 14
-  offset: 0, 0
-  index: -1
-enemies/empenemy-t1
-  rotate: false
-  xy: 369, 71
-  size: 14, 14
-  orig: 14, 14
-  offset: 0, 0
-  index: -1
-enemies/empenemy-t2
-  rotate: false
-  xy: 385, 71
-  size: 14, 14
-  orig: 14, 14
-  offset: 0, 0
-  index: -1
-enemies/empenemy-t3
-  rotate: false
-  xy: 524, 115
-  size: 14, 14
-  orig: 14, 14
-  offset: 0, 0
-  index: -1
-enemies/fastenemy-t1
-  rotate: false
-  xy: 540, 119
-  size: 14, 14
-  orig: 14, 14
-  offset: 0, 0
-  index: -1
-enemies/fastenemy-t2
-  rotate: false
-  xy: 641, 276
-  size: 14, 14
-  orig: 14, 14
-  offset: 0, 0
-  index: -1
-enemies/fastenemy-t3
-  rotate: false
-  xy: 641, 260
-  size: 14, 14
-  orig: 14, 14
-  offset: 0, 0
-  index: -1
-enemies/flamerenemy-t1
-  rotate: false
-  xy: 657, 276
-  size: 14, 14
-  orig: 14, 14
-  offset: 0, 0
-  index: -1
-enemies/flamerenemy-t2
-  rotate: false
-  xy: 657, 260
-  size: 14, 14
-  orig: 14, 14
-  offset: 0, 0
-  index: -1
-enemies/flamerenemy-t3
-  rotate: false
-  xy: 673, 276
-  size: 14, 14
-  orig: 14, 14
-  offset: 0, 0
-  index: -1
-enemies/fortressenemy-t1
-  rotate: false
-  xy: 131, 44
-  size: 20, 20
-  orig: 20, 20
-  offset: 0, 0
-  index: -1
-enemies/fortressenemy-t2
-  rotate: false
-  xy: 153, 44
-  size: 20, 20
-  orig: 20, 20
-  offset: 0, 0
-  index: -1
-enemies/fortressenemy-t3
-  rotate: false
-  xy: 537, 135
-  size: 20, 20
-  orig: 20, 20
-  offset: 0, 0
-  index: -1
-enemies/healerenemy-t1
-  rotate: false
-  xy: 673, 260
-  size: 14, 14
-  orig: 14, 14
-  offset: 0, 0
-  index: -1
-enemies/healerenemy-t2
-  rotate: false
-  xy: 641, 244
-  size: 14, 14
-  orig: 14, 14
-  offset: 0, 0
-  index: -1
-enemies/healerenemy-t3
-  rotate: false
-  xy: 657, 244
-  size: 14, 14
-  orig: 14, 14
-  offset: 0, 0
-  index: -1
-enemies/mortarenemy-t1
-  rotate: false
-<<<<<<< HEAD
-  xy: 416, 97
-=======
-  xy: 981, 431
->>>>>>> 1195b6c5
-  size: 14, 14
-  orig: 14, 14
-  offset: 0, 0
-  index: -1
-enemies/mortarenemy-t2
-  rotate: false
-<<<<<<< HEAD
-  xy: 432, 97
-=======
-  xy: 997, 447
->>>>>>> 1195b6c5
-  size: 14, 14
-  orig: 14, 14
-  offset: 0, 0
-  index: -1
-enemies/mortarenemy-t3
-  rotate: false
-<<<<<<< HEAD
-  xy: 448, 97
-=======
-  xy: 997, 431
->>>>>>> 1195b6c5
-  size: 14, 14
-  orig: 14, 14
-  offset: 0, 0
-  index: -1
-enemies/rapidenemy-t1
-  rotate: false
-<<<<<<< HEAD
-  xy: 464, 97
-=======
-  xy: 592, 211
->>>>>>> 1195b6c5
-  size: 14, 14
-  orig: 14, 14
-  offset: 0, 0
-  index: -1
-enemies/rapidenemy-t2
-  rotate: false
-<<<<<<< HEAD
-  xy: 480, 97
-=======
-  xy: 608, 211
->>>>>>> 1195b6c5
-  size: 14, 14
-  orig: 14, 14
-  offset: 0, 0
-  index: -1
-enemies/rapidenemy-t3
-  rotate: false
-<<<<<<< HEAD
-  xy: 496, 97
-=======
-  xy: 519, 208
->>>>>>> 1195b6c5
-  size: 14, 14
-  orig: 14, 14
-  offset: 0, 0
-  index: -1
-enemies/standardenemy-t1
-  rotate: false
-<<<<<<< HEAD
-  xy: 512, 97
-=======
-  xy: 519, 192
->>>>>>> 1195b6c5
-  size: 14, 14
-  orig: 14, 14
-  offset: 0, 0
-  index: -1
-enemies/targetenemy-t1
-  rotate: false
-<<<<<<< HEAD
-  xy: 512, 97
-=======
-  xy: 519, 192
->>>>>>> 1195b6c5
-  size: 14, 14
-  orig: 14, 14
-  offset: 0, 0
-  index: -1
-enemies/standardenemy-t2
-  rotate: false
-<<<<<<< HEAD
-  xy: 533, 85
-=======
-  xy: 516, 104
->>>>>>> 1195b6c5
-  size: 12, 12
-  orig: 12, 12
-  offset: 0, 0
-  index: -1
-enemies/standardenemy-t3
-  rotate: false
-<<<<<<< HEAD
-  xy: 547, 89
-=======
-  xy: 514, 90
->>>>>>> 1195b6c5
-  size: 12, 12
-  orig: 12, 12
-  offset: 0, 0
-  index: -1
-enemies/tankenemy-t1
-  rotate: false
-<<<<<<< HEAD
-  xy: 528, 99
-=======
-  xy: 521, 162
->>>>>>> 1195b6c5
-  size: 14, 14
-  orig: 14, 14
-  offset: 0, 0
-  index: -1
-enemies/tankenemy-t2
-  rotate: false
-<<<<<<< HEAD
-  xy: 191, 58
-=======
-  xy: 521, 146
->>>>>>> 1195b6c5
-  size: 14, 14
-  orig: 14, 14
-  offset: 0, 0
-  index: -1
-enemies/tankenemy-t3
-  rotate: false
-<<<<<<< HEAD
-  xy: 544, 103
-=======
-  xy: 535, 209
->>>>>>> 1195b6c5
-  size: 14, 14
-  orig: 14, 14
-  offset: 0, 0
-  index: -1
-enemies/titanenemy-t1
-  rotate: false
-  xy: 231, 69
-  size: 16, 16
-  orig: 16, 16
-  offset: 0, 0
-  index: -1
-enemies/titanenemy-t2
-  rotate: false
-  xy: 249, 69
-  size: 16, 16
-  orig: 16, 16
-  offset: 0, 0
-  index: -1
-enemies/titanenemy-t3
-  rotate: false
-  xy: 267, 69
-  size: 16, 16
-  orig: 16, 16
-  offset: 0, 0
-  index: -1
-enemyarrow
-  rotate: false
-<<<<<<< HEAD
-  xy: 603, 162
-=======
-  xy: 551, 204
->>>>>>> 1195b6c5
-  size: 8, 7
-  orig: 8, 7
-  offset: 0, 0
-  index: -1
-icon-coal
-  rotate: false
-<<<<<<< HEAD
-  xy: 785, 416
-=======
-  xy: 724, 347
->>>>>>> 1195b6c5
-  size: 8, 8
-  orig: 8, 8
-  offset: 0, 0
-  index: -1
-icon-dirium
-  rotate: false
-<<<<<<< HEAD
-  xy: 785, 406
-  size: 8, 8
-  orig: 8, 8
-  offset: 0, 0
-  index: -1
-icon-glass
-  rotate: false
-  xy: 795, 416
-=======
-  xy: 734, 382
->>>>>>> 1195b6c5
-  size: 8, 8
-  orig: 8, 8
-  offset: 0, 0
-  index: -1
-icon-iron
-  rotate: false
-<<<<<<< HEAD
-  xy: 785, 396
-  size: 8, 8
-  orig: 8, 8
-  offset: 0, 0
-  index: -1
-icon-quartz
-  rotate: false
-  xy: 795, 406
-=======
-  xy: 734, 372
->>>>>>> 1195b6c5
-  size: 8, 8
-  orig: 8, 8
-  offset: 0, 0
-  index: -1
-icon-silicon
-  rotate: false
-<<<<<<< HEAD
-  xy: 785, 386
-=======
-  xy: 734, 362
->>>>>>> 1195b6c5
-  size: 8, 8
-  orig: 8, 8
-  offset: 0, 0
-  index: -1
-icon-steel
-  rotate: false
-<<<<<<< HEAD
-  xy: 795, 396
-=======
-  xy: 734, 352
->>>>>>> 1195b6c5
-  size: 8, 8
-  orig: 8, 8
-  offset: 0, 0
-  index: -1
-icon-stone
-  rotate: false
-<<<<<<< HEAD
-  xy: 795, 386
-=======
-  xy: 734, 342
->>>>>>> 1195b6c5
-  size: 8, 8
-  orig: 8, 8
-  offset: 0, 0
-  index: -1
-icon-titanium
-  rotate: false
-<<<<<<< HEAD
-  xy: 805, 416
-=======
-  xy: 537, 140
->>>>>>> 1195b6c5
-  size: 8, 8
-  orig: 8, 8
-  offset: 0, 0
-  index: -1
-icon-uranium
-  rotate: false
-<<<<<<< HEAD
-  xy: 805, 406
-=======
-  xy: 535, 130
->>>>>>> 1195b6c5
-  size: 8, 8
-  orig: 8, 8
-  offset: 0, 0
-  index: -1
-laser
-  rotate: false
-<<<<<<< HEAD
-  xy: 580, 164
-=======
-  xy: 518, 126
->>>>>>> 1195b6c5
-  size: 1, 12
-  orig: 1, 12
-  offset: 0, 0
-  index: -1
-laserend
-  rotate: false
-  xy: 560, 158
-  size: 18, 18
-  orig: 18, 18
-  offset: 0, 0
-  index: -1
-laserfull
-  rotate: false
-  xy: 589, 225
-  size: 18, 18
-  orig: 18, 18
-  offset: 0, 0
-  index: -1
-mechs/mech-standard
-  rotate: false
-<<<<<<< HEAD
-  xy: 449, 83
-=======
-  xy: 537, 164
->>>>>>> 1195b6c5
-  size: 12, 12
-  orig: 12, 12
-  offset: 0, 0
-  index: -1
-mechs/mech-standard-icon
-  rotate: false
-<<<<<<< HEAD
-  xy: 463, 83
-=======
-  xy: 537, 150
->>>>>>> 1195b6c5
-  size: 12, 12
-  orig: 12, 12
-  offset: 0, 0
-  index: -1
-mechs/ship-standard
-  rotate: false
-<<<<<<< HEAD
-  xy: 505, 83
-=======
-  xy: 156, 91
->>>>>>> 1195b6c5
-  size: 12, 12
-  orig: 12, 12
-  offset: 0, 0
-  index: -1
-shapes/circle
+circle
+  rotate: false
+  xy: 862, 494
+  size: 17, 17
+  orig: 17, 17
+  offset: 0, 0
+  index: -1
+circle2
   rotate: false
   xy: 495, 310
   size: 201, 201
   orig: 201, 201
   offset: 0, 0
   index: -1
-shapes/shape-3
-  rotate: false
-  xy: 1, 43
-  size: 63, 63
-  orig: 63, 63
-  offset: 0, 0
-  index: -1
-shapes/shape-4
-  rotate: false
-  xy: 495, 222
-  size: 63, 63
-  orig: 63, 63
-  offset: 0, 0
-  index: -1
-shapes/shape-5
-  rotate: false
-  xy: 698, 425
-  size: 63, 63
-  orig: 63, 63
-  offset: 0, 0
-  index: -1
-shapes/shape-6
-  rotate: false
-  xy: 66, 43
-  size: 63, 63
-  orig: 63, 63
-  offset: 0, 0
-  index: -1
-shapes/shape-7
-  rotate: false
-  xy: 495, 157
-  size: 63, 63
-  orig: 63, 63
+enemies/blastenemy-t1
+  rotate: false
+  xy: 849, 475
+  size: 14, 14
+  orig: 14, 14
+  offset: 0, 0
+  index: -1
+enemies/blastenemy-t2
+  rotate: false
+  xy: 849, 459
+  size: 14, 14
+  orig: 14, 14
+  offset: 0, 0
+  index: -1
+enemies/blastenemy-t3
+  rotate: false
+  xy: 865, 478
+  size: 14, 14
+  orig: 14, 14
+  offset: 0, 0
+  index: -1
+enemies/empenemy-t1
+  rotate: false
+  xy: 881, 479
+  size: 14, 14
+  orig: 14, 14
+  offset: 0, 0
+  index: -1
+enemies/empenemy-t2
+  rotate: false
+  xy: 865, 462
+  size: 14, 14
+  orig: 14, 14
+  offset: 0, 0
+  index: -1
+enemies/empenemy-t3
+  rotate: false
+  xy: 881, 463
+  size: 14, 14
+  orig: 14, 14
+  offset: 0, 0
+  index: -1
+enemies/fastenemy-t1
+  rotate: false
+  xy: 897, 479
+  size: 14, 14
+  orig: 14, 14
+  offset: 0, 0
+  index: -1
+enemies/fastenemy-t2
+  rotate: false
+  xy: 897, 463
+  size: 14, 14
+  orig: 14, 14
+  offset: 0, 0
+  index: -1
+enemies/fastenemy-t3
+  rotate: false
+  xy: 913, 479
+  size: 14, 14
+  orig: 14, 14
+  offset: 0, 0
+  index: -1
+enemies/flamerenemy-t1
+  rotate: false
+  xy: 913, 463
+  size: 14, 14
+  orig: 14, 14
+  offset: 0, 0
+  index: -1
+enemies/flamerenemy-t2
+  rotate: false
+  xy: 929, 479
+  size: 14, 14
+  orig: 14, 14
+  offset: 0, 0
+  index: -1
+enemies/flamerenemy-t3
+  rotate: false
+  xy: 929, 463
+  size: 14, 14
+  orig: 14, 14
+  offset: 0, 0
+  index: -1
+enemies/fortressenemy-t1
+  rotate: false
+  xy: 840, 491
+  size: 20, 20
+  orig: 20, 20
+  offset: 0, 0
+  index: -1
+enemies/fortressenemy-t2
+  rotate: false
+  xy: 92, 86
+  size: 20, 20
+  orig: 20, 20
+  offset: 0, 0
+  index: -1
+enemies/fortressenemy-t3
+  rotate: false
+  xy: 637, 288
+  size: 20, 20
+  orig: 20, 20
+  offset: 0, 0
+  index: -1
+enemies/healerenemy-t1
+  rotate: false
+  xy: 945, 479
+  size: 14, 14
+  orig: 14, 14
+  offset: 0, 0
+  index: -1
+enemies/healerenemy-t2
+  rotate: false
+  xy: 945, 463
+  size: 14, 14
+  orig: 14, 14
+  offset: 0, 0
+  index: -1
+enemies/healerenemy-t3
+  rotate: false
+  xy: 961, 479
+  size: 14, 14
+  orig: 14, 14
+  offset: 0, 0
+  index: -1
+enemies/mortarenemy-t1
+  rotate: false
+  xy: 981, 431
+  size: 14, 14
+  orig: 14, 14
+  offset: 0, 0
+  index: -1
+enemies/mortarenemy-t2
+  rotate: false
+  xy: 997, 447
+  size: 14, 14
+  orig: 14, 14
+  offset: 0, 0
+  index: -1
+enemies/mortarenemy-t3
+  rotate: false
+  xy: 997, 431
+  size: 14, 14
+  orig: 14, 14
+  offset: 0, 0
+  index: -1
+enemies/rapidenemy-t1
+  rotate: false
+  xy: 592, 211
+  size: 14, 14
+  orig: 14, 14
+  offset: 0, 0
+  index: -1
+enemies/rapidenemy-t2
+  rotate: false
+  xy: 608, 211
+  size: 14, 14
+  orig: 14, 14
+  offset: 0, 0
+  index: -1
+enemies/rapidenemy-t3
+  rotate: false
+  xy: 519, 208
+  size: 14, 14
+  orig: 14, 14
+  offset: 0, 0
+  index: -1
+enemies/standardenemy-t1
+  rotate: false
+  xy: 519, 192
+  size: 14, 14
+  orig: 14, 14
+  offset: 0, 0
+  index: -1
+enemies/targetenemy-t1
+  rotate: false
+  xy: 519, 192
+  size: 14, 14
+  orig: 14, 14
+  offset: 0, 0
+  index: -1
+enemies/standardenemy-t2
+  rotate: false
+  xy: 516, 104
+  size: 12, 12
+  orig: 12, 12
+  offset: 0, 0
+  index: -1
+enemies/standardenemy-t3
+  rotate: false
+  xy: 514, 90
+  size: 12, 12
+  orig: 12, 12
+  offset: 0, 0
+  index: -1
+enemies/tankenemy-t1
+  rotate: false
+  xy: 521, 162
+  size: 14, 14
+  orig: 14, 14
+  offset: 0, 0
+  index: -1
+enemies/tankenemy-t2
+  rotate: false
+  xy: 521, 146
+  size: 14, 14
+  orig: 14, 14
+  offset: 0, 0
+  index: -1
+enemies/tankenemy-t3
+  rotate: false
+  xy: 535, 209
+  size: 14, 14
+  orig: 14, 14
+  offset: 0, 0
+  index: -1
+enemies/titanenemy-t1
+  rotate: false
+  xy: 99, 32
+  size: 16, 16
+  orig: 16, 16
+  offset: 0, 0
+  index: -1
+enemies/titanenemy-t2
+  rotate: false
+  xy: 99, 14
+  size: 16, 16
+  orig: 16, 16
+  offset: 0, 0
+  index: -1
+enemies/titanenemy-t3
+  rotate: false
+  xy: 500, 122
+  size: 16, 16
+  orig: 16, 16
+  offset: 0, 0
+  index: -1
+enemyarrow
+  rotate: false
+  xy: 551, 204
+  size: 8, 7
+  orig: 8, 7
+  offset: 0, 0
+  index: -1
+icon-coal
+  rotate: false
+  xy: 724, 347
+  size: 8, 8
+  orig: 8, 8
+  offset: 0, 0
+  index: -1
+icon-dirium
+  rotate: false
+  xy: 734, 382
+  size: 8, 8
+  orig: 8, 8
+  offset: 0, 0
+  index: -1
+icon-iron
+  rotate: false
+  xy: 734, 372
+  size: 8, 8
+  orig: 8, 8
+  offset: 0, 0
+  index: -1
+icon-sand
+  rotate: false
+  xy: 734, 362
+  size: 8, 8
+  orig: 8, 8
+  offset: 0, 0
+  index: -1
+icon-steel
+  rotate: false
+  xy: 734, 352
+  size: 8, 8
+  orig: 8, 8
+  offset: 0, 0
+  index: -1
+icon-stone
+  rotate: false
+  xy: 734, 342
+  size: 8, 8
+  orig: 8, 8
+  offset: 0, 0
+  index: -1
+icon-titanium
+  rotate: false
+  xy: 537, 140
+  size: 8, 8
+  orig: 8, 8
+  offset: 0, 0
+  index: -1
+icon-uranium
+  rotate: false
+  xy: 535, 130
+  size: 8, 8
+  orig: 8, 8
+  offset: 0, 0
+  index: -1
+laser
+  rotate: false
+  xy: 518, 126
+  size: 1, 12
+  orig: 1, 12
+  offset: 0, 0
+  index: -1
+laserend
+  rotate: false
+  xy: 524, 225
+  size: 18, 18
+  orig: 18, 18
+  offset: 0, 0
+  index: -1
+laserfull
+  rotate: false
+  xy: 727, 428
+  size: 18, 18
+  orig: 18, 18
+  offset: 0, 0
+  index: -1
+mechs/mech-standard
+  rotate: false
+  xy: 537, 164
+  size: 12, 12
+  orig: 12, 12
+  offset: 0, 0
+  index: -1
+mechs/mech-standard-icon
+  rotate: false
+  xy: 537, 150
+  size: 12, 12
+  orig: 12, 12
+  offset: 0, 0
+  index: -1
+mechs/ship-standard
+  rotate: false
+  xy: 156, 91
+  size: 12, 12
+  orig: 12, 12
   offset: 0, 0
   index: -1
 shell
   rotate: false
-<<<<<<< HEAD
-  xy: 223, 2
-=======
   xy: 545, 130
->>>>>>> 1195b6c5
   size: 8, 8
   orig: 8, 8
   offset: 0, 0
   index: -1
 shot
   rotate: false
-<<<<<<< HEAD
-  xy: 233, 17
-=======
   xy: 182, 77
->>>>>>> 1195b6c5
   size: 8, 8
   orig: 8, 8
   offset: 0, 0
   index: -1
 shot-long
   rotate: false
-<<<<<<< HEAD
-  xy: 243, 27
-=======
   xy: 192, 77
->>>>>>> 1195b6c5
   size: 8, 8
   orig: 8, 8
   offset: 0, 0
   index: -1
 titanshell
   rotate: false
-<<<<<<< HEAD
-  xy: 343, 39
-=======
   xy: 804, 364
->>>>>>> 1195b6c5
   size: 8, 8
   orig: 8, 8
   offset: 0, 0
   index: -1
 ui/border
   rotate: false
-  xy: 127, 1
+  xy: 727, 448
   size: 24, 40
   split: 5, 5, 5, 10
   orig: 24, 40
@@ -2477,7 +1645,7 @@
   index: -1
 ui/button
   rotate: false
-  xy: 131, 66
+  xy: 753, 448
   size: 24, 40
   split: 10, 10, 6, 10
   orig: 24, 40
@@ -2485,7 +1653,7 @@
   index: -1
 ui/button-down
   rotate: false
-  xy: 589, 245
+  xy: 43, 43
   size: 24, 40
   split: 10, 10, 6, 10
   orig: 24, 40
@@ -2493,7 +1661,7 @@
   index: -1
 ui/button-over
   rotate: false
-  xy: 589, 245
+  xy: 43, 43
   size: 24, 40
   split: 10, 10, 6, 10
   orig: 24, 40
@@ -2501,7 +1669,7 @@
   index: -1
 ui/button-map
   rotate: false
-  xy: 727, 383
+  xy: 566, 245
   size: 24, 40
   split: 10, 10, 5, 10
   orig: 24, 40
@@ -2509,7 +1677,7 @@
   index: -1
 ui/button-map-down
   rotate: false
-  xy: 698, 320
+  xy: 43, 1
   size: 24, 40
   split: 10, 10, 5, 10
   orig: 24, 40
@@ -2517,7 +1685,7 @@
   index: -1
 ui/button-map-over
   rotate: false
-  xy: 698, 320
+  xy: 43, 1
   size: 24, 40
   split: 10, 10, 5, 10
   orig: 24, 40
@@ -2525,7 +1693,7 @@
   index: -1
 ui/button-select
   rotate: false
-  xy: 260, 105
+  xy: 326, 105
   size: 24, 24
   split: 4, 4, 4, 4
   orig: 24, 24
@@ -2533,63 +1701,63 @@
   index: -1
 ui/check-off
   rotate: false
-  xy: 183, 74
+  xy: 69, 14
   size: 28, 32
   orig: 28, 32
   offset: 0, 0
   index: -1
 ui/check-on
   rotate: false
-  xy: 839, 453
+  xy: 698, 309
   size: 28, 32
   orig: 28, 32
   offset: 0, 0
   index: -1
 ui/check-on-over
   rotate: false
-  xy: 877, 479
+  xy: 180, 97
   size: 28, 32
   orig: 28, 32
   offset: 0, 0
   index: -1
 ui/check-over
   rotate: false
-  xy: 907, 479
+  xy: 210, 97
   size: 28, 32
   orig: 28, 32
   offset: 0, 0
   index: -1
 ui/clear
   rotate: false
-  xy: 1013, 459
+  xy: 69, 2
   size: 10, 10
   orig: 10, 10
   offset: 0, 0
   index: -1
 ui/cursor
   rotate: false
-  xy: 781, 426
+  xy: 831, 448
   size: 4, 4
   orig: 4, 4
   offset: 0, 0
   index: -1
 ui/icons/controller-cursor
   rotate: false
-  xy: 637, 292
+  xy: 544, 227
   size: 16, 16
   orig: 16, 16
   offset: 0, 0
   index: -1
 ui/icons/icon-about
   rotate: false
-  xy: 673, 244
+  xy: 961, 463
   size: 14, 14
   orig: 14, 14
   offset: 0, 0
   index: -1
 ui/icons/icon-add
   rotate: false
-  xy: 698, 304
+  xy: 977, 479
   size: 14, 14
   orig: 14, 14
   offset: 0, 0
@@ -2610,53 +1778,49 @@
   index: -1
 ui/icons/icon-areaDelete
   rotate: false
-  xy: 457, 71
+  xy: 93, 2
   size: 10, 10
   orig: 10, 10
   offset: 0, 0
   index: -1
 ui/icons/icon-arrow
   rotate: false
-<<<<<<< HEAD
-  xy: 753, 409
-=======
   xy: 993, 479
->>>>>>> 1195b6c5
   size: 14, 14
   orig: 14, 14
   offset: 0, 0
   index: -1
 ui/icons/icon-arrow-down
   rotate: false
-  xy: 469, 71
+  xy: 105, 2
   size: 10, 10
   orig: 10, 10
   offset: 0, 0
   index: -1
 ui/icons/icon-arrow-left
   rotate: false
-  xy: 481, 71
+  xy: 1013, 451
   size: 10, 10
   orig: 10, 10
   offset: 0, 0
   index: -1
 ui/icons/icon-arrow-right
   rotate: false
-  xy: 493, 71
+  xy: 1013, 439
   size: 10, 10
   orig: 10, 10
   offset: 0, 0
   index: -1
 ui/icons/icon-arrow-up
   rotate: false
-  xy: 505, 71
+  xy: 1013, 427
   size: 10, 10
   orig: 10, 10
   offset: 0, 0
   index: -1
 ui/icons/icon-back
   rotate: false
-  xy: 434, 113
+  xy: 562, 227
   size: 16, 16
   orig: 16, 16
   offset: 0, 0
@@ -2670,649 +1834,448 @@
   index: -1
 ui/icons/icon-cancel
   rotate: false
-<<<<<<< HEAD
-  xy: 753, 393
-=======
   xy: 993, 463
->>>>>>> 1195b6c5
   size: 14, 14
   orig: 14, 14
   offset: 0, 0
   index: -1
 ui/icons/icon-chat
   rotate: false
-<<<<<<< HEAD
-  xy: 517, 71
-=======
   xy: 579, 209
->>>>>>> 1195b6c5
   size: 10, 10
   orig: 10, 10
   offset: 0, 0
   index: -1
 ui/icons/icon-check
   rotate: false
-<<<<<<< HEAD
-  xy: 769, 410
-=======
   xy: 1009, 463
->>>>>>> 1195b6c5
   size: 14, 14
   orig: 14, 14
   offset: 0, 0
   index: -1
 ui/icons/icon-close
+  rotate: false
+  xy: 1, 43
+  size: 40, 40
+  orig: 40, 40
+  offset: 0, 0
+  index: -1
+ui/icons/icon-close-down
   rotate: false
   xy: 1, 1
   size: 40, 40
   orig: 40, 40
   offset: 0, 0
   index: -1
-ui/icons/icon-close-down
-  rotate: false
-  xy: 43, 1
+ui/icons/icon-close-over
+  rotate: false
+  xy: 524, 245
   size: 40, 40
   orig: 40, 40
   offset: 0, 0
   index: -1
-ui/icons/icon-close-over
-  rotate: false
-  xy: 85, 1
-  size: 40, 40
-  orig: 40, 40
-  offset: 0, 0
-  index: -1
 ui/icons/icon-crafting
   rotate: false
-<<<<<<< HEAD
-  xy: 965, 439
-=======
   xy: 722, 387
->>>>>>> 1195b6c5
   size: 10, 10
   orig: 10, 10
   offset: 0, 0
   index: -1
 ui/icons/icon-cursor
   rotate: false
-<<<<<<< HEAD
-  xy: 977, 439
-=======
   xy: 736, 416
->>>>>>> 1195b6c5
   size: 10, 10
   orig: 10, 10
   offset: 0, 0
   index: -1
 ui/icons/icon-defense
   rotate: false
-<<<<<<< HEAD
-  xy: 989, 439
-=======
   xy: 736, 404
->>>>>>> 1195b6c5
   size: 10, 10
   orig: 10, 10
   offset: 0, 0
   index: -1
 ui/icons/icon-discord
   rotate: false
-<<<<<<< HEAD
-  xy: 769, 394
-=======
   xy: 592, 227
->>>>>>> 1195b6c5
   size: 14, 14
   orig: 14, 14
   offset: 0, 0
   index: -1
 ui/icons/icon-distribution
   rotate: false
-<<<<<<< HEAD
-  xy: 1001, 439
-=======
   xy: 748, 418
->>>>>>> 1195b6c5
   size: 10, 10
   orig: 10, 10
   offset: 0, 0
   index: -1
 ui/icons/icon-donate
   rotate: false
-<<<<<<< HEAD
-  xy: 401, 71
-=======
   xy: 608, 227
->>>>>>> 1195b6c5
   size: 14, 14
   orig: 14, 14
   offset: 0, 0
   index: -1
 ui/icons/icon-dots
   rotate: false
-<<<<<<< HEAD
-  xy: 714, 304
-=======
   xy: 500, 106
->>>>>>> 1195b6c5
   size: 14, 14
   orig: 14, 14
   offset: 0, 0
   index: -1
 ui/icons/icon-editor
   rotate: false
-<<<<<<< HEAD
-  xy: 753, 377
-=======
   xy: 482, 97
->>>>>>> 1195b6c5
   size: 14, 14
   orig: 14, 14
   offset: 0, 0
   index: -1
 ui/icons/icon-file-text
   rotate: false
-<<<<<<< HEAD
-  xy: 769, 378
-=======
   xy: 498, 90
->>>>>>> 1195b6c5
   size: 14, 14
   orig: 14, 14
   offset: 0, 0
   index: -1
 ui/icons/icon-fill
   rotate: false
-  xy: 673, 292
+  xy: 765, 430
   size: 16, 16
   orig: 16, 16
   offset: 0, 0
   index: -1
 ui/icons/icon-floppy
   rotate: false
-<<<<<<< HEAD
-  xy: 869, 463
-=======
   xy: 628, 245
->>>>>>> 1195b6c5
   size: 14, 14
   orig: 14, 14
   offset: 0, 0
   index: -1
 ui/icons/icon-folder
   rotate: false
-<<<<<<< HEAD
-  xy: 885, 463
-=======
   xy: 837, 438
->>>>>>> 1195b6c5
   size: 14, 14
   orig: 14, 14
   offset: 0, 0
   index: -1
 ui/icons/icon-folder-parent
   rotate: false
-<<<<<<< HEAD
-  xy: 901, 463
-=======
   xy: 837, 422
->>>>>>> 1195b6c5
   size: 14, 14
   orig: 14, 14
   offset: 0, 0
   index: -1
 ui/icons/icon-grid
   rotate: false
-  xy: 452, 113
+  xy: 899, 495
   size: 16, 16
   orig: 16, 16
   offset: 0, 0
   index: -1
 ui/icons/icon-hold
   rotate: false
-<<<<<<< HEAD
-  xy: 1013, 435
-=======
   xy: 760, 418
->>>>>>> 1195b6c5
   size: 10, 10
   orig: 10, 10
   offset: 0, 0
   index: -1
 ui/icons/icon-holdDelete
   rotate: false
-<<<<<<< HEAD
-  xy: 231, 57
-=======
   xy: 748, 406
->>>>>>> 1195b6c5
   size: 10, 10
   orig: 10, 10
   offset: 0, 0
   index: -1
 ui/icons/icon-home
   rotate: false
-<<<<<<< HEAD
-  xy: 917, 463
-=======
   xy: 853, 443
->>>>>>> 1195b6c5
   size: 14, 14
   orig: 14, 14
   offset: 0, 0
   index: -1
 ui/icons/icon-host
   rotate: false
-<<<<<<< HEAD
-  xy: 869, 447
-=======
   xy: 853, 427
->>>>>>> 1195b6c5
   size: 14, 14
   orig: 14, 14
   offset: 0, 0
   index: -1
 ui/icons/icon-info
   rotate: false
-<<<<<<< HEAD
-  xy: 243, 57
-=======
   xy: 772, 418
->>>>>>> 1195b6c5
   size: 10, 10
   orig: 10, 10
   offset: 0, 0
   index: -1
 ui/icons/icon-line
   rotate: false
-  xy: 470, 113
-  size: 16, 16
-  orig: 16, 16
-  offset: 0, 0
-  index: -1
-ui/icons/icon-liquid
-  rotate: false
-  xy: 255, 57
-  size: 10, 10
-  orig: 10, 10
+  xy: 783, 430
+  size: 16, 16
+  orig: 16, 16
   offset: 0, 0
   index: -1
 ui/icons/icon-load
   rotate: false
-<<<<<<< HEAD
+  xy: 869, 446
+  size: 14, 14
+  orig: 14, 14
+  offset: 0, 0
+  index: -1
+ui/icons/icon-load-image
+  rotate: false
+  xy: 917, 495
+  size: 16, 16
+  orig: 16, 16
+  offset: 0, 0
+  index: -1
+ui/icons/icon-load-map
+  rotate: false
+  xy: 801, 430
+  size: 16, 16
+  orig: 16, 16
+  offset: 0, 0
+  index: -1
+ui/icons/icon-loading
+  rotate: false
+  xy: 935, 495
+  size: 16, 16
+  orig: 16, 16
+  offset: 0, 0
+  index: -1
+ui/icons/icon-menu
+  rotate: false
+  xy: 760, 406
+  size: 10, 10
+  orig: 10, 10
+  offset: 0, 0
+  index: -1
+ui/icons/icon-none
+  rotate: false
+  xy: 784, 418
+  size: 10, 10
+  orig: 10, 10
+  offset: 0, 0
+  index: -1
+ui/icons/icon-pause
+  rotate: false
+  xy: 772, 406
+  size: 10, 10
+  orig: 10, 10
+  offset: 0, 0
+  index: -1
+ui/icons/icon-pencil
+  rotate: false
+  xy: 953, 495
+  size: 16, 16
+  orig: 16, 16
+  offset: 0, 0
+  index: -1
+ui/icons/icon-pencil-small
+  rotate: false
+  xy: 869, 430
+  size: 14, 14
+  orig: 14, 14
+  offset: 0, 0
+  index: -1
+ui/icons/icon-pick
+  rotate: false
+  xy: 971, 495
+  size: 16, 16
+  orig: 16, 16
+  offset: 0, 0
+  index: -1
+ui/icons/icon-play
+  rotate: false
+  xy: 796, 418
+  size: 10, 10
+  orig: 10, 10
+  offset: 0, 0
+  index: -1
+ui/icons/icon-play-2
+  rotate: false
   xy: 885, 447
-=======
-  xy: 869, 446
->>>>>>> 1195b6c5
-  size: 14, 14
-  orig: 14, 14
-  offset: 0, 0
-  index: -1
-ui/icons/icon-load-image
-  rotate: false
-  xy: 488, 113
-  size: 16, 16
-  orig: 16, 16
-  offset: 0, 0
-  index: -1
-ui/icons/icon-load-map
-  rotate: false
-  xy: 506, 113
-  size: 16, 16
-  orig: 16, 16
-  offset: 0, 0
-  index: -1
-ui/icons/icon-loading
-  rotate: false
-  xy: 153, 26
-  size: 16, 16
-  orig: 16, 16
-  offset: 0, 0
-  index: -1
-ui/icons/icon-logic
-  rotate: false
-  xy: 267, 57
-  size: 10, 10
-  orig: 10, 10
-  offset: 0, 0
-  index: -1
-ui/icons/icon-menu
-  rotate: false
-<<<<<<< HEAD
-  xy: 279, 57
-=======
-  xy: 760, 406
->>>>>>> 1195b6c5
-  size: 10, 10
-  orig: 10, 10
-  offset: 0, 0
-  index: -1
-ui/icons/icon-none
-  rotate: false
-<<<<<<< HEAD
-  xy: 291, 57
-=======
-  xy: 784, 418
->>>>>>> 1195b6c5
-  size: 10, 10
-  orig: 10, 10
-  offset: 0, 0
-  index: -1
-ui/icons/icon-pause
-  rotate: false
-<<<<<<< HEAD
-  xy: 303, 57
-=======
-  xy: 772, 406
->>>>>>> 1195b6c5
-  size: 10, 10
-  orig: 10, 10
-  offset: 0, 0
-  index: -1
-ui/icons/icon-pencil
-  rotate: false
-  xy: 153, 8
-  size: 16, 16
-  orig: 16, 16
-  offset: 0, 0
-  index: -1
-ui/icons/icon-pencil-small
-  rotate: false
-<<<<<<< HEAD
+  size: 14, 14
+  orig: 14, 14
+  offset: 0, 0
+  index: -1
+ui/icons/icon-players
+  rotate: false
+  xy: 784, 406
+  size: 10, 10
+  orig: 10, 10
+  offset: 0, 0
+  index: -1
+ui/icons/icon-power
+  rotate: false
+  xy: 808, 418
+  size: 10, 10
+  orig: 10, 10
+  offset: 0, 0
+  index: -1
+ui/icons/icon-production
+  rotate: false
+  xy: 796, 406
+  size: 10, 10
+  orig: 10, 10
+  offset: 0, 0
+  index: -1
+ui/icons/icon-quit
+  rotate: false
+  xy: 885, 431
+  size: 14, 14
+  orig: 14, 14
+  offset: 0, 0
+  index: -1
+ui/icons/icon-redo
+  rotate: false
+  xy: 989, 495
+  size: 16, 16
+  orig: 16, 16
+  offset: 0, 0
+  index: -1
+ui/icons/icon-refresh
+  rotate: false
   xy: 901, 447
-=======
-  xy: 869, 430
->>>>>>> 1195b6c5
-  size: 14, 14
-  orig: 14, 14
-  offset: 0, 0
-  index: -1
-ui/icons/icon-pick
-  rotate: false
-  xy: 213, 72
-  size: 16, 16
-  orig: 16, 16
-  offset: 0, 0
-  index: -1
-ui/icons/icon-play
-  rotate: false
-<<<<<<< HEAD
-  xy: 609, 233
-=======
-  xy: 796, 418
->>>>>>> 1195b6c5
-  size: 10, 10
-  orig: 10, 10
-  offset: 0, 0
-  index: -1
-ui/icons/icon-play-2
-  rotate: false
-<<<<<<< HEAD
+  size: 14, 14
+  orig: 14, 14
+  offset: 0, 0
+  index: -1
+ui/icons/icon-rename
+  rotate: false
+  xy: 901, 431
+  size: 14, 14
+  orig: 14, 14
+  offset: 0, 0
+  index: -1
+ui/icons/icon-resize
+  rotate: false
+  xy: 1007, 495
+  size: 16, 16
+  orig: 16, 16
+  offset: 0, 0
+  index: -1
+ui/icons/icon-rotate
+  rotate: false
   xy: 917, 447
-=======
-  xy: 885, 447
->>>>>>> 1195b6c5
-  size: 14, 14
-  orig: 14, 14
-  offset: 0, 0
-  index: -1
-ui/icons/icon-players
-  rotate: false
-<<<<<<< HEAD
-  xy: 621, 237
-=======
-  xy: 784, 406
->>>>>>> 1195b6c5
-  size: 10, 10
-  orig: 10, 10
-  offset: 0, 0
-  index: -1
-ui/icons/icon-power
-  rotate: false
-<<<<<<< HEAD
-  xy: 609, 221
-=======
-  xy: 808, 418
->>>>>>> 1195b6c5
-  size: 10, 10
-  orig: 10, 10
-  offset: 0, 0
-  index: -1
-ui/icons/icon-production
-  rotate: false
-<<<<<<< HEAD
-  xy: 621, 225
-=======
-  xy: 796, 406
->>>>>>> 1195b6c5
-  size: 10, 10
-  orig: 10, 10
-  offset: 0, 0
-  index: -1
-ui/icons/icon-quit
-  rotate: false
-<<<<<<< HEAD
-  xy: 933, 460
-=======
-  xy: 885, 431
->>>>>>> 1195b6c5
-  size: 14, 14
-  orig: 14, 14
-  offset: 0, 0
-  index: -1
-ui/icons/icon-redo
-  rotate: false
-  xy: 231, 87
-  size: 16, 16
-  orig: 16, 16
-  offset: 0, 0
-  index: -1
-ui/icons/icon-refresh
-  rotate: false
-<<<<<<< HEAD
-  xy: 949, 460
-=======
-  xy: 901, 447
->>>>>>> 1195b6c5
-  size: 14, 14
-  orig: 14, 14
-  offset: 0, 0
-  index: -1
-ui/icons/icon-rename
-  rotate: false
-<<<<<<< HEAD
-  xy: 933, 444
-=======
-  xy: 901, 431
->>>>>>> 1195b6c5
-  size: 14, 14
-  orig: 14, 14
-  offset: 0, 0
-  index: -1
-ui/icons/icon-resize
-  rotate: false
-  xy: 249, 87
-  size: 16, 16
-  orig: 16, 16
-  offset: 0, 0
-  index: -1
-ui/icons/icon-rotate
-  rotate: false
-<<<<<<< HEAD
-  xy: 949, 444
-=======
-  xy: 917, 447
->>>>>>> 1195b6c5
   size: 14, 14
   orig: 14, 14
   offset: 0, 0
   index: -1
 ui/icons/icon-rotate-arrow
   rotate: false
-<<<<<<< HEAD
-  xy: 965, 467
-=======
   xy: 917, 431
->>>>>>> 1195b6c5
   size: 14, 14
   orig: 14, 14
   offset: 0, 0
   index: -1
 ui/icons/icon-rotate-left
   rotate: false
-<<<<<<< HEAD
-  xy: 965, 451
-=======
   xy: 933, 447
->>>>>>> 1195b6c5
   size: 14, 14
   orig: 14, 14
   offset: 0, 0
   index: -1
 ui/icons/icon-rotate-right
   rotate: false
-<<<<<<< HEAD
-  xy: 981, 467
-=======
   xy: 933, 431
->>>>>>> 1195b6c5
   size: 14, 14
   orig: 14, 14
   offset: 0, 0
   index: -1
 ui/icons/icon-save
   rotate: false
-<<<<<<< HEAD
-  xy: 981, 451
-=======
   xy: 949, 447
->>>>>>> 1195b6c5
   size: 14, 14
   orig: 14, 14
   offset: 0, 0
   index: -1
 ui/icons/icon-save-image
   rotate: false
-  xy: 267, 87
+  xy: 95, 68
   size: 16, 16
   orig: 16, 16
   offset: 0, 0
   index: -1
 ui/icons/icon-save-map
   rotate: false
-  xy: 285, 87
+  xy: 95, 50
   size: 16, 16
   orig: 16, 16
   offset: 0, 0
   index: -1
 ui/icons/icon-settings
   rotate: false
-<<<<<<< HEAD
-  xy: 175, 38
-=======
   xy: 820, 418
->>>>>>> 1195b6c5
   size: 10, 10
   orig: 10, 10
   offset: 0, 0
   index: -1
 ui/icons/icon-terrain
   rotate: false
-  xy: 303, 87
+  xy: 592, 243
   size: 16, 16
   orig: 16, 16
   offset: 0, 0
   index: -1
 ui/icons/icon-tools
   rotate: false
-<<<<<<< HEAD
-  xy: 997, 467
-=======
   xy: 949, 431
->>>>>>> 1195b6c5
   size: 14, 14
   orig: 14, 14
   offset: 0, 0
   index: -1
 ui/icons/icon-touch
   rotate: false
-<<<<<<< HEAD
-  xy: 171, 26
-=======
   xy: 808, 406
->>>>>>> 1195b6c5
   size: 10, 10
   orig: 10, 10
   offset: 0, 0
   index: -1
 ui/icons/icon-touchDelete
   rotate: false
-<<<<<<< HEAD
-  xy: 171, 14
-=======
   xy: 820, 406
->>>>>>> 1195b6c5
   size: 10, 10
   orig: 10, 10
   offset: 0, 0
   index: -1
 ui/icons/icon-trash
   rotate: false
-<<<<<<< HEAD
-  xy: 997, 451
-=======
   xy: 965, 447
->>>>>>> 1195b6c5
   size: 14, 14
   orig: 14, 14
   offset: 0, 0
   index: -1
 ui/icons/icon-trash-16
   rotate: false
-  xy: 321, 87
+  xy: 610, 243
   size: 16, 16
   orig: 16, 16
   offset: 0, 0
   index: -1
 ui/icons/icon-tutorial
   rotate: false
-<<<<<<< HEAD
-  xy: 175, 50
-=======
   xy: 965, 431
->>>>>>> 1195b6c5
   size: 14, 14
   orig: 14, 14
   offset: 0, 0
   index: -1
 ui/icons/icon-undo
   rotate: false
-  xy: 339, 87
-  size: 16, 16
-  orig: 16, 16
-  offset: 0, 0
-  index: -1
-ui/icons/icon-units
-  rotate: false
-  xy: 781, 432
-  size: 10, 10
-  orig: 10, 10
+  xy: 695, 291
+  size: 16, 16
+  orig: 16, 16
   offset: 0, 0
   index: -1
 ui/icons/icon-weapon
   rotate: false
-<<<<<<< HEAD
-  xy: 793, 436
-=======
   xy: 832, 410
->>>>>>> 1195b6c5
   size: 10, 10
   orig: 10, 10
   offset: 0, 0
   index: -1
 ui/icons/icon-zoom
   rotate: false
-  xy: 357, 87
+  xy: 713, 291
   size: 16, 16
   orig: 16, 16
   offset: 0, 0
@@ -3326,14 +2289,14 @@
   index: -1
 ui/logotext
   rotate: false
-  xy: 143, 108
+  xy: 1, 85
   size: 89, 21
   orig: 89, 21
   offset: 0, 0
   index: -1
 ui/pane
   rotate: false
-  xy: 615, 249
+  xy: 698, 343
   size: 24, 36
   split: 10, 10, 5, 5
   orig: 24, 36
@@ -3341,7 +2304,7 @@
   index: -1
 ui/pane-button
   rotate: false
-  xy: 813, 452
+  xy: 495, 140
   size: 24, 36
   split: 10, 10, 5, 5
   orig: 24, 36
@@ -3349,7 +2312,7 @@
   index: -1
 ui/scroll
   rotate: false
-  xy: 937, 476
+  xy: 69, 48
   size: 24, 35
   split: 10, 10, 6, 5
   orig: 24, 35
@@ -3357,7 +2320,7 @@
   index: -1
 ui/scroll-horizontal
   rotate: false
-  xy: 840, 487
+  xy: 143, 105
   size: 35, 24
   split: 6, 5, 10, 10
   orig: 35, 24
@@ -3365,7 +2328,7 @@
   index: -1
 ui/scroll-knob-horizontal
   rotate: false
-  xy: 495, 131
+  xy: 592, 261
   size: 40, 24
   split: 10, 6, 0, 24
   pad: -1, -1, 10, 10
@@ -3374,7 +2337,7 @@
   index: -1
 ui/scroll-knob-vertical
   rotate: false
-  xy: 157, 66
+  xy: 805, 448
   size: 24, 40
   split: 10, 10, 6, 10
   orig: 24, 40
@@ -3382,7 +2345,7 @@
   index: -1
 ui/scroll-knob-vertical-black
   rotate: false
-  xy: 787, 448
+  xy: 779, 448
   size: 24, 40
   split: 10, 10, 6, 10
   orig: 24, 40
@@ -3390,54 +2353,42 @@
   index: -1
 ui/selection
   rotate: false
-<<<<<<< HEAD
-  xy: 537, 132
-=======
   xy: 728, 309
->>>>>>> 1195b6c5
   size: 1, 1
   orig: 1, 1
   offset: 0, 0
   index: -1
 ui/slider
   rotate: false
-<<<<<<< HEAD
-  xy: 409, 61
-=======
   xy: 634, 277
->>>>>>> 1195b6c5
   size: 1, 8
   orig: 1, 8
   offset: 0, 0
   index: -1
 ui/slider-knob
   rotate: false
-  xy: 763, 444
+  xy: 495, 178
   size: 22, 44
   orig: 22, 44
   offset: 0, 0
   index: -1
 ui/slider-knob-down
   rotate: false
-  xy: 560, 178
+  xy: 698, 381
   size: 22, 44
   orig: 22, 44
   offset: 0, 0
   index: -1
 ui/slider-knob-over
   rotate: false
-  xy: 560, 178
+  xy: 698, 381
   size: 22, 44
   orig: 22, 44
   offset: 0, 0
   index: -1
 ui/slider-vertical
   rotate: false
-<<<<<<< HEAD
-  xy: 727, 362
-=======
   xy: 535, 192
->>>>>>> 1195b6c5
   size: 8, 1
   orig: 8, 1
   offset: 0, 0
@@ -3465,7 +2416,7 @@
   index: -1
 ui/textfield
   rotate: false
-  xy: 993, 483
+  xy: 270, 101
   size: 28, 28
   split: 6, 6, 6, 6
   orig: 28, 28
@@ -3473,7 +2424,7 @@
   index: -1
 ui/textfield-over
   rotate: false
-  xy: 963, 483
+  xy: 240, 101
   size: 28, 28
   split: 2, 2, 2, 2
   orig: 28, 28
@@ -3481,14 +2432,14 @@
   index: -1
 ui/white
   rotate: false
-  xy: 411, 100
+  xy: 495, 135
   size: 3, 3
   orig: 3, 3
   offset: 0, 0
   index: -1
 ui/window
   rotate: false
-  xy: 698, 362
+  xy: 698, 427
   size: 27, 61
   split: 8, 8, 44, 11
   orig: 27, 61
@@ -3496,7 +2447,7 @@
   index: -1
 ui/window-empty
   rotate: false
-  xy: 560, 224
+  xy: 495, 224
   size: 27, 61
   split: 8, 8, 44, 11
   orig: 27, 61
@@ -3504,128 +2455,84 @@
   index: -1
 weapons/beam
   rotate: false
-  xy: 221, 62
+  xy: 132, 98
   size: 8, 8
   orig: 8, 8
   offset: 0, 0
   index: -1
 weapons/beam-equip
   rotate: false
-<<<<<<< HEAD
-  xy: 411, 87
-=======
   xy: 170, 95
->>>>>>> 1195b6c5
   size: 8, 8
   orig: 8, 8
   offset: 0, 0
   index: -1
 weapons/blaster
   rotate: false
-<<<<<<< HEAD
-  xy: 271, 47
-=======
   xy: 624, 213
->>>>>>> 1195b6c5
   size: 8, 8
   orig: 8, 8
   offset: 0, 0
   index: -1
 weapons/blaster-equip
   rotate: false
-<<<<<<< HEAD
-  xy: 281, 47
-=======
   xy: 634, 235
->>>>>>> 1195b6c5
   size: 8, 8
   orig: 8, 8
   offset: 0, 0
   index: -1
 weapons/clustergun
   rotate: false
-<<<<<<< HEAD
-  xy: 321, 47
-=======
   xy: 250, 91
->>>>>>> 1195b6c5
   size: 8, 8
   orig: 8, 8
   offset: 0, 0
   index: -1
 weapons/clustergun-equip
   rotate: false
-<<<<<<< HEAD
-  xy: 331, 49
-=======
   xy: 260, 91
->>>>>>> 1195b6c5
   size: 8, 8
   orig: 8, 8
   offset: 0, 0
   index: -1
 weapons/shockgun
   rotate: false
-<<<<<<< HEAD
-  xy: 233, 27
-=======
   xy: 542, 110
->>>>>>> 1195b6c5
   size: 8, 8
   orig: 8, 8
   offset: 0, 0
   index: -1
 weapons/shockgun-equip
   rotate: false
-<<<<<<< HEAD
-  xy: 243, 37
-=======
   xy: 172, 75
->>>>>>> 1195b6c5
   size: 8, 8
   orig: 8, 8
   offset: 0, 0
   index: -1
 weapons/triblaster
   rotate: false
-<<<<<<< HEAD
-  xy: 333, 19
-=======
   xy: 814, 374
->>>>>>> 1195b6c5
   size: 8, 8
   orig: 8, 8
   offset: 0, 0
   index: -1
 weapons/triblaster-equip
   rotate: false
-<<<<<<< HEAD
-  xy: 343, 29
-=======
   xy: 794, 344
->>>>>>> 1195b6c5
   size: 8, 8
   orig: 8, 8
   offset: 0, 0
   index: -1
 weapons/vulcan
   rotate: false
-<<<<<<< HEAD
-  xy: 363, 39
-=======
   xy: 814, 344
->>>>>>> 1195b6c5
   size: 8, 8
   orig: 8, 8
   offset: 0, 0
   index: -1
 weapons/vulcan-equip
   rotate: false
-<<<<<<< HEAD
-  xy: 343, 9
-=======
   xy: 748, 332
->>>>>>> 1195b6c5
   size: 8, 8
   orig: 8, 8
   offset: 0, 0
