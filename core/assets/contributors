--- conflicted
+++ resolved
@@ -90,11 +90,7 @@
 GioIacca9
 SnakkiZXZ
 sk7725
-<<<<<<< HEAD
+The Slaylord
 ThePlayerA
 YellOw139
-PetrGasparik
-=======
-The Slaylord
-ThePlayerA
->>>>>>> fe9a44d8
+PetrGasparik