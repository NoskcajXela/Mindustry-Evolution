package mindustry.logic;

import arc.*;
import arc.func.*;
import arc.graphics.*;
import arc.input.*;
import arc.scene.actions.*;
import arc.scene.ui.*;
import arc.scene.ui.TextButton.*;
import arc.scene.ui.layout.*;
import arc.util.*;
import mindustry.core.GameState.*;
import mindustry.ctype.*;
import mindustry.game.*;
import mindustry.gen.*;
import mindustry.graphics.*;
import mindustry.logic.LExecutor.*;
import mindustry.logic.LStatements.*;
import mindustry.ui.*;
import mindustry.ui.dialogs.*;
import mindustry.world.blocks.logic.*;

import java.util.*;

import static mindustry.Vars.*;
import static mindustry.logic.LCanvas.*;

public class LogicDialog extends BaseDialog{
    public LCanvas canvas;
    Cons<String> consumer = s -> {};
    boolean privileged;
    @Nullable LExecutor executor;
    GlobalVarsDialog globalsDialog = new GlobalVarsDialog();
    boolean wasRows, wasPortrait;

    public LogicDialog(){
        super("logic");

        clearChildren();

        canvas = new LCanvas();
        shouldPause = true;

        addCloseListener();

        shown(this::setup);
        shown(() -> {
            wasRows = LCanvas.useRows();
            wasPortrait = Core.graphics.isPortrait();
        });
        hidden(() -> consumer.get(canvas.save()));
        onResize(() -> {
            if(wasRows != LCanvas.useRows() || wasPortrait != Core.graphics.isPortrait()){
                setup();
                canvas.rebuild();
                wasPortrait = Core.graphics.isPortrait();
                wasRows = LCanvas.useRows();
            }
        });

        //show add instruction on shift+enter
        keyDown(KeyCode.enter, () -> {
            if(Core.input.shift()){
                showAddDialog();
            }
        });

        add(canvas).grow().name("canvas");

        row();

        add(buttons).growX().name("canvas");
    }

    public static Color typeColor(LVar s, Color color){
        return color.set(
            !s.isobj ? Pal.place :
            s.objval == null ? Color.darkGray :
            s.objval instanceof String ? Pal.ammo :
            s.objval instanceof Content ? Pal.logicOperations :
            s.objval instanceof Building ? Pal.logicBlocks :
            s.objval instanceof Unit ? Pal.logicUnits :
            s.objval instanceof Team ? Pal.logicUnits :
            s.objval instanceof Enum<?> ? Pal.logicIo :
            Color.white
        );
    }

    public static String typeName(LVar s){
        return
            !s.isobj ? "number" :
            s.objval == null ? "null" :
            s.objval instanceof String ? "string" :
            s.objval instanceof Content ? "content" :
            s.objval instanceof Building ? "building" :
            s.objval instanceof Team ? "team" :
            s.objval instanceof Unit ? "unit" :
            s.objval instanceof Enum<?> ? "enum" :
            "unknown";
    }

    private void setup(){
        buttons.clearChildren();
        buttons.defaults().size(160f, 64f);
        buttons.button("@back", Icon.left, this::hide).name("back");

        buttons.button("@edit", Icon.edit, () -> {
            BaseDialog dialog = new BaseDialog("@editor.export");
            dialog.cont.pane(p -> {
                p.margin(10f);
                p.table(Tex.button, t -> {
                    TextButtonStyle style = Styles.flatt;
                    t.defaults().size(280f, 60f).left();

                    if(privileged && executor != null && executor.build != null && !ui.editor.isShown()){
                        t.button("@editor.worldprocessors.editname", Icon.edit, style, () -> {
                            ui.showTextInput("", "@editor.name", LogicBlock.maxNameLength, executor.build.tag == null ? "" : executor.build.tag, tag -> {
                                if(privileged && executor != null && executor.build != null){
                                    executor.build.configure(tag);
                                    //just in case of privilege shenanigans...
                                    executor.build.tag = tag;
                                }
                            });
                            dialog.hide();
                        }).marginLeft(12f).row();
                    }

                    t.button("@clear", Icon.cancel, style, () -> {
                        ui.showConfirm("@logic.clear.confirm", () -> canvas.clearStatements());
                        dialog.hide();
                    }).marginLeft(12f).row();

                    t.button("@schematic.copy", Icon.copy, style, () -> {
                        dialog.hide();
                        Core.app.setClipboardText(canvas.save());
                    }).marginLeft(12f).row();

                    t.button("@schematic.copy.import", Icon.download, style, () -> {
                        dialog.hide();
                        try{
                            canvas.load(Core.app.getClipboardText().replace("\r\n", "\n"));
                        }catch(Throwable e){
                            ui.showException(e);
                        }
                    }).marginLeft(12f).disabled(b -> Core.app.getClipboardText() == null);
                });
            });

            dialog.addCloseButton();
            dialog.show();
        }).name("edit");

        if(Core.graphics.isPortrait()) buttons.row();

        buttons.button("@variables", Icon.menu, () -> {
            BaseDialog dialog = new BaseDialog("@variables");
            dialog.hidden(() -> {
                if(!wasPaused && !net.active() && !state.isMenu()){
                    state.set(State.paused);
                }
            });

            dialog.shown(() -> {
                if(!wasPaused && !net.active() && !state.isMenu()){
                    state.set(State.playing);
                }
            });

            dialog.cont.pane(p -> {
                p.margin(10f).marginRight(16f);
                p.table(Tex.button, t -> {
                    t.defaults().fillX().height(45f);
                    for(var s : executor.vars){
                        if(s.constant) continue;

                        Color varColor = Pal.gray;
                        float stub = 8f, mul = 0.5f, pad = 4;

                        t.add(new Image(Tex.whiteui, varColor.cpy().mul(mul))).width(stub);
                        t.stack(new Image(Tex.whiteui, varColor), new Label(" " + s.name + " ", Styles.outlineLabel){{
                            setColor(Pal.accent);
                        }}).padRight(pad);

                        t.add(new Image(Tex.whiteui, Pal.gray.cpy().mul(mul))).width(stub);
                        t.table(Tex.pane, out -> {
                            float period = 15f;
                            float[] counter = {-1f};
                            Label label = out.add("").style(Styles.outlineLabel).padLeft(4).padRight(4).width(140f).wrap().get();
                            label.update(() -> {
                                if(counter[0] < 0 || (counter[0] += Time.delta) >= period){
                                    String text = s.isobj ? PrintI.toString(s.objval) : Math.abs(s.numval - Math.round(s.numval)) < 0.00001 ? Math.round(s.numval) + "" : s.numval + "";
                                    if(!label.textEquals(text)){
                                        label.setText(text);
                                        if(counter[0] >= 0f){
                                            label.actions(Actions.color(Pal.accent), Actions.color(Color.white, 0.2f));
                                        }
                                    }
                                    counter[0] = 0f;
                                }
                            });
                            label.act(1f);
                        }).padRight(pad);

                        t.add(new Image(Tex.whiteui, typeColor(s, new Color()).mul(mul))).update(i -> i.setColor(typeColor(s, i.color).mul(mul))).width(stub);

                        t.stack(new Image(Tex.whiteui, typeColor(s, new Color())){{
                            update(() -> setColor(typeColor(s, color)));
                        }}, new Label(() -> " " + typeName(s) + " "){{
                            setStyle(Styles.outlineLabel);
                        }});

                        t.row();

                        t.add().growX().colspan(6).height(4).row();
                    }
                });
            });

            dialog.addCloseButton();
            dialog.buttons.button("@logic.globals", Icon.list, () -> globalsDialog.show()).size(210f, 64f);

            dialog.show();
        }).name("variables").disabled(b -> executor == null || executor.vars.length == 0 || state.isMenu());

        buttons.button("@add", Icon.add, () -> {
            showAddDialog();
        }).disabled(t -> canvas.statements.getChildren().size >= LExecutor.maxInstructions);
    }

    public void showAddDialog(){
        BaseDialog dialog = new BaseDialog("@add");
        dialog.cont.table(table -> {
            String[] searchText = {""};
            Prov[] matched = {null};
            Runnable[] rebuild = {() -> {}};

            table.background(Tex.button);

            table.table(s -> {
                s.image(Icon.zoom).padRight(8);
                var search = s.field(null, text -> {
                    searchText[0] = text;
                    rebuild[0].run();
                }).growX().get();
                search.setMessageText("@players.search");

                //auto add first match on enter key
                if(!mobile){

                    //don't focus on mobile (it may cause issues with a popup keyboard)
                    Core.app.post(search::requestKeyboard);

                    search.keyDown(KeyCode.enter, () -> {
                        if(!searchText[0].isEmpty() && matched[0] != null){
                            canvas.add((LStatement)matched[0].get());
                            dialog.hide();
                        }
                    });
                }
            }).growX().padBottom(4).row();

            table.pane(t -> {
                rebuild[0] = () -> {
                    t.clear();

                    var text = searchText[0].toLowerCase();

                    matched[0] = null;

                    for(Prov<LStatement> prov : LogicIO.allStatements){
                        LStatement example = prov.get();
                        if(example instanceof InvalidStatement || example.hidden() || (example.privileged() && !privileged) || (example.nonPrivileged() && privileged) || (!text.isEmpty() && !example.name().toLowerCase(Locale.ROOT).contains(text))) continue;

                        if(matched[0] == null){
                            matched[0] = prov;
                        }

                        LCategory category = example.category();
                        Table cat = t.find(category.name);
                        if(cat == null){
                            t.table(s -> {
                                if(category.icon != null){
                                    s.image(category.icon, Pal.darkishGray).left().size(15f).padRight(10f);
                                }
                                s.add(category.localized()).color(Pal.darkishGray).left().tooltip(category.description());
                                s.image(Tex.whiteui, Pal.darkishGray).left().height(5f).growX().padLeft(10f);
                            }).growX().pad(5f).padTop(10f);

                            t.row();

                            cat = t.table(c -> {
                                c.top().left();
                            }).name(category.name).top().left().growX().fillY().get();
                            t.row();
                        }

                        TextButtonStyle style = new TextButtonStyle(Styles.flatt);
                        style.fontColor = category.color;
                        style.font = Fonts.outline;

                        cat.button(example.name(), style, () -> {
                            canvas.add(prov.get());
                            dialog.hide();
                        }).size(130f, 50f).self(c -> tooltip(c, "lst." + example.name())).top().left();

                        if(cat.getChildren().size % 3 == 0) cat.row();
                    }
<<<<<<< HEAD
                };

                rebuild[0].run();
            }).grow();
        }).fill().maxHeight(Core.graphics.getHeight() * 0.8f);
        dialog.addCloseButton();
        dialog.show();
=======
                }).grow();
            }).fill().maxHeight(Core.graphics.getHeight() * 0.8f);
            dialog.addCloseButton();
            dialog.show();
        }).disabled(t -> canvas.statements.getChildren().size >= LExecutor.maxInstructions);
        
        Core.app.post(canvas::rebuild);
>>>>>>> 116798e3
    }

    public void show(String code, LExecutor executor, boolean privileged, Cons<String> modified){
        this.executor = executor;
        this.privileged = privileged;
        canvas.statements.clearChildren();
        canvas.rebuild();
        canvas.privileged = privileged;
        try{
            canvas.load(code);
        }catch(Throwable t){
            Log.err(t);
            canvas.load("");
        }
        this.consumer = result -> {
            if(!result.equals(code)){
                modified.get(result);
            }
        };

        show();
    }
}<|MERGE_RESOLUTION|>--- conflicted
+++ resolved
@@ -225,6 +225,8 @@
         buttons.button("@add", Icon.add, () -> {
             showAddDialog();
         }).disabled(t -> canvas.statements.getChildren().size >= LExecutor.maxInstructions);
+
+        Core.app.post(canvas::rebuild);
     }
 
     public void showAddDialog(){
@@ -305,7 +307,6 @@
 
                         if(cat.getChildren().size % 3 == 0) cat.row();
                     }
-<<<<<<< HEAD
                 };
 
                 rebuild[0].run();
@@ -313,15 +314,6 @@
         }).fill().maxHeight(Core.graphics.getHeight() * 0.8f);
         dialog.addCloseButton();
         dialog.show();
-=======
-                }).grow();
-            }).fill().maxHeight(Core.graphics.getHeight() * 0.8f);
-            dialog.addCloseButton();
-            dialog.show();
-        }).disabled(t -> canvas.statements.getChildren().size >= LExecutor.maxInstructions);
-        
-        Core.app.post(canvas::rebuild);
->>>>>>> 116798e3
     }
 
     public void show(String code, LExecutor executor, boolean privileged, Cons<String> modified){
