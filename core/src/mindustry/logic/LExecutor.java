package mindustry.logic;

import arc.*;
import arc.audio.*;
import arc.graphics.*;
import arc.math.*;
import arc.math.geom.*;
import arc.struct.*;
import arc.util.*;
import mindustry.*;
import mindustry.ai.types.*;
import mindustry.annotations.Annotations.*;
import mindustry.content.*;
import mindustry.core.*;
import mindustry.ctype.*;
import mindustry.entities.*;
import mindustry.game.EventType.*;
import mindustry.game.*;
import mindustry.game.MapObjectives.*;
import mindustry.game.Teams.*;
import mindustry.gen.*;
import mindustry.logic.LogicFx.*;
import mindustry.type.*;
import mindustry.ui.*;
import mindustry.world.*;
import mindustry.world.blocks.environment.*;
import mindustry.world.blocks.logic.*;
import mindustry.world.blocks.logic.LogicBlock.*;
import mindustry.world.blocks.logic.LogicDisplay.*;
import mindustry.world.blocks.logic.MemoryBlock.*;
import mindustry.world.blocks.logic.MessageBlock.*;
import mindustry.world.blocks.payloads.*;
import mindustry.world.meta.*;

import static mindustry.Vars.*;

public class LExecutor{
    public static final int maxInstructions = 1000;

    public static final int
    maxGraphicsBuffer = 256,
    maxDisplayBuffer = 1024,
    maxTextBuffer = 400;

    public LInstruction[] instructions = {};
    /** Non-constant variables used for network sync */
    public LVar[] vars = {};

    public LVar counter, unit, thisv, ipt;

    public int[] binds;
    public boolean yield;

    public LongSeq graphicsBuffer = new LongSeq();
    public StringBuilder textBuffer = new StringBuilder();
    public Building[] links = {};
    public @Nullable LogicBuild build;
    public IntSet linkIds = new IntSet();
    public Team team = Team.derelict;
    public boolean privileged = false;

    //yes, this is a minor memory leak, but it's probably not significant enough to matter
    protected static IntFloatMap unitTimeouts = new IntFloatMap();
    //lookup variable by name, lazy init.
    protected ObjectIntMap<String> nameMap;

    static{
        Events.on(ResetEvent.class, e -> unitTimeouts.clear());
    }

    boolean timeoutDone(Unit unit, float delay){
        return Time.time >= unitTimeouts.get(unit.id) + delay;
    }

    void updateTimeout(Unit unit){
        unitTimeouts.put(unit.id, Time.time);
    }

    public boolean initialized(){
        return instructions.length > 0;
    }

    /** Runs a single instruction. */
    public void runOnce(){
        //reset to start
        if(counter.numval >= instructions.length || counter.numval < 0){
            counter.numval = 0;
        }

        if(counter.numval < instructions.length){
            instructions[(int)(counter.numval++)].run(this);
        }
    }

    /** Loads with a specified assembler. Resets all variables. */
    public void load(LAssembler builder){
        nameMap = null;
        vars = builder.vars.values().toSeq().retainAll(var -> !var.constant).toArray(LVar.class);
        for(int i = 0; i < vars.length; i++){
            vars[i].id = i;
        }

        instructions = builder.instructions;
        counter = builder.getVar("@counter");
        unit = builder.getVar("@unit");
        thisv = builder.getVar("@this");
        ipt = builder.putConst("@ipt", build != null ? build.ipt : 0);
    }

    //region utility


    public @Nullable LVar optionalVar(String name){
        if(nameMap == null){
            nameMap = new ObjectIntMap<>();
            for(int i = 0; i < vars.length; i++){
                nameMap.put(vars[i].name, i);
            }
        }
        return optionalVar(nameMap.get(name, -1));
    }

    /** @return a Var from this processor. May be null if out of bounds. */
    public @Nullable LVar optionalVar(int index){
        return index < 0 || index >= vars.length ? null : vars[index];
    }

    //endregion

    //region instruction types

    public interface LInstruction{
        void run(LExecutor exec);
    }

    /** Binds the processor to a unit based on some filters. */
    public static class UnitBindI implements LInstruction{
        public LVar type;

        public UnitBindI(LVar type){
            this.type = type;
        }

        public UnitBindI(){
        }

        @Override
        public void run(LExecutor exec){
            if(exec.binds == null || exec.binds.length != content.units().size){
                exec.binds = new int[content.units().size];
            }

            //binding to `null` was previously possible, but was too powerful and exploitable
            if(type.obj() instanceof UnitType type && type.logicControllable){
                Seq<Unit> seq = exec.team.data().unitCache(type);

                if(seq != null && seq.any()){
                    exec.binds[type.id] %= seq.size;
                    if(exec.binds[type.id] < seq.size){
                        //bind to the next unit
                        exec.unit.setconst(seq.get(exec.binds[type.id]));
                    }
                    exec.binds[type.id] ++;
                }else{
                    //no units of this type found
                    exec.unit.setconst(null);
                }
            }else if(type.obj() instanceof Unit u && (u.team == exec.team || exec.privileged) && u.type.logicControllable){
                //bind to specific unit object
                exec.unit.setconst(u);
            }else{
                exec.unit.setconst(null);
            }
        }
    }

    /** Uses a unit to find something that may not be in its range. */
    public static class UnitLocateI implements LInstruction{
        public LLocate locate = LLocate.building;
        public BlockFlag flag = BlockFlag.core;
        public LVar enemy, ore;
        public LVar outX, outY, outFound, outBuild;

        public UnitLocateI(LLocate locate, BlockFlag flag, LVar enemy, LVar ore, LVar outX, LVar outY, LVar outFound, LVar outBuild){
            this.locate = locate;
            this.flag = flag;
            this.enemy = enemy;
            this.ore = ore;
            this.outX = outX;
            this.outY = outY;
            this.outFound = outFound;
            this.outBuild = outBuild;
        }

        public UnitLocateI(){
        }

        @Override
        public void run(LExecutor exec){
            Object unitObj = exec.unit.obj();
            LogicAI ai = UnitControlI.checkLogicAI(exec, unitObj);

            if(unitObj instanceof Unit unit && ai != null){
                ai.controlTimer = LogicAI.logicControlTimeout;

                Cache cache = (Cache)ai.execCache.get(this, Cache::new);

                if(ai.checkTargetTimer(this)){
                    Tile res = null;
                    boolean build = false;

                    switch(locate){
                        case ore -> {
                            if(ore.obj() instanceof Item item){
                                res = indexer.findClosestOre(unit, item);
                            }
                        }
                        case building -> {
                            Building b = Geometry.findClosest(unit.x, unit.y, enemy.bool() ? indexer.getEnemy(unit.team, flag) : indexer.getFlagged(unit.team, flag));
                            res = b == null ? null : b.tile;
                            build = true;
                        }
                        case spawn -> {
                            res = Geometry.findClosest(unit.x, unit.y, Vars.spawner.getSpawns());
                        }
                        case damaged -> {
                            Building b = Units.findDamagedTile(unit.team, unit.x, unit.y);
                            res = b == null ? null : b.tile;
                            build = true;
                        }
                    }

                    if(res != null && (!build || res.build != null)){
                        cache.found = true;
                        //set result if found
                        outX.setnum(cache.x = World.conv(build ? res.build.x : res.worldx()));
                        outY.setnum(cache.y = World.conv(build ? res.build.y : res.worldy()));
                        outFound.setnum(1);
                    }else{
                        cache.found = false;
                        outFound.setnum(0);
                    }

<<<<<<< HEAD
                    if(res != null && res.build != null &&
=======
                    if(res != null && res.build != null && 
>>>>>>> 848249a6
                        (unit.within(res.build.x, res.build.y, Math.max(unit.range(), buildingRange)) || res.build.team == exec.team)){
                        cache.build = res.build;
                        outBuild.setobj(res.build);
                    }else{
                        outBuild.setobj(null);
                    }
                }else{
                    outBuild.setobj(cache.build);
                    outFound.setbool(cache.found);
                    outX.setnum(cache.x);
                    outY.setnum(cache.y);
                }
            }else{
                outFound.setbool(false);
            }
        }

        static class Cache{
            float x, y;
            boolean found;
            Building build;
        }
    }

    /** Controls the unit based on some parameters. */
    public static class UnitControlI implements LInstruction{
        public LUnitControl type = LUnitControl.move;
        public LVar p1, p2, p3, p4, p5;

        public UnitControlI(LUnitControl type, LVar p1, LVar p2, LVar p3, LVar p4, LVar p5){
            this.type = type;
            this.p1 = p1;
            this.p2 = p2;
            this.p3 = p3;
            this.p4 = p4;
            this.p5 = p5;
        }

        public UnitControlI(){
        }

        /** Checks is a unit is valid for logic AI control, and returns the controller. */
        @Nullable
        public static LogicAI checkLogicAI(LExecutor exec, Object unitObj){
            if(unitObj instanceof Unit unit && unit.isValid() && exec.unit.obj() == unit && (unit.team == exec.team || exec.privileged) && unit.controller().isLogicControllable()){
                if(unit.controller() instanceof LogicAI la){
                    la.controller = exec.thisv.building();
                    return la;
                }else{
                    var la = new LogicAI();
                    la.controller = exec.thisv.building();

                    unit.controller(la);
                    //clear old state
                    unit.mineTile = null;
                    unit.clearBuilding();

                    return la;
                }
            }
            return null;
        }

        @Override
        public void run(LExecutor exec){
            Object unitObj = exec.unit.obj();
            LogicAI ai = checkLogicAI(exec, unitObj);

            //only control standard AI units
            if(unitObj instanceof Unit unit && ai != null){
                ai.controlTimer = LogicAI.logicControlTimeout;
                float x1 = World.unconv(p1.numf()), y1 = World.unconv(p2.numf()), d1 = World.unconv(p3.numf());

                switch(type){
                    case idle, autoPathfind -> {
                        ai.control = type;
                    }
                    case move, stop, approach, pathfind -> {
                        ai.control = type;
                        ai.moveX = x1;
                        ai.moveY = y1;
                        if(type == LUnitControl.approach){
                            ai.moveRad = d1;
                        }

                        //stop mining/building
                        if(type == LUnitControl.stop){
                            unit.mineTile = null;
                            unit.clearBuilding();
                        }
                    }
                    case unbind -> {
                        //TODO is this a good idea? will allocate
                        unit.resetController();
                    }
                    case within -> {
                        p4.setnum(unit.within(x1, y1, d1) ? 1 : 0);
                    }
                    case target -> {
                        ai.posTarget.set(x1, y1);
                        ai.aimControl = type;
                        ai.mainTarget = null;
                        ai.shoot = p3.bool();
                    }
                    case targetp -> {
                        ai.aimControl = type;
                        ai.mainTarget = p1.obj() instanceof Teamc t ? t : null;
                        ai.shoot = p2.bool();
                    }
                    case boost -> {
                        ai.boost = p1.bool();
                    }
                    case flag -> {
                        unit.flag = p1.num();
                    }
                    case mine -> {
                        Tile tile = world.tileWorld(x1, y1);
                        if(unit.canMine()){
                            unit.mineTile = unit.validMine(tile) ? tile : null;
                        }
                    }
                    case payDrop -> {
                        if(!exec.timeoutDone(unit, LogicAI.transferDelay)) return;

                        if(unit instanceof Payloadc pay && pay.hasPayload()){
                            Call.payloadDropped(unit, unit.x, unit.y);
                            exec.updateTimeout(unit);
                        }
                    }
                    case payTake -> {
                        if(!exec.timeoutDone(unit, LogicAI.transferDelay)) return;

                        if(unit instanceof Payloadc pay){
                            //units
                            if(p1.bool()){
                                Unit result = Units.closest(unit.team, unit.x, unit.y, unit.type.hitSize * 2f, u -> u.isAI() && u.isGrounded() && pay.canPickup(u) && u.within(unit, u.hitSize + unit.hitSize * 1.2f));

                                if(result != null){
                                    Call.pickedUnitPayload(unit, result);
                                }
                            }else{ //buildings
                                Building build = world.buildWorld(unit.x, unit.y);

                                //TODO copy pasted code
                                if(build != null && build.team == unit.team){
                                    Payload current = build.getPayload();
                                    if(current != null && pay.canPickupPayload(current)){
                                        Call.pickedBuildPayload(unit, build, false);
                                        //pick up whole building directly
                                    }else if(build.block.buildVisibility != BuildVisibility.hidden && build.canPickup() && pay.canPickup(build)){
                                        Call.pickedBuildPayload(unit, build, true);
                                    }
                                }
                            }
                            exec.updateTimeout(unit);
                        }
                    }
                    case payEnter -> {
                        Building build = world.buildWorld(unit.x, unit.y);
                        if(build != null && unit.team() == build.team && build.canControlSelect(unit)){
                            Call.unitBuildingControlSelect(unit, build);
                        }
                    }
                    case build -> {
                        if((state.rules.logicUnitBuild || exec.privileged) && unit.canBuild() && p3.obj() instanceof Block block && block.canBeBuilt() && (block.unlockedNow() || unit.team.isAI())){
                            int x = World.toTile(x1 - block.offset/tilesize), y = World.toTile(y1 - block.offset/tilesize);
                            int rot = Mathf.mod(p4.numi(), 4);

                            //reset state of last request when necessary
                            if(ai.plan.x != x || ai.plan.y != y || ai.plan.block != block || unit.plans.isEmpty()){
                                ai.plan.progress = 0;
                                ai.plan.initialized = false;
                                ai.plan.stuck = false;
                            }

                            var conf = p5.obj();
                            ai.plan.set(x, y, rot, block);
                            ai.plan.config = conf instanceof Content c ? c : conf instanceof Building b ? b : null;

                            unit.clearBuilding();
                            Tile tile = ai.plan.tile();

                            if(tile != null && !(tile.block() == block && tile.build != null && tile.build.rotation == rot)){
                                unit.updateBuilding = true;
                                unit.addBuild(ai.plan);
                            }
                        }
                    }
                    case getBlock -> {
                        float range = Math.max(unit.range(), unit.type.buildRange);
                        if(!unit.within(x1, y1, range)){
                            p3.setobj(null);
                            p4.setobj(null);
                            p5.setobj(null);
                        }else{
                            Tile tile = world.tileWorld(x1, y1);
                            if(tile == null){
                                p3.setobj(null);
                                p4.setobj(null);
                                p5.setobj(null);
                            }else{
                                p3.setobj(tile.block());
                                p4.setobj(tile.build != null ? tile.build : null);
                                //Allows reading of ore tiles if they are present (overlay is not air) otherwise returns the floor
                                p5.setobj(tile.overlay() == Blocks.air ? tile.floor() : tile.overlay());
                            }
                        }
                    }
                    case itemDrop -> {
                        if(!exec.timeoutDone(unit, LogicAI.transferDelay)) return;

                        //clear item when dropping to @air
                        if(p1.obj() == Blocks.air){
                            //only server-side; no need to call anything, as items are synced in snapshots
                            if(!net.client()){
                                unit.clearItem();
                            }
                            exec.updateTimeout(unit);
                        }else{
                            Building build = p1.building();
                            int dropped = Math.min(unit.stack.amount, p2.numi());
                            if(build != null && build.team == unit.team && build.isValid() && dropped > 0 && unit.within(build, logicItemTransferRange + build.block.size * tilesize/2f)){
                                int accepted = build.acceptStack(unit.item(), dropped, unit);
                                if(accepted > 0){
                                    Call.transferItemTo(unit, unit.item(), accepted, unit.x, unit.y, build);
                                    exec.updateTimeout(unit);
                                }
                            }
                        }
                    }
                    case itemTake -> {
                        if(!exec.timeoutDone(unit, LogicAI.transferDelay)) return;

                        Building build = p1.building();
                        int amount = p3.numi();

                        if(build != null && build.team == unit.team && build.isValid() && build.items != null &&
                            p2.obj() instanceof Item item && unit.within(build, logicItemTransferRange + build.block.size * tilesize/2f)){
                            int taken = Math.min(build.items.get(item), Math.min(amount, unit.maxAccepted(item)));

                            if(taken > 0){
                                Call.takeItems(build, item, taken, unit);
                                exec.updateTimeout(unit);
                            }
                        }
                    }
                    default -> {}
                }
            }
        }
    }

    /** Controls a building's state. */
    public static class ControlI implements LInstruction{
        public LVar target;
        public LAccess type = LAccess.enabled;
        public LVar p1, p2, p3, p4;

        public ControlI(LAccess type, LVar target, LVar p1, LVar p2, LVar p3, LVar p4){
            this.type = type;
            this.target = target;
            this.p1 = p1;
            this.p2 = p2;
            this.p3 = p3;
            this.p4 = p4;
        }

        ControlI(){}

        @Override
        public void run(LExecutor exec){
            Object obj = target.obj();
            if(obj instanceof Building b && (exec.privileged || (b.team == exec.team && exec.linkIds.contains(b.id)))){

                if(type == LAccess.enabled && !p1.bool()){
                    b.lastDisabler = exec.build;
                }

                if(type == LAccess.enabled && p1.bool()){
                    b.noSleep();
                }

                if(type.isObj && p1.isobj){
                    b.control(type, p1.obj(), p2.num(), p3.num(), p4.num());
                }else{
                    b.control(type, p1.num(), p2.num(), p3.num(), p4.num());
                }
            }
        }
    }

    public static class GetLinkI implements LInstruction{
        public LVar output, index;

        public GetLinkI(LVar output, LVar index){
            this.index = index;
            this.output = output;
        }

        public GetLinkI(){
        }

        @Override
        public void run(LExecutor exec){
            int address = index.numi();

            output.setobj(address >= 0 && address < exec.links.length ? exec.links[address] : null);
        }
    }

    public static class ReadI implements LInstruction{
        public LVar target, position, output;

        public ReadI(LVar target, LVar position, LVar output){
            this.target = target;
            this.position = position;
            this.output = output;
        }

        public ReadI(){
        }

        @Override
        public void run(LExecutor exec){
            int address = position.numi();
            Building from = target.building();

            if(from instanceof MemoryBuild mem && (exec.privileged || (from.team == exec.team && !mem.block.privileged))){
                output.setnum(address < 0 || address >= mem.memory.length ? 0 : mem.memory[address]);
            }else if(from instanceof LogicBuild logic && (exec.privileged || from.team == exec.team) && position.isobj && position.objval instanceof String name){
                LVar fromVar = logic.executor.optionalVar(name);
                if(fromVar != null && !output.constant){
                    output.objval = fromVar.objval;
                    output.numval = fromVar.numval;
                    output.isobj = fromVar.isobj;
                }
            }
        }
    }

    public static class WriteI implements LInstruction{
        public LVar target, position, value;

        public WriteI(LVar target, LVar position, LVar value){
            this.target = target;
            this.position = position;
            this.value = value;
        }

        public WriteI(){
        }

        @Override
        public void run(LExecutor exec){
            int address = position.numi();
            Building from = target.building();

            if(from instanceof MemoryBuild mem && (exec.privileged || (from.team == exec.team && !mem.block.privileged)) && address >= 0 && address < mem.memory.length){
                mem.memory[address] = value.num();
            }else if(from instanceof LogicBuild logic && (exec.privileged || from.team == exec.team) && position.isobj && position.objval instanceof String name){
                //limit write, need target processor set writable.
                LVar writable = logic.executor.optionalVar("@writable");
                if(writable == null || !writable.bool()) return;
                LVar toVar = logic.executor.optionalVar(name);
                if(toVar != null && !toVar.constant){
                    toVar.objval = value.objval;
                    toVar.numval = value.numval;
                    toVar.isobj = value.isobj;
                }
            }
        }
    }

    public static class SenseI implements LInstruction{
        public LVar from, to, type;

        public SenseI(LVar from, LVar to, LVar type){
            this.from = from;
            this.to = to;
            this.type = type;
        }

        public SenseI(){
        }

        @Override
        public void run(LExecutor exec){
            Object target = from.obj();
            Object sense = type.obj();

            if(target == null && sense == LAccess.dead){
                to.setnum(1);
                return;
            }

            //note that remote units/buildings can be sensed as well
            if(target instanceof Senseable se){
                if(sense instanceof Content co){
                    to.setnum(se.sense(co));
                }else if(sense instanceof LAccess la){
                    Object objOut = se.senseObject(la);

                    if(objOut == Senseable.noSensed){
                        //numeric output
                        to.setnum(se.sense(la));
                    }else{
                        //object output
                        to.setobj(objOut);
                    }
                }
            }else{
                to.setobj(null);
            }
        }
    }

    public static class RadarI implements LInstruction{
        public RadarTarget target1 = RadarTarget.enemy, target2 = RadarTarget.any, target3 = RadarTarget.any;
        public RadarSort sort = RadarSort.distance;
        public LVar radar, sortOrder, output;

        //radar instructions are special in that they cache their output and only change it at fixed intervals.
        //this prevents lag from spam of radar instructions
        public Healthc lastTarget;
        public Object lastSourceBuild;
        public Interval timer = new Interval();

        static float bestValue = 0f;
        static Unit best = null;

        public RadarI(RadarTarget target1, RadarTarget target2, RadarTarget target3, RadarSort sort, LVar radar, LVar sortOrder, LVar output){
            this.target1 = target1;
            this.target2 = target2;
            this.target3 = target3;
            this.sort = sort;
            this.radar = radar;
            this.sortOrder = sortOrder;
            this.output = output;
        }

        public RadarI(){
        }

        @Override
        public void run(LExecutor exec){
            Object base = radar.obj();

            int sortDir = sortOrder.bool() ? 1 : -1;
            LogicAI ai = null;

            if(base instanceof Ranged r && (exec.privileged || r.team() == exec.team) &&
                ((base instanceof Building b && (!b.block.privileged || exec.privileged)) || (ai = UnitControlI.checkLogicAI(exec, base)) != null)){ //must be a building or a controllable unit
                float range = r.range();

                Healthc targeted;

                //timers update on a fixed 30 tick interval
                //units update on a special timer per controller instance
                if((base instanceof Building && (timer.get(30f) || lastSourceBuild != base)) || (ai != null && ai.checkTargetTimer(this))){
                    //if any of the targets involve enemies
                    boolean enemies = target1 == RadarTarget.enemy || target2 == RadarTarget.enemy || target3 == RadarTarget.enemy;
                    boolean allies = target1 == RadarTarget.ally || target2 == RadarTarget.ally || target3 == RadarTarget.ally;

                    best = null;
                    bestValue = 0;

                    if(enemies){
                        Seq<TeamData> data = state.teams.present;
                        for(int i = 0; i < data.size; i++){
                            if(data.items[i].team != r.team()){
                                find(r, range, sortDir, data.items[i].team);
                            }
                        }
                    }else if(!allies){
                        Seq<TeamData> data = state.teams.present;
                        for(int i = 0; i < data.size; i++){
                            find(r, range, sortDir, data.items[i].team);
                        }
                    }else{
                        find(r, range, sortDir, r.team());
                    }

                    if(ai != null){
                        ai.execCache.put(this, best);
                    }

                    lastSourceBuild = base;
                    lastTarget = targeted = best;
                }else{
                    if(ai != null){
                        targeted = (Healthc)ai.execCache.get(this);
                    }else{
                        targeted = lastTarget;
                    }
                }

                output.setobj(targeted);
            }else{
                output.setobj(null);
            }
        }

        void find(Ranged b, float range, int sortDir, Team team){
            Units.nearby(team, b.x(), b.y(), range, u -> {
                if(!u.within(b, range) || !u.targetable(team) || b == u) return;

                boolean valid =
                    target1.func.get(b.team(), u) &&
                    target2.func.get(b.team(), u) &&
                    target3.func.get(b.team(), u);

                if(!valid) return;

                float val = sort.func.get(b, u) * sortDir;
                if(val > bestValue || best == null){
                    bestValue = val;
                    best = u;
                }
            });
        }
    }

    public static class SetI implements LInstruction{
        public LVar from, to;

        public SetI(LVar from, LVar to){
            this.from = from;
            this.to = to;
        }

        SetI(){}

        @Override
        public void run(LExecutor exec){
            if(!to.constant){
                if(from.isobj){
                    if(to != exec.counter){
                        to.objval = from.objval;
                        to.isobj = true;
                    }
                }else{
                    to.numval = LVar.invalid(from.numval) ? 0 : from.numval;
                    to.isobj = false;
                }
            }
        }
    }

    public static class OpI implements LInstruction{
        public LogicOp op = LogicOp.add;
        public LVar a, b, dest;

        public OpI(LogicOp op, LVar a, LVar b, LVar dest){
            this.op = op;
            this.a = a;
            this.b = b;
            this.dest = dest;
        }

        OpI(){}

        @Override
        public void run(LExecutor exec){
            if(op == LogicOp.strictEqual){
                dest.setnum(a.isobj == b.isobj && ((a.isobj && Structs.eq(a.objval, b.objval)) || (!a.isobj && a.numval == b.numval)) ? 1 : 0);
            }else if(op.unary){
                dest.setnum(op.function1.get(a.num()));
            }else{
                if(op.objFunction2 != null && a.isobj && b.isobj){
                    //use object function if both are objects
                    dest.setnum(op.objFunction2.get(a.obj(), b.obj()));
                }else{
                    //otherwise use the numeric function
                    dest.setnum(op.function2.get(a.num(), b.num()));
                }

            }
        }
    }

    public static class EndI implements LInstruction{

        @Override
        public void run(LExecutor exec){
            exec.counter.numval = exec.instructions.length;
        }
    }

    public static class NoopI implements LInstruction{
        @Override
        public void run(LExecutor exec){}
    }

    public static class DrawI implements LInstruction{
        public byte type;
        public LVar x, y, p1, p2, p3, p4;

        public DrawI(byte type, LVar x, LVar y, LVar p1, LVar p2, LVar p3, LVar p4){
            this.type = type;
            this.x = x;
            this.y = y;
            this.p1 = p1;
            this.p2 = p2;
            this.p3 = p3;
            this.p4 = p4;
        }

        public DrawI(){
        }

        @Override
        public void run(LExecutor exec){
            //graphics on headless servers are useless.
            if(Vars.headless || exec.graphicsBuffer.size >= maxGraphicsBuffer) return;

            //explicitly unpack colorPack, it's pre-processed here
            if(type == LogicDisplay.commandColorPack){
                double packed = x.num();

                int value = (int)(Double.doubleToRawLongBits(packed)),
                r = ((value & 0xff000000) >>> 24),
                g = ((value & 0x00ff0000) >>> 16),
                b = ((value & 0x0000ff00) >>> 8),
                a = ((value & 0x000000ff));

                exec.graphicsBuffer.add(DisplayCmd.get(LogicDisplay.commandColor, pack(r), pack(g), pack(b), pack(a), 0, 0));
            }else if(type == LogicDisplay.commandPrint){
                CharSequence str = exec.textBuffer;

                if(str.length() > 0){
                    var data = Fonts.logic.getData();
                    int advance = (int)data.spaceXadvance, lineHeight = (int)data.lineHeight;

                    int xOffset, yOffset;
                    int align = p1.id; //p1 is not a variable, it's a raw align value. what a massive hack

                    int maxWidth = 0, lines = 1, lineWidth = 0;
                    for(int i = 0; i < str.length(); i++){
                        char next = str.charAt(i);
                        if(next == '\n'){
                            maxWidth = Math.max(maxWidth, lineWidth);
                            lineWidth = 0;
                            lines ++;
                        }else{
                            lineWidth ++;
                        }
                    }
                    maxWidth = Math.max(maxWidth, lineWidth);

                    float
                    width = maxWidth * advance,
                    height = lines * lineHeight,
                    ha = ((Align.isLeft(align) ? -1f : 0f) + 1f + (Align.isRight(align) ? 1f : 0f))/2f,
                    va = ((Align.isBottom(align) ? -1f : 0f) + 1f + (Align.isTop(align) ? 1f : 0f))/2f;

                    xOffset = -(int)(width * ha);
                    yOffset = -(int)(height * va) + (lines - 1) * lineHeight;


                    int curX = x.numi(), curY = y.numi();
                    for(int i = 0; i < str.length(); i++){
                        char next = str.charAt(i);
                        if(next == '\n'){
                            //move Y down when newline is encountered
                            curY -= lineHeight;
                            curX = x.numi(); //reset
                            continue;
                        }
                        if(Fonts.logic.getData().hasGlyph(next)){
                            exec.graphicsBuffer.add(DisplayCmd.get(LogicDisplay.commandPrint, packSign(curX + xOffset), packSign(curY + yOffset), next, 0, 0, 0));
                        }
                        curX += advance;
                    }

                    exec.textBuffer.setLength(0);
                }
            }else{
                int num1 = p1.numi(), num4 = p4.numi(), xval = packSign(x.numi()), yval = packSign(y.numi());

                if(type == LogicDisplay.commandImage){
                    if(p1.obj() instanceof UnlockableContent u){
                        //TODO: with mods, this will overflow (ID >= 512), but that's better than the previous system, at least
                        num1 = u.id;
                        num4 = u.getContentType().ordinal();
                    }else{
                        num1 = -1;
                        num4 = -1;
                    }
                    //num1 = p1.obj() instanceof UnlockableContent u ? u.iconId : 0;
                }else if(type == LogicDisplay.commandScale){
                    xval = packSign((int)(x.numf() / LogicDisplay.scaleStep));
                    yval = packSign((int)(y.numf() / LogicDisplay.scaleStep));
                }

                //add graphics calls, cap graphics buffer size
                exec.graphicsBuffer.add(DisplayCmd.get(type, xval, yval, packSign(num1), packSign(p2.numi()), packSign(p3.numi()), packSign(num4)));
            }
        }

        static int pack(int value){
            return value & 0b0111111111;
        }

        static int packSign(int value){
            return (Math.abs(value) & 0b0111111111) | (value < 0 ? 0b1000000000 : 0);
        }
    }

    public static class DrawFlushI implements LInstruction{
        public LVar target;

        public DrawFlushI(LVar target){
            this.target = target;
        }

        public DrawFlushI(){
        }

        @Override
        public void run(LExecutor exec){
            //graphics on headless servers are useless.
            if(Vars.headless) return;

            if(target.building() instanceof LogicDisplayBuild d && (d.team == exec.team || exec.privileged)){
                if(d.commands.size + exec.graphicsBuffer.size < maxDisplayBuffer){
                    for(int i = 0; i < exec.graphicsBuffer.size; i++){
                        d.commands.addLast(exec.graphicsBuffer.items[i]);
                    }
                }
                exec.graphicsBuffer.clear();
            }
        }
    }

    public static class PrintI implements LInstruction{
        public LVar value;

        public PrintI(LVar value){
            this.value = value;
        }

        PrintI(){}

        @Override
        public void run(LExecutor exec){

            if(exec.textBuffer.length() >= maxTextBuffer) return;

            //this should avoid any garbage allocation
            if(value.isobj){
                String strValue = toString(value.objval);

                exec.textBuffer.append(strValue);
            }else{
                //display integer version when possible
                if(Math.abs(value.numval - Math.round(value.numval)) < 0.00001){
                    exec.textBuffer.append(Math.round(value.numval));
                }else{
                    exec.textBuffer.append(value.numval);
                }
            }
        }

        public static String toString(Object obj){
            return
                obj == null ? "null" :
                obj instanceof String s ? s :
                obj instanceof MappableContent content ? content.name :
                obj instanceof Content ? "[content]" :
                obj instanceof Building build ? build.block.name :
                obj instanceof Unit unit ? unit.type.name :
                obj instanceof Enum<?> e ? e.name() :
                obj instanceof Team team ? team.name :
                "[object]";
        }
    }

    public static class PrintCharI implements LInstruction{
        public LVar value;

        public PrintCharI(LVar value){
            this.value = value;
        }

        PrintCharI(){}

        @Override
        public void run(LExecutor exec){

            if(exec.textBuffer.length() >= maxTextBuffer) return;
            if(value.isobj){
                if(!(value.objval instanceof UnlockableContent cont)) return;
                exec.textBuffer.append((char)cont.emojiChar());
                return;
            }

            exec.textBuffer.append((char)Math.floor(value.numval));
        }
    }

    public static class FormatI implements LInstruction{
        public LVar value;

        public FormatI(LVar value){
            this.value = value;
        }

        FormatI(){}

        @Override
        public void run(LExecutor exec){

            if(exec.textBuffer.length() >= maxTextBuffer) return;

            int placeholderIndex = -1;
            int placeholderNumber = 10;

            for(int i = 0; i < exec.textBuffer.length(); i++){
                if(exec.textBuffer.charAt(i) == '{' && exec.textBuffer.length() - i > 2){
                    char numChar = exec.textBuffer.charAt(i + 1);

                    if(numChar >= '0' && numChar <= '9' && exec.textBuffer.charAt(i + 2) == '}'){
                        if(numChar - '0' < placeholderNumber){
                            placeholderNumber = numChar - '0';
                            placeholderIndex = i;
                        }
                    }
                }
            }

            if(placeholderIndex == -1) return;

            //this should avoid any garbage allocation
            if(value.isobj){
                String strValue = PrintI.toString(value.objval);

                exec.textBuffer.replace(placeholderIndex, placeholderIndex + 3, strValue);
            }else{
                //display integer version when possible
                if(Math.abs(value.numval - Math.round(value.numval)) < 0.00001){
                    exec.textBuffer.replace(placeholderIndex, placeholderIndex + 3, Math.round(value.numval) + "");
                }else{
                    exec.textBuffer.replace(placeholderIndex, placeholderIndex + 3, value.numval + "");
                }
            }
        }
    }

    public static class PrintFlushI implements LInstruction{
        public LVar target;

        public PrintFlushI(LVar target){
            this.target = target;
        }

        public PrintFlushI(){
        }

        @Override
        public void run(LExecutor exec){

            if(target.building() instanceof MessageBuild d && (exec.privileged || (d.team == exec.team && !d.block.privileged))){

                d.message.setLength(0);
                d.message.append(exec.textBuffer, 0, Math.min(exec.textBuffer.length(), maxTextBuffer));

            }
            exec.textBuffer.setLength(0);

        }
    }

    public static class JumpI implements LInstruction{
        public ConditionOp op = ConditionOp.notEqual;
        public LVar value, compare;
        public int address;

        public JumpI(ConditionOp op, LVar value, LVar compare, int address){
            this.op = op;
            this.value = value;
            this.compare = compare;
            this.address = address;
        }

        public JumpI(){
        }

        @Override
        public void run(LExecutor exec){
            if(address != -1){
                LVar va = value;
                LVar vb = compare;
                boolean cmp;

                if(op == ConditionOp.strictEqual){
                    cmp = va.isobj == vb.isobj && ((va.isobj && va.objval == vb.objval) || (!va.isobj && va.numval == vb.numval));
                }else if(op.objFunction != null && va.isobj && vb.isobj){
                    //use object function if both are objects
                    cmp = op.objFunction.get(value.obj(), compare.obj());
                }else{
                    cmp = op.function.get(value.num(), compare.num());
                }

                if(cmp){
                    exec.counter.numval = address;
                }
            }
        }
    }

    public static class WaitI implements LInstruction{
        public LVar value;

        public float curTime;

        public WaitI(LVar value){
            this.value = value;
        }

        public WaitI(){
        }

        @Override
        public void run(LExecutor exec){
            if(curTime >= value.num()){
                curTime = 0f;
            }else{
                //skip back to self.
                exec.counter.numval --;
                exec.yield = true;
                curTime += Time.delta / 60f;
            }
        }
    }

    public static class StopI implements LInstruction{

        @Override
        public void run(LExecutor exec){
            //skip back to self.
            exec.counter.numval --;
            exec.yield = true;
        }
    }

    public static class LookupI implements LInstruction{
        public LVar dest;
        public LVar from;
        public ContentType type;

        public LookupI(LVar dest, LVar from, ContentType type){
            this.dest = dest;
            this.from = from;
            this.type = type;
        }

        public LookupI(){
        }

        @Override
        public void run(LExecutor exec){
            dest.setobj(logicVars.lookupContent(type, from.numi()));
        }
    }

    public static class PackColorI implements LInstruction{
        public LVar result, r, g, b, a;

        public PackColorI(LVar result, LVar r, LVar g, LVar b, LVar a){
            this.result = result;
            this.r = r;
            this.g = g;
            this.b = b;
            this.a = a;
        }

        public PackColorI(){
        }

        @Override
        public void run(LExecutor exec){
            result.setnum(Color.toDoubleBits(Mathf.clamp(r.numf()), Mathf.clamp(g.numf()), Mathf.clamp(b.numf()), Mathf.clamp(a.numf())));
        }
    }

    public static class CutsceneI implements LInstruction{
        public CutsceneAction action = CutsceneAction.stop;
        public LVar p1, p2, p3, p4;

        public CutsceneI(CutsceneAction action, LVar p1, LVar p2, LVar p3, LVar p4){
            this.action = action;
            this.p1 = p1;
            this.p2 = p2;
            this.p3 = p3;
            this.p4 = p4;
        }

        public CutsceneI(){
        }

        @Override
        public void run(LExecutor exec){
            if(headless) return;

            switch(action){
                case pan -> {
                    control.input.logicCutscene = true;
                    control.input.logicCamPan.set(World.unconv(p1.numf()), World.unconv(p2.numf()));
                    control.input.logicCamSpeed = p3.numf();
                }
                case zoom -> {
                    control.input.logicCutscene = true;
                    control.input.logicCutsceneZoom = Mathf.clamp(p1.numf());
                }
                case stop -> {
                    control.input.logicCutscene = false;
                }
            }
        }
    }

    public static class FetchI implements LInstruction{
        public FetchType type = FetchType.unit;
        public LVar result, team, extra, index;

        public FetchI(FetchType type, LVar result, LVar team, LVar extra, LVar index){
            this.type = type;
            this.result = result;
            this.team = team;
            this.extra = extra;
            this.index = index;
        }

        public FetchI(){
        }

        @Override
        public void run(LExecutor exec){
            int i = index.numi();
            Team t = team.team();
            if(t == null) return;
            TeamData data = t.data();

            switch(type){
                case unit -> {
                    UnitType type = extra.obj() instanceof UnitType u ? u : null;
                    if(type == null){
                        result.setobj(i < 0 || i >= data.units.size ? null : data.units.get(i));
                    }else{
                        var units = data.unitCache(type);
                        result.setobj(units == null || i < 0 || i >= units.size ? null : units.get(i));
                    }
                }
                case player -> result.setobj(i < 0 || i >= data.players.size ? null :
                    data.players.get(i).unit() instanceof BlockUnitc block ? block.tile() : data.players.get(i).unit());
                case core -> result.setobj(i < 0 || i >= data.cores.size ? null : data.cores.get(i));
                case build -> {
                    Block block = extra.obj() instanceof Block b ? b : null;
                    if(block == null){
                        result.setobj(i < 0 || i >= data.buildings.size ? null : data.buildings.get(i));
                    }else{
                        var builds = data.getBuildings(block);
                        result.setobj(i < 0 || i >= builds.size ? null : builds.get(i));
                    }
                }
                case unitCount -> {
                    UnitType type = extra.obj() instanceof UnitType u ? u : null;
                    if(type == null){
                        result.setnum(data.units.size);
                    }else{
                        result.setnum(data.unitCache(type) == null ? 0 : data.unitCache(type).size);
                    }
                }
                case coreCount -> result.setnum(data.cores.size);
                case playerCount -> result.setnum(data.players.size);
                case buildCount -> {
                    Block block = extra.obj() instanceof Block b ? b : null;
                    if(block == null){
                        result.setnum(data.buildings.size);
                    }else{
                        result.setnum(data.getBuildings(block).size);
                    }
                }
            }
        }
    }

    //endregion
    //region privileged / world instructions

    public static class GetBlockI implements LInstruction{
        public LVar x, y;
        public LVar dest;
        public TileLayer layer = TileLayer.block;

        public GetBlockI(LVar x, LVar y, LVar dest, TileLayer layer){
            this.x = x;
            this.y = y;
            this.dest = dest;
            this.layer = layer;
        }

        public GetBlockI(){
        }

        @Override
        public void run(LExecutor exec){
            Tile tile = world.tile(Mathf.round(x.numf()), Mathf.round(y.numf()));
            if(tile == null){
                dest.setobj(null);
            }else{
                dest.setobj(switch(layer){
                    case floor -> tile.floor();
                    case ore -> tile.overlay();
                    case block -> tile.block();
                    case building -> tile.build;
                });
            }
        }
    }

    public static class SetBlockI implements LInstruction{
        public LVar x, y;
        public LVar block;
        public LVar team, rotation;
        public TileLayer layer = TileLayer.block;

        public SetBlockI(LVar x, LVar y, LVar block, LVar team, LVar rotation, TileLayer layer){
            this.x = x;
            this.y = y;
            this.block = block;
            this.team = team;
            this.rotation = rotation;
            this.layer = layer;
        }

        public SetBlockI(){
        }

        @Override
        public void run(LExecutor exec){
            if(net.client()) return;

            Tile tile = world.tile(x.numi(), y.numi());
            if(tile != null && block.obj() instanceof Block b){
                //TODO this can be quite laggy...
                switch(layer){
                    case ore -> {
                        if((b instanceof OverlayFloor || b == Blocks.air) && tile.overlay() != b) tile.setOverlayNet(b);
                    }
                    case floor -> {
                        if(b instanceof Floor f && tile.floor() != f && !f.isOverlay() && !f.isAir()){
                            tile.setFloorNet(f);
                        }
                    }
                    case block -> {
                        if(!b.isFloor() || b == Blocks.air){
                            Team t = team.team();
                            if(t == null) t = Team.derelict;

                            if(tile.block() != b || tile.team() != t){
                                tile.setNet(b, t, Mathf.clamp(rotation.numi(), 0, 3));
                            }
                        }
                    }
                    //building case not allowed
                }
            }
        }
    }

    public static class SpawnUnitI implements LInstruction{
        public LVar type, x, y, rotation, team, result;

        public SpawnUnitI(LVar type, LVar x, LVar y, LVar rotation, LVar team, LVar result){
            this.type = type;
            this.x = x;
            this.y = y;
            this.rotation = rotation;
            this.team = team;
            this.result = result;
        }

        public SpawnUnitI(){
        }

        @Override
        public void run(LExecutor exec){
            if(net.client()) return;

            Team t = team.team();

            if(type.obj() instanceof UnitType type && !type.internal && !type.hidden && t != null && Units.canCreate(t, type)){
                //random offset to prevent stacking
                var unit = type.spawn(t, World.unconv(x.numf()) + Mathf.range(0.01f), World.unconv(y.numf()) + Mathf.range(0.01f));
                spawner.spawnEffect(unit, rotation.numf());
                result.setobj(unit);
            }
        }
    }

    public static class SenseWeatherI implements LInstruction{
        public LVar type, to;

        public SenseWeatherI(LVar type, LVar to){
            this.type = type;
            this.to = to;
        }

        @Override
        public void run(LExecutor exec){
            to.setbool(type.obj() instanceof Weather weather && weather.isActive());
        }
    }

    public static class SetWeatherI implements LInstruction{
        public LVar type, state;

        public SetWeatherI(LVar type, LVar state){
            this.type = type;
            this.state = state;
        }

        @Override
        public void run(LExecutor exec){
            if(type.obj() instanceof Weather weather){
                if(state.bool()){
                    if(!weather.isActive()){ //Create is not already active
                        Tmp.v1.setToRandomDirection();
                        Call.createWeather(weather, 1f, WeatherState.fadeTime, Tmp.v1.x, Tmp.v1.y);
                    }else{
                        weather.instance().life(WeatherState.fadeTime);
                    }
                }else{
                    if(weather.isActive() && weather.instance().life > WeatherState.fadeTime){
                        weather.instance().life(WeatherState.fadeTime);
                    }
                }
            }
        }
    }

    public static class ApplyEffectI implements LInstruction{
        public boolean clear;
        public String effect;
        public LVar unit, duration;

        public ApplyEffectI(boolean clear, String effect, LVar unit, LVar duration){
            this.clear = clear;
            this.effect = effect;
            this.unit = unit;
            this.duration = duration;
        }

        public ApplyEffectI(){
        }

        @Override
        public void run(LExecutor exec){
            if(net.client()) return;

            if(unit.obj() instanceof Unit unit && content.statusEffect(effect) != null){
                if(clear){
                    unit.unapply(content.statusEffect(effect));
                }else{
                    unit.apply(content.statusEffect(effect), duration.numf() * 60f);
                }
            }
        }
    }

    public static class SetRuleI implements LInstruction{
        public LogicRule rule = LogicRule.waveSpacing;
        public LVar value, p1, p2, p3, p4;

        public SetRuleI(LogicRule rule, LVar value, LVar p1, LVar p2, LVar p3, LVar p4){
            this.rule = rule;
            this.value = value;
            this.p1 = p1;
            this.p2 = p2;
            this.p3 = p3;
            this.p4 = p4;
        }

        public SetRuleI(){
        }

        @Override
        public void run(LExecutor exec){
            switch(rule){
                case waveTimer -> state.rules.waveTimer = value.bool();
                case wave -> state.wave = Math.max(value.numi(), 1);
                case currentWaveTime -> state.wavetime = Math.max(value.numf() * 60f, 0f);
                case waves -> state.rules.waves = value.bool();
                case waveSending -> state.rules.waveSending = value.bool();
                case attackMode -> state.rules.attackMode = value.bool();
                case waveSpacing -> state.rules.waveSpacing = value.numf() * 60f;
                case enemyCoreBuildRadius -> state.rules.enemyCoreBuildRadius = value.numf() * 8f;
                case dropZoneRadius -> state.rules.dropZoneRadius = value.numf() * 8f;
                case unitCap -> state.rules.unitCap = Math.max(value.numi(), 0);
                case lighting -> state.rules.lighting = value.bool();
                case canGameOver -> state.rules.canGameOver = value.bool();
                case mapArea -> {
                    int x = p1.numi(), y = p2.numi(), w = p3.numi(), h = p4.numi();
                    if(!checkMapArea(x, y, w, h, false)){
                        Call.setMapArea(x, y, w, h);
                    }
                }
                case ambientLight -> state.rules.ambientLight.fromDouble(value.num());
                case solarMultiplier -> state.rules.solarMultiplier = Math.max(value.numf(), 0f);
                case dragMultiplier -> state.rules.dragMultiplier = Math.max(value.numf(), 0f);
                case ban -> {
                    Object cont = value.obj();
                    if(cont instanceof Block b){
                        // Rebuild PlacementFragment if anything has changed
                        if(state.rules.bannedBlocks.add(b) && !headless) ui.hudfrag.blockfrag.rebuild();
                    }else if(cont instanceof UnitType u){
                        state.rules.bannedUnits.add(u);
                    }
                }
                case unban -> {
                    Object cont = value.obj();
                    if(cont instanceof Block b){
                        if(state.rules.bannedBlocks.remove(b) && !headless) ui.hudfrag.blockfrag.rebuild();
                    }else if(cont instanceof UnitType u){
                        state.rules.bannedUnits.remove(u);
                    }
                }
                case unitHealth, unitBuildSpeed, unitMineSpeed, unitCost, unitDamage, blockHealth, blockDamage, buildSpeed, rtsMinSquad, rtsMinWeight -> {
                    Team team = p1.team();
                    if(team != null){
                        float num = value.numf();
                        switch(rule){
                            case buildSpeed -> team.rules().buildSpeedMultiplier = Mathf.clamp(num, 0.001f, 50f);
                            case unitHealth -> team.rules().unitHealthMultiplier = Math.max(num, 0.001f);
                            case unitBuildSpeed -> team.rules().unitBuildSpeedMultiplier = Mathf.clamp(num, 0f, 50f);
                            case unitMineSpeed -> team.rules().unitMineSpeedMultiplier = Math.max(num, 0f);
                            case unitCost -> team.rules().unitCostMultiplier = Math.max(num, 0f);
                            case unitDamage -> team.rules().unitDamageMultiplier = Math.max(num, 0f);
                            case blockHealth -> team.rules().blockHealthMultiplier = Math.max(num, 0.001f);
                            case blockDamage -> team.rules().blockDamageMultiplier = Math.max(num, 0f);
                            case rtsMinWeight -> team.rules().rtsMinWeight = num;
                            case rtsMinSquad -> team.rules().rtsMinSquad = (int)num;
                        }
                    }
                }
            }
        }
    }

    /** @return whether the map area is already set to this value. */
    static boolean checkMapArea(int x, int y, int w, int h, boolean set){
        x = Math.max(x, 0);
        y = Math.max(y, 0);
        w = Math.min(world.width(), w);
        h = Math.min(world.height(), h);
        boolean full = x == 0 && y == 0 && w == world.width() && h == world.height();

        if(state.rules.limitMapArea){
            if(state.rules.limitX == x && state.rules.limitY == y && state.rules.limitWidth == w && state.rules.limitHeight == h){
                return true;
            }else if(full){
                //disable the rule, covers the whole map
                if(set){
                    state.rules.limitMapArea = false;
                    if(!headless){
                        renderer.updateAllDarkness();
                    }
                    world.checkMapArea();
                    return false;
                }
            }
        }else if(full){ //was already disabled, no need to change anything
            return true;
        }

        if(set){
            state.rules.limitMapArea = true;
            state.rules.limitX = x;
            state.rules.limitY = y;
            state.rules.limitWidth = w;
            state.rules.limitHeight = h;
            world.checkMapArea();

            if(!headless){
                renderer.updateAllDarkness();
            }
        }

        return false;
    }

    @Remote(called = Loc.server)
    public static void setMapArea(int x, int y, int w, int h){
        checkMapArea(x, y, w, h, true);
    }

    public static class FlushMessageI implements LInstruction{
        public MessageType type = MessageType.announce;
        public LVar duration, outSuccess;

        public FlushMessageI(MessageType type, LVar duration, LVar outSuccess){
            this.type = type;
            this.duration = duration;
            this.outSuccess = outSuccess;
        }

        public FlushMessageI(){
        }

        @Override
        public void run(LExecutor exec){
            //set default to success
            outSuccess.setnum(1);
            if(headless && type != MessageType.mission){
                exec.textBuffer.setLength(0);
                return;
            }

            if(
                type == MessageType.announce && ui.hasAnnouncement() ||
                type == MessageType.notify && ui.hudfrag.hasToast() ||
                type == MessageType.toast && ui.hasAnnouncement()
            ){
                //backwards compatibility; if it is @wait, block execution
                if(outSuccess == logicVars.waitVar()){
                    exec.counter.numval--;
                    exec.yield = true;
                }else{
                    //set outSuccess=false to let user retry.
                    outSuccess.setnum(0);
                }
                return;
            }

            String text = exec.textBuffer.toString();
            if(text.startsWith("@")){
                String substr = text.substring(1);
                if(Core.bundle.has(substr)){
                    text = Core.bundle.get(substr);
                }
            }

            switch(type){
                case notify -> ui.hudfrag.showToast(Icon.info, text);
                case announce -> ui.announce(text, duration.numf());
                case toast -> ui.showInfoToast(text, duration.numf());
                //TODO desync?
                case mission -> state.rules.mission = text;
            }

            exec.textBuffer.setLength(0);
        }
    }

    public static class EffectI implements LInstruction{
        public EffectEntry type;
        public LVar x, y, rotation, color, data;

        public EffectI(EffectEntry type, LVar x, LVar y, LVar rotation, LVar color, LVar data){
            this.type = type;
            this.x = x;
            this.y = y;
            this.rotation = rotation;
            this.color = color;
            this.data = data;
        }

        public EffectI(){
        }

        @Override
        public void run(LExecutor exec){
            if(type != null){
                double col = color.num();
                //limit size so people don't create lag with ridiculous numbers (some explosions scale with size)
                float rot = type.rotate ? rotation.numf() :
                    Math.min(rotation.numf(), 1000f);

                type.effect.at(World.unconv(x.numf()), World.unconv(y.numf()), rot, Tmp.c1.fromDouble(col), data.obj());
            }
        }
    }

    public static class ExplosionI implements LInstruction{
        public LVar team, x, y, radius, damage, air, ground, pierce, effect;

        public ExplosionI(LVar team, LVar x, LVar y, LVar radius, LVar damage, LVar air, LVar ground, LVar pierce, LVar effect){
            this.team = team;
            this.x = x;
            this.y = y;
            this.radius = radius;
            this.damage = damage;
            this.air = air;
            this.ground = ground;
            this.pierce = pierce;
            this.effect = effect;
        }

        public ExplosionI(){
        }

        @Override
        public void run(LExecutor exec){
            if(net.client()) return;

            Team t = team.team();
            //note that there is a radius cap
            Call.logicExplosion(t, World.unconv(x.numf()), World.unconv(y.numf()), World.unconv(Math.min(radius.numf(), 100)), damage.numf(), air.bool(), ground.bool(), pierce.bool(), effect.bool());
        }
    }

    @Remote(called = Loc.server, unreliable = true)
    public static void logicExplosion(Team team, float x, float y, float radius, float damage, boolean air, boolean ground, boolean pierce, boolean effect){
        if(damage < 0f) return;

        Damage.damage(team, x, y, radius, damage, pierce, air, ground, true, null);
        if(effect){
            if(pierce){
                Fx.spawnShockwave.at(x, y, World.conv(radius));
            }else{
                Fx.dynamicExplosion.at(x, y, World.conv(radius) / 8f);
            }
        }
    }

    public static class SetRateI implements LInstruction{
        public LVar amount;

        public SetRateI(LVar amount){
            this.amount = amount;
        }

        public SetRateI(){
        }

        @Override
        public void run(LExecutor exec){
            exec.build.ipt = Mathf.clamp(amount.numi(), 1, ((LogicBlock)exec.build.block).maxInstructionsPerTick);
            if(exec.ipt != null){
                exec.ipt.numval = exec.build.ipt;
            }
        }
    }

    @Remote(unreliable = true)
    public static void syncVariable(Building building, int variable, Object value){
        if(building instanceof LogicBuild build){
            LVar v = build.executor.optionalVar(variable);
            if(v != null && !v.constant){
                if(value instanceof Number n){
                    v.isobj = false;
                    v.numval = n.doubleValue();
                }else{
                    v.isobj = true;
                    v.objval = value;
                }
            }
        }
    }

    public static class SyncI implements LInstruction{
        //20 syncs per second
        public static long syncInterval = 1000 / 20;

        public LVar variable;

        public SyncI(LVar variable){
            this.variable = variable;
        }

        public SyncI(){
        }

        @Override
        public void run(LExecutor exec){
            if(!variable.constant && Time.timeSinceMillis(variable.syncTime) > syncInterval){
                variable.syncTime = Time.millis();
                Call.syncVariable(exec.build, variable.id, variable.isobj ? variable.objval : variable.numval);
            }
        }
    }

    public static class ClientDataI implements LInstruction{
        public LVar channel, value, reliable;

        public ClientDataI(LVar channel, LVar value, LVar reliable){
            this.channel = channel;
            this.value = value;
            this.reliable = reliable;
        }

        public ClientDataI() {
        }

        @Override
        public void run(LExecutor exec) {
            if(channel.obj() instanceof String c){
                Object v = value.isobj ? value.objval : value.numval;
                if(reliable.bool()){
                    Call.clientLogicDataReliable(c, v);
                }else{
                    Call.clientLogicDataUnreliable(c, v);
                }
            }
        }
    }

    public static class GetFlagI implements LInstruction{
        public LVar result, flag;

        public GetFlagI(LVar result, LVar flag){
            this.result = result;
            this.flag = flag;
        }

        public GetFlagI(){
        }

        @Override
        public void run(LExecutor exec){
            if(flag.obj() instanceof String str){
                result.setbool(state.rules.objectiveFlags.contains(str));
            }else{
                result.setobj(null);
            }
        }
    }

    @Remote(called = Loc.server)
    public static void setFlag(String flag, boolean add){
        if(add){
            state.rules.objectiveFlags.add(flag);
        }else{
            state.rules.objectiveFlags.remove(flag);
        }
    }

    public static class SetFlagI implements LInstruction{
        public LVar flag, value;

        public SetFlagI(LVar flag, LVar value){
            this.flag = flag;
            this.value = value;
        }

        public SetFlagI(){
        }

        @Override
        public void run(LExecutor exec){
            //don't invoke unless the flag state actually changes
            if(flag.obj() instanceof String str && state.rules.objectiveFlags.contains(str) != value.bool()){
                Call.setFlag(str, value.bool());
            }
        }
    }

    public static class SpawnWaveI implements LInstruction{
        public LVar natural;
        public LVar x, y;

        public SpawnWaveI(){
        }

        public SpawnWaveI(LVar natural, LVar x, LVar y){
            this.natural = natural;
            this.x = x;
            this.y = y;
        }

        @Override
        public void run(LExecutor exec){
            if(net.client()) return;

            if(natural.bool()){
                logic.skipWave();
                return;
            }

            float
                spawnX = World.unconv(x.numf()),
                spawnY = World.unconv(y.numf());
            int packed = Point2.pack(x.numi(), y.numi());

            for(SpawnGroup group : state.rules.spawns){
                if(group.type == null || (group.spawn != -1 && group.spawn != packed)) continue;

                int spawned = group.getSpawned(state.wave - 1);
                float spread = tilesize * 2;

                for(int i = 0; i < spawned; i++){
                    Tmp.v1.rnd(spread);

                    Unit unit = group.createUnit(state.rules.waveTeam, state.wave - 1);
                    unit.set(spawnX + Tmp.v1.x, spawnY + Tmp.v1.y);
                    Vars.spawner.spawnEffect(unit);
                }
            }
        }
    }

    public static class SetPropI implements LInstruction{
        public LVar type, of, value;

        public SetPropI(LVar type, LVar of, LVar value){
            this.type = type;
            this.of = of;
            this.value = value;
        }

        public SetPropI(){
        }

        @Override
        public void run(LExecutor exec){
            if(of.obj() instanceof Settable sp){
                Object key = type.obj();
                if(key instanceof LAccess property){
                    if(value.isobj){
                        sp.setProp(property, value.objval);
                    }else{
                        sp.setProp(property, value.numval);
                    }
                }else if(key instanceof UnlockableContent content){
                    sp.setProp(content, value.num());
                }
            }
        }
    }

    public static class PlaySoundI implements LInstruction{
        public boolean positional;
        public LVar id, volume, pitch, pan, x, y, limit;

        public PlaySoundI(){
        }

        public PlaySoundI(boolean positional, LVar id, LVar volume, LVar pitch, LVar pan, LVar x, LVar y, LVar limit){
            this.positional = positional;
            this.id = id;
            this.volume = volume;
            this.pitch = pitch;
            this.pan = pan;
            this.x = x;
            this.y = y;
            this.limit = limit;
        }

        @Override
        public void run(LExecutor exec){
            Sound sound = Sounds.getSound(id.numi());
            if(sound == null || sound == Sounds.swish) sound = Sounds.none; //no.

            if(positional){
                sound.at(World.unconv(x.numf()), World.unconv(y.numf()), pitch.numf(), Math.min(volume.numf(), 2f), limit.bool());
            }else{
                sound.play(Math.min(volume.numf() * (Core.settings.getInt("sfxvol") / 100f), 2f), pitch.numf(), pan.numf(), false, limit.bool());
            }
        }
    }

    public static class SetMarkerI implements LInstruction{
        public LMarkerControl type = LMarkerControl.pos;
        public LVar id, p1, p2, p3;

        public SetMarkerI(LMarkerControl type, LVar id, LVar p1, LVar p2, LVar p3){
            this.type = type;
            this.id = id;
            this.p1 = p1;
            this.p2 = p2;
            this.p3 = p3;
        }

        public SetMarkerI(){
        }

        @Override
        public void run(LExecutor exec){
            if(type == LMarkerControl.remove){
                state.markers.remove(id.numi());
            }else{
                var marker = state.markers.get(id.numi());
                if(marker == null) return;

                if(type == LMarkerControl.flushText){
                    marker.setText(exec.textBuffer.toString(), p1.bool());
                    exec.textBuffer.setLength(0);
                }else if(type == LMarkerControl.texture){
                    if(p1.bool()){
                        marker.setTexture(exec.textBuffer.toString());
                        exec.textBuffer.setLength(0);
                    }else{
                        marker.setTexture(PrintI.toString(p2.obj()));
                    }
                }else{
                    marker.control(type, p1.numOrNan(), p2.numOrNan(), p3.numOrNan());
                }
            }
        }
    }

    public static class MakeMarkerI implements LInstruction{
        //TODO arbitrary number
        public static final int maxMarkers = 20000;

        public String type = "shape";
        public LVar id, x, y, replace;

        public MakeMarkerI(String type, LVar id, LVar x, LVar y, LVar replace){
            this.type = type;
            this.id = id;
            this.x = x;
            this.y = y;
            this.replace = replace;
        }

        public MakeMarkerI(){
        }

        @Override
        public void run(LExecutor exec){
            var cons = MapObjectives.markerNameToType.get(type);

            if(cons != null && state.markers.size() < maxMarkers){
                int mid = id.numi();
                if(replace.bool() || !state.markers.has(mid)){
                    var marker = cons.get();
                    marker.control(LMarkerControl.pos, x.num(), y.num(), 0);
                    state.markers.add(mid, marker);
                }
            }
        }
    }

    @Remote(called = Loc.server, variants = Variant.both, unreliable = true)
    public static void createMarker(int id, ObjectiveMarker marker){
        state.markers.add(id, marker);
    }

    @Remote(called = Loc.server, variants = Variant.both, unreliable = true)
    public static void removeMarker(int id){
        state.markers.remove(id);
    }

    @Remote(called = Loc.server, variants = Variant.both, unreliable = true)
    public static void updateMarker(int id, LMarkerControl control, double p1, double p2, double p3){
        var marker = state.markers.get(id);
        if(marker != null){
            marker.control(control, p1, p2, p3);
        }
    }

    @Remote(called = Loc.server, variants = Variant.both, unreliable = true)
    public static void updateMarkerText(int id, LMarkerControl type, boolean fetch, String text){
        var marker = state.markers.get(id);
        if(marker != null){
            if(type == LMarkerControl.flushText){
                marker.setText(text, fetch);
            }
        }
    }

    @Remote(called = Loc.server, variants = Variant.both, unreliable = true)
    public static void updateMarkerTexture(int id, String textureName){
        var marker = state.markers.get(id);
        if(marker != null){
            marker.setTexture(textureName);
        }
    }

    public static class LocalePrintI implements LInstruction{
        public LVar name;

        public LocalePrintI(LVar name){
            this.name = name;
        }

        public LocalePrintI(){
        }

        @Override
        public void run(LExecutor exec){
            if(exec.textBuffer.length() >= maxTextBuffer) return;

            //this should avoid any garbage allocation
            if(name.isobj){
                String name = PrintI.toString(this.name.objval);

                String strValue;

                if(mobile){
                    strValue = state.mapLocales.containsProperty(name + ".mobile") ?
                    state.mapLocales.getProperty(name + ".mobile") :
                    state.mapLocales.getProperty(name);
                }else{
                    strValue = state.mapLocales.getProperty(name);
                }

                exec.textBuffer.append(strValue);
            }
        }
    }

    //endregion
}<|MERGE_RESOLUTION|>--- conflicted
+++ resolved
@@ -241,11 +241,7 @@
                         outFound.setnum(0);
                     }
 
-<<<<<<< HEAD
                     if(res != null && res.build != null &&
-=======
-                    if(res != null && res.build != null && 
->>>>>>> 848249a6
                         (unit.within(res.build.x, res.build.y, Math.max(unit.range(), buildingRange)) || res.build.team == exec.team)){
                         cache.build = res.build;
                         outBuild.setobj(res.build);
