package mindustry.logic;

import arc.*;
import arc.func.*;
import arc.graphics.*;
import arc.graphics.g2d.*;
import arc.input.*;
import arc.math.*;
import arc.math.geom.*;
import arc.scene.*;
import arc.scene.event.*;
import arc.scene.ui.*;
import arc.scene.ui.layout.*;
import arc.struct.*;
import arc.util.*;
import mindustry.gen.*;
import mindustry.graphics.*;
import mindustry.ui.*;

public class LCanvas extends Table{
    public static final int maxJumpsDrawn = 100;
    //ew static variables
    static LCanvas canvas;

<<<<<<< HEAD
    DragLayout statements;
    StatementElem dragging;
    ScrollPane pane;
    Group jumps;
    StatementElem hovered;
=======
    public DragLayout statements;
    public StatementElem dragging;
    public ScrollPane pane;
    public Group jumps;
>>>>>>> 075b7d7d
    float targetWidth;
    int jumpCount = 0;

    public LCanvas(){
        canvas = this;

        rebuild();
    }

    /** @return if statement elements should have rows. */
    public static boolean useRows(){
        return Core.graphics.getWidth() < Scl.scl(900f) * 1.2f;
    }

    public void rebuild(){
        targetWidth = useRows() ? 400f : 900f;
        float s = pane != null ? pane.getScrollPercentY() : 0f;
        String toLoad = statements != null ? save() : null;

        clear();

        statements = new DragLayout();
        jumps = new WidgetGroup();

        pane = pane(t -> {
            t.center();
            t.add(statements).pad(2f).center().width(targetWidth);
            t.addChild(jumps);

            jumps.cullable = false;
        }).grow().get();
        //pane.setClip(false);
        pane.setFlickScroll(false);

        //load old scroll percent
        Core.app.post(() -> {
            pane.setScrollPercentY(s);
            pane.updateVisualScroll();
        });

        if(toLoad != null){
            load(toLoad);
        }
    }

<<<<<<< HEAD
    @Override
    public void draw(){
        jumpCount = 0;
        super.draw();
    }

    void add(LStatement statement){
=======
    public void add(LStatement statement){
>>>>>>> 075b7d7d
        statements.addChild(new StatementElem(statement));
    }

    public String save(){
        Seq<LStatement> st = statements.getChildren().<StatementElem>as().map(s -> s.st);
        st.each(LStatement::saveUI);

        return LAssembler.write(st);
    }

    public void load(String asm){
        jumps.clear();

        Seq<LStatement> statements = LAssembler.read(asm);
        statements.truncate(LExecutor.maxInstructions);
        this.statements.clearChildren();
        for(LStatement st : statements){
            add(st);
        }

        for(LStatement st : statements){
            st.setupUI();
        }

        this.statements.layout();
    }

    StatementElem checkHovered(){
        Element e = Core.scene.hit(Core.input.mouseX(), Core.input.mouseY(), true);
        if(e != null){
            while(e != null && !(e instanceof StatementElem)){
                e = e.parent;
            }
        }
        if(e == null || isDescendantOf(e)) return null;
        return (StatementElem)e;
    }

    @Override
    public void act(float delta){
        super.act(delta);

        hovered = checkHovered();

        if(Core.input.isTouched()){
            float y = Core.input.mouseY();
            float dst = Math.min(y - this.y, Core.graphics.getHeight() - y);
            if(dst < Scl.scl(100f)){ //scroll margin
                int sign = Mathf.sign(Core.graphics.getHeight()/2f - y);
                pane.setScrollY(pane.getScrollY() + sign * Scl.scl(15f));
            }
        }
    }

    public class DragLayout extends WidgetGroup{
        float space = Scl.scl(10f), prefWidth, prefHeight;
        Seq<Element> seq = new Seq<>();
        int insertPosition = 0;
        boolean invalidated;

        {
            setTransform(true);
        }

        @Override
        public void layout(){
            invalidated = true;
            float cy = 0;
            seq.clear();

            float totalHeight = getChildren().sumf(e -> e.getHeight() + space);

            height = prefHeight = totalHeight;
            width = prefWidth = Scl.scl(targetWidth);

            //layout everything normally
            for(int i = 0; i < getChildren().size; i++){
                Element e = getChildren().get(i);

                //ignore the dragged element
                if(dragging == e) continue;

                e.setSize(width, e.getPrefHeight());
                e.setPosition(0, height - cy, Align.topLeft);

                cy += e.getPrefHeight() + space;
                seq.add(e);
            }

            //insert the dragged element if necessary
            if(dragging != null){
                //find real position of dragged element top
                float realY = dragging.getY(Align.top) + dragging.translation.y;

                insertPosition = 0;

                for(int i = 0; i < seq.size; i++){
                    Element cur = seq.get(i);
                    //find fit point
                    if(realY < cur.y && (i == seq.size - 1 || realY > seq.get(i + 1).y)){
                        insertPosition = i + 1;
                        break;
                    }
                }

                float shiftAmount = dragging.getHeight() + space;

                //shift elements below insertion point down
                for(int i = insertPosition; i < seq.size; i++){
                    seq.get(i).y -= shiftAmount;
                }
            }

            invalidateHierarchy();

            if(parent != null && parent instanceof Table){
                setCullingArea(parent.getCullingArea());
            }
        }

        @Override
        public float getPrefWidth(){
            return prefWidth;
        }

        @Override
        public float getPrefHeight(){
            return prefHeight;
        }

        @Override
        public void draw(){
            Draw.alpha(parentAlpha);

            //draw selection box indicating placement position
            if(dragging != null && insertPosition <= seq.size){
                float shiftAmount = dragging.getHeight();
                float lastX = x;
                float lastY = insertPosition == 0 ? height + y : seq.get(insertPosition - 1).y + y - space;

                Tex.pane.draw(lastX, lastY - shiftAmount, width, dragging.getHeight());
            }

            if(invalidated){
                children.each(c -> c.cullable = false);
            }

            super.draw();

            if(invalidated){
                children.each(c -> c.cullable = true);
                invalidated = false;
            }
        }

        void finishLayout(){
            if(dragging != null){
                //reset translation first
                for(Element child : getChildren()){
                    child.setTranslation(0, 0);
                }
                clearChildren();

                //reorder things
                for(int i = 0; i <= insertPosition - 1 && i < seq.size; i++){
                    addChild(seq.get(i));
                }

                addChild(dragging);

                for(int i = insertPosition; i < seq.size; i++){
                    addChild(seq.get(i));
                }

                dragging = null;
            }

            layout();
        }
    }

    public class StatementElem extends Table{
        public LStatement st;

        public StatementElem(LStatement st){
            this.st = st;
            st.elem = this;

            background(Tex.whitePane);
            setColor(st.category().color);
            margin(0f);
            touchable = Touchable.enabled;

            table(Tex.whiteui, t -> {
                t.color.set(color);
                t.addListener(new HandCursorListener());

                t.margin(6f);
                t.touchable = Touchable.enabled;

                t.add(st.name()).style(Styles.outlineLabel).color(color).padRight(8);
                t.add().growX();

                t.button(Icon.copy, Styles.logici, () -> {
                }).padRight(6).get().tapped(() -> copy());

                t.button(Icon.cancel, Styles.logici, () -> {
                    remove();
                    dragging = null;
                    statements.layout();
                });

                t.addListener(new InputListener(){
                    float lastx, lasty;

                    @Override
                    public boolean touchDown(InputEvent event, float x, float y, int pointer, KeyCode button){

                        if(button == KeyCode.mouseMiddle){
                            copy();
                            return false;
                        }

                        Vec2 v = localToParentCoordinates(Tmp.v1.set(x, y));
                        lastx = v.x;
                        lasty = v.y;
                        dragging = StatementElem.this;
                        toFront();
                        statements.layout();
                        return true;
                    }

                    @Override
                    public void touchDragged(InputEvent event, float x, float y, int pointer){
                        Vec2 v = localToParentCoordinates(Tmp.v1.set(x, y));

                        translation.add(v.x - lastx, v.y - lasty);
                        lastx = v.x;
                        lasty = v.y;

                        statements.layout();
                    }

                    @Override
                    public void touchUp(InputEvent event, float x, float y, int pointer, KeyCode button){
                        statements.finishLayout();
                    }
                });
            }).growX().height(38);

            row();

            table(t -> {
                t.left();
                t.marginLeft(4);
                t.setColor(color);
                st.build(t);
            }).pad(4).padTop(2).left().grow();

            marginBottom(7);
        }

        public void copy(){
            LStatement copy = st.copy();
            if(copy != null){
                StatementElem s = new StatementElem(copy);

                statements.addChildAfter(StatementElem.this,s);
                statements.layout();
                copy.elem = s;
                copy.setupUI();
            }
        }

        @Override
        public void draw(){
            float pad = 5f;
            Fill.dropShadow(x + width/2f, y + height/2f, width + pad, height + pad, 10f, 0.9f * parentAlpha);

            Draw.color(0, 0, 0, 0.3f * parentAlpha);
            Fill.crect(x, y, width, height);
            Draw.reset();

            super.draw();
        }
    }

    public static class JumpButton extends ImageButton{
<<<<<<< HEAD
        Color hoverColor = Pal.place;
        Color defaultColor = Color.white;
        Prov<StatementElem> to;
        boolean selecting;
        float mx, my;
        ClickListener listener;
=======
        public Color hoverColor = Pal.place;
        public Color defaultColor = Color.white;
        public Prov<StatementElem> to;
        public boolean selecting;
        public float mx, my;
        public ClickListener listener;
        public StatementElem hovered;
>>>>>>> 075b7d7d

        public JumpCurve curve;

        public JumpButton(Prov<StatementElem> getter, Cons<StatementElem> setter){
            super(Tex.logicNode, Styles.colori);

            to = getter;
            addListener(listener = new ClickListener());

            addListener(new InputListener(){
                @Override
                public boolean touchDown(InputEvent event, float x, float y, int pointer, KeyCode code){
                    selecting = true;
                    setter.get(null);
                    mx = x;
                    my = y;
                    return true;
                }

                @Override
                public void touchDragged(InputEvent event, float x, float y, int pointer){
                    mx = x;
                    my = y;
                }

                @Override
                public void touchUp(InputEvent event, float x, float y, int pointer, KeyCode code){
                    localToStageCoordinates(Tmp.v1.set(x, y));
                    StatementElem elem = canvas.hovered;

                    if(elem != null && !isDescendantOf(elem)){
                        setter.get(elem);
                    }else{
                        setter.get(null);
                    }
                    selecting = false;
                }
            });

            update(() -> {
                if(to.get() != null && to.get().parent == null){
                    setter.get(null);
                }

                setColor(listener.isOver() ? hoverColor : defaultColor);
                getStyle().imageUpColor = this.color;
            });

            curve = new JumpCurve(this);
        }

        @Override
        protected void setScene(Scene stage){
            super.setScene(stage);

            if(stage == null){
                curve.remove();
            }else{
                canvas.jumps.addChild(curve);
            }
        }
<<<<<<< HEAD
=======

        public StatementElem hovered(){
            Element e = Core.scene.hit(Core.input.mouseX(), Core.input.mouseY(), true);
            if(e != null){
                while(e != null && !(e instanceof StatementElem)){
                    e = e.parent;
                }
            }
            if(e == null || isDescendantOf(e)) return null;
            return (StatementElem)e;
        }
>>>>>>> 075b7d7d
    }

    public static class JumpCurve extends Element{
        public JumpButton button;

        public JumpCurve(JumpButton button){
            this.button = button;
        }

        @Override
        public void act(float delta){
            super.act(delta);

            if(button.listener.isOver()){
                toFront();
            }
        }

        @Override
        public void draw(){
            canvas.jumpCount ++;

            if(canvas.jumpCount > maxJumpsDrawn && !button.selecting && !button.listener.isOver()){
                return;
            }

            Element hover = button.to.get() == null && button.selecting ? canvas.hovered : button.to.get();
            boolean draw = false;
            Vec2 t = Tmp.v1, r = Tmp.v2;

            Group desc = canvas.pane;

            button.localToAscendantCoordinates(desc, r.set(0, 0));

            if(hover != null){
                hover.localToAscendantCoordinates(desc, t.set(hover.getWidth(), hover.getHeight()/2f));

                draw = true;
            }else if(button.selecting){
                t.set(r).add(button.mx, button.my);
                draw = true;
            }

            float offset = canvas.pane.getVisualScrollY() - canvas.pane.getMaxY();

            t.y += offset;
            r.y += offset;

            if(draw){
                drawCurve(r.x + button.getWidth()/2f, r.y + button.getHeight()/2f, t.x, t.y);

                float s = button.getWidth();
                Draw.color(button.color);
                Tex.logicNode.draw(t.x + s*0.75f, t.y - s/2f, -s, s);
                Draw.reset();
            }
        }

        public void drawCurve(float x, float y, float x2, float y2){
            Lines.stroke(4f, button.color);
            Draw.alpha(parentAlpha);

            float dist = 100f;

            //square jumps
            if(false){
                float len = Scl.scl(Mathf.randomSeed(hashCode(), 10, 50));

                float maxX = Math.max(x, x2) + len;

                Lines.beginLine();
                Lines.linePoint(x, y);
                Lines.linePoint(maxX, y);
                Lines.linePoint(maxX, y2);
                Lines.linePoint(x2, y2);
                Lines.endLine();
                return;
            }

            Lines.curve(
            x, y,
            x + dist, y,
            x2 + dist, y2,
            x2, y2,
<<<<<<< HEAD
            Math.max(18, (int)(Mathf.dst(x, y, x2, y2) / 6))
            );
=======
            Math.max(20, (int)(Mathf.dst(x, y, x2, y2) / 6)));
>>>>>>> 075b7d7d
        }
    }
}<|MERGE_RESOLUTION|>--- conflicted
+++ resolved
@@ -22,18 +22,11 @@
     //ew static variables
     static LCanvas canvas;
 
-<<<<<<< HEAD
-    DragLayout statements;
-    StatementElem dragging;
-    ScrollPane pane;
-    Group jumps;
-    StatementElem hovered;
-=======
     public DragLayout statements;
-    public StatementElem dragging;
     public ScrollPane pane;
     public Group jumps;
->>>>>>> 075b7d7d
+    StatementElem dragging;
+    StatementElem hovered;
     float targetWidth;
     int jumpCount = 0;
 
@@ -79,17 +72,13 @@
         }
     }
 
-<<<<<<< HEAD
     @Override
     public void draw(){
         jumpCount = 0;
         super.draw();
     }
 
-    void add(LStatement statement){
-=======
     public void add(LStatement statement){
->>>>>>> 075b7d7d
         statements.addChild(new StatementElem(statement));
     }
 
@@ -378,22 +367,12 @@
     }
 
     public static class JumpButton extends ImageButton{
-<<<<<<< HEAD
         Color hoverColor = Pal.place;
         Color defaultColor = Color.white;
         Prov<StatementElem> to;
         boolean selecting;
         float mx, my;
         ClickListener listener;
-=======
-        public Color hoverColor = Pal.place;
-        public Color defaultColor = Color.white;
-        public Prov<StatementElem> to;
-        public boolean selecting;
-        public float mx, my;
-        public ClickListener listener;
-        public StatementElem hovered;
->>>>>>> 075b7d7d
 
         public JumpCurve curve;
 
@@ -455,20 +434,6 @@
                 canvas.jumps.addChild(curve);
             }
         }
-<<<<<<< HEAD
-=======
-
-        public StatementElem hovered(){
-            Element e = Core.scene.hit(Core.input.mouseX(), Core.input.mouseY(), true);
-            if(e != null){
-                while(e != null && !(e instanceof StatementElem)){
-                    e = e.parent;
-                }
-            }
-            if(e == null || isDescendantOf(e)) return null;
-            return (StatementElem)e;
-        }
->>>>>>> 075b7d7d
     }
 
     public static class JumpCurve extends Element{
@@ -553,12 +518,7 @@
             x + dist, y,
             x2 + dist, y2,
             x2, y2,
-<<<<<<< HEAD
-            Math.max(18, (int)(Mathf.dst(x, y, x2, y2) / 6))
-            );
-=======
-            Math.max(20, (int)(Mathf.dst(x, y, x2, y2) / 6)));
->>>>>>> 075b7d7d
+            Math.max(18, (int)(Mathf.dst(x, y, x2, y2) / 6)));
         }
     }
 }