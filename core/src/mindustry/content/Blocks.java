--- conflicted
+++ resolved
@@ -365,11 +365,7 @@
 
         shale = new Floor("shale"){{
             variants = 3;
-<<<<<<< HEAD
-            attributes.set(Attribute.oil, 1.2f);
-=======
             attributes.set(Attribute.oil, 1.6f);
->>>>>>> 53214f0d
         }};
 
         moss = new Floor("moss"){{
