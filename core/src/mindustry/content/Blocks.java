package mindustry.content;

import arc.*;
import arc.graphics.*;
import arc.graphics.g2d.*;
import mindustry.ctype.*;
import mindustry.entities.bullet.*;
import mindustry.gen.*;
import mindustry.graphics.*;
import mindustry.type.*;
import mindustry.world.*;
import mindustry.world.blocks.*;
import mindustry.world.blocks.campaign.*;
import mindustry.world.blocks.defense.*;
import mindustry.world.blocks.defense.turrets.*;
import mindustry.world.blocks.distribution.*;
import mindustry.world.blocks.environment.*;
import mindustry.world.blocks.experimental.*;
import mindustry.world.blocks.legacy.*;
import mindustry.world.blocks.liquid.*;
import mindustry.world.blocks.logic.*;
import mindustry.world.blocks.power.*;
import mindustry.world.blocks.production.*;
import mindustry.world.blocks.sandbox.*;
import mindustry.world.blocks.storage.*;
import mindustry.world.blocks.units.*;
import mindustry.world.consumers.*;
import mindustry.world.draw.*;
import mindustry.world.meta.*;

import static mindustry.type.ItemStack.*;

public class Blocks implements ContentList{
    public static Block

    //environment
    air, spawn, cliff, deepwater, water, taintedWater, tar, slag, stone, craters, charr, sand, darksand, dirt, mud, ice, snow, darksandTaintedWater,
    dacite, stoneWall, dirtWall, sporeWall, iceWall, daciteWall, sporePine, snowPine, pine, shrubs, whiteTree, whiteTreeDead, sporeCluster,
    iceSnow, sandWater, darksandWater, duneWall, sandWall, moss, sporeMoss, shale, shaleWall, shaleBoulder, sandBoulder, daciteBoulder, grass, salt,
    metalFloor, metalFloorDamaged, metalFloor2, metalFloor3, metalFloor5, basalt, magmarock, hotrock, snowWall, boulder, snowBoulder, saltWall,
    darkPanel1, darkPanel2, darkPanel3, darkPanel4, darkPanel5, darkPanel6, darkMetal,
    pebbles, tendrils,

    //ores
    oreCopper, oreLead, oreScrap, oreCoal, oreTitanium, oreThorium,

    //crafting
    siliconSmelter, siliconCrucible, kiln, graphitePress, plastaniumCompressor, multiPress, phaseWeaver, surgeSmelter, pyratiteMixer, blastMixer, cryofluidMixer,
    melter, separator, disassembler, sporePress, pulverizer, incinerator, coalCentrifuge,

    //sandbox
    powerSource, powerVoid, itemSource, itemVoid, liquidSource, liquidVoid, illuminator,

    //defense
    copperWall, copperWallLarge, titaniumWall, titaniumWallLarge, plastaniumWall, plastaniumWallLarge, thoriumWall, thoriumWallLarge, door, doorLarge,
    phaseWall, phaseWallLarge, surgeWall, surgeWallLarge, mender, mendProjector, overdriveProjector, overdriveDome, forceProjector, shockMine,
    scrapWall, scrapWallLarge, scrapWallHuge, scrapWallGigantic, thruster, //ok, these names are getting ridiculous, but at least I don't have humongous walls yet

    //transport
    conveyor, titaniumConveyor, plastaniumConveyor, armoredConveyor, distributor, junction, itemBridge, phaseConveyor, sorter, invertedSorter, router,
    overflowGate, underflowGate, massDriver, payloadConveyor, payloadRouter,

    //liquid
    mechanicalPump, rotaryPump, thermalPump, conduit, pulseConduit, platedConduit, liquidRouter, liquidTank, liquidJunction, bridgeConduit, phaseConduit,

    //power
    combustionGenerator, thermalGenerator, steamGenerator, differentialGenerator, rtgGenerator, solarPanel, largeSolarPanel, thoriumReactor,
    impactReactor, battery, batteryLarge, powerNode, powerNodeLarge, surgeTower, diode,

    //production
    mechanicalDrill, pneumaticDrill, laserDrill, blastDrill, waterExtractor, oilExtractor, cultivator,

    //storage
    coreShard, coreFoundation, coreNucleus, vault, container, unloader,

    //turrets
<<<<<<< HEAD
    duo, scatter, scorch, hail, arc, wave, lancer, swarmer, salvo, fuse, ripple, cyclone, spectre, meltdown, segment, parallax, tsunami,
=======
    duo, scatter, scorch, hail, arc, wave, lancer, swarmer, salvo, fuse, ripple, cyclone, foreshadow, spectre, meltdown, segment, parallax,
>>>>>>> 3c3c15dc

    //units
    commandCenter,
    groundFactory, airFactory, navalFactory,
    additiveReconstructor, multiplicativeReconstructor, exponentialReconstructor, tetrativeReconstructor,
    repairPoint, resupplyPoint,

    //logic
    message, switchBlock, microProcessor, logicProcessor, hyperProcessor, largeLogicDisplay, logicDisplay, memoryCell, memoryBank,

    //campaign
    launchPad, launchPadLarge,

    //misc experimental
    blockForge, blockLoader, blockUnloader;

    @Override
    public void load(){
        //region environment

        air = new Floor("air"){
            {
                alwaysReplace = true;
                hasShadow = false;
            }

            @Override public void drawBase(Tile tile){}
            @Override public void load(){}
            @Override public void init(){}
            @Override public boolean isHidden(){ return true; }

            @Override
            public TextureRegion[] variantRegions(){
                if(variantRegions == null){
                    variantRegions = new TextureRegion[]{Core.atlas.find("clear")};
                }
                return variantRegions;
            }
        };

        spawn = new OverlayFloor("spawn"){
            {
                variants = 0;
            }
            @Override
            public void drawBase(Tile tile){}
        };

        cliff = new Cliff("cliff"){{
            inEditor = false;
            saveData = true;
        }};

        //Registers build blocks
        //no reference is needed here since they can be looked up by name later
        for(int i = 1; i <= ConstructBlock.maxSize; i++){
            new ConstructBlock(i);
        }

        deepwater = new Floor("deepwater"){{
            speedMultiplier = 0.2f;
            variants = 0;
            liquidDrop = Liquids.water;
            liquidMultiplier = 1.5f;
            isLiquid = true;
            status = StatusEffects.wet;
            statusDuration = 120f;
            drownTime = 140f;
            cacheLayer = CacheLayer.water;
            albedo = 0.5f;
        }};

        water = new Floor("water"){{
            speedMultiplier = 0.5f;
            variants = 0;
            status = StatusEffects.wet;
            statusDuration = 90f;
            liquidDrop = Liquids.water;
            isLiquid = true;
            cacheLayer = CacheLayer.water;
            albedo = 0.5f;
        }};

        taintedWater = new Floor("tainted-water"){{
            speedMultiplier = 0.17f;
            variants = 0;
            status = StatusEffects.wet;
            statusDuration = 140f;
            drownTime = 120f;
            liquidDrop = Liquids.water;
            isLiquid = true;
            cacheLayer = CacheLayer.water;
            albedo = 0.5f;
        }};

        darksandTaintedWater = new ShallowLiquid("darksand-tainted-water"){{
            speedMultiplier = 0.75f;
            statusDuration = 60f;
            albedo = 0.5f;
        }};

        sandWater = new ShallowLiquid("sand-water"){{
            speedMultiplier = 0.8f;
            statusDuration = 50f;
            albedo = 0.5f;
        }};

        darksandWater = new ShallowLiquid("darksand-water"){{
            speedMultiplier = 0.8f;
            statusDuration = 50f;
            albedo = 0.5f;
        }};

        tar = new Floor("tar"){{
            drownTime = 150f;
            status = StatusEffects.tarred;
            statusDuration = 240f;
            speedMultiplier = 0.19f;
            variants = 0;
            liquidDrop = Liquids.oil;
            isLiquid = true;
            cacheLayer = CacheLayer.tar;
        }};

        slag = new Floor("slag"){{
            drownTime = 150f;
            status = StatusEffects.melting;
            statusDuration = 240f;
            speedMultiplier = 0.19f;
            variants = 0;
            liquidDrop = Liquids.slag;
            isLiquid = true;
            cacheLayer = CacheLayer.slag;
            attributes.set(Attribute.heat, 0.85f);

            emitLight = true;
            lightRadius = 40f;
            lightColor = Color.orange.cpy().a(0.38f);
        }};

        stone = new Floor("stone");

        craters = new Floor("craters"){{
            variants = 3;
            blendGroup = stone;
        }};

        charr = new Floor("char"){{
            blendGroup = stone;
        }};

        basalt = new Floor("basalt"){{
            attributes.set(Attribute.water, -0.25f);
        }};

        hotrock = new Floor("hotrock"){{
            attributes.set(Attribute.heat, 0.5f);
            attributes.set(Attribute.water, -0.5f);
            blendGroup = basalt;

            emitLight = true;
            lightRadius = 30f;
            lightColor = Color.orange.cpy().a(0.15f);
        }};

        magmarock = new Floor("magmarock"){{
            attributes.set(Attribute.heat, 0.75f);
            attributes.set(Attribute.water, -0.75f);
            updateEffect = Fx.magmasmoke;
            blendGroup = basalt;

            emitLight = true;
            lightRadius = 50f;
            lightColor = Color.orange.cpy().a(0.3f);
        }};

        sand = new Floor("sand"){{
            itemDrop = Items.sand;
            playerUnmineable = true;
            attributes.set(Attribute.oil, 0.7f);
        }};

        darksand = new Floor("darksand"){{
            itemDrop = Items.sand;
            playerUnmineable = true;
            attributes.set(Attribute.oil, 1.5f);
        }};

        dirt = new Floor("dirt");

        mud = new Floor("mud"){{
            speedMultiplier = 0.6f;
            variants = 3;
            status = StatusEffects.muddy;
            statusDuration = 30f;
            attributes.set(Attribute.water, 1f);
            cacheLayer = CacheLayer.mud;
            albedo = 0.35f;
        }};

        ((ShallowLiquid)darksandTaintedWater).set(Blocks.taintedWater, Blocks.darksand);
        ((ShallowLiquid)sandWater).set(Blocks.water, Blocks.sand);
        ((ShallowLiquid)darksandWater).set(Blocks.water, Blocks.darksand);

        dacite = new Floor("dacite");

        grass = new Floor("grass"){{
            attributes.set(Attribute.water, 0.1f);
        }};

        salt = new Floor("salt"){{
            variants = 0;
            attributes.set(Attribute.water, -0.25f);
            attributes.set(Attribute.oil, 0.3f);
        }};

        snow = new Floor("snow"){{
            attributes.set(Attribute.water, 0.2f);
        }};

        ice = new Floor("ice"){{
            dragMultiplier = 0.35f;
            speedMultiplier = 0.9f;
            attributes.set(Attribute.water, 0.4f);
        }};

        iceSnow = new Floor("ice-snow"){{
            dragMultiplier = 0.6f;
            variants = 3;
            attributes.set(Attribute.water, 0.3f);
        }};

        stoneWall = new StaticWall("stone-wall"){{
            variants = 2;
        }};

        sporeWall = new StaticWall("spore-wall"){{
            variants = 2;
        }};

        boulder = new Boulder("boulder"){{
            variants = 2;
        }};

        snowBoulder = new Boulder("snow-boulder"){{
            variants = 2;
            snow.asFloor().decoration = ice.asFloor().decoration = iceSnow.asFloor().decoration = this;
        }};

        dirtWall = new StaticWall("dirt-wall"){{
            variants = 2;
        }};

        daciteWall = new StaticWall("dacite-wall"){{
            variants = 2;
        }};

        iceWall = new StaticWall("ice-wall"){{
            variants = 2;
            iceSnow.asFloor().wall = this;
        }};

        snowWall = new StaticWall("snow-wall"){{
            variants = 2;
        }};

        duneWall = new StaticWall("dune-wall"){{
            variants = 2;
            basalt.asFloor().wall = darksandWater.asFloor().wall = darksandTaintedWater.asFloor().wall = this;
        }};

        sandWall = new StaticWall("sand-wall"){{
            variants = 2;
            sandWater.asFloor().wall = this;
        }};

        saltWall = new StaticWall("salt-wall");

        sporePine = new StaticTree("spore-pine"){{
            variants = 0;
        }};

        snowPine = new StaticTree("snow-pine"){{
            variants = 0;
        }};

        pine = new StaticTree("pine"){{
            variants = 0;
        }};

        shrubs = new StaticWall("shrubs");

        whiteTreeDead = new TreeBlock("white-tree-dead");

        whiteTree = new TreeBlock("white-tree");

        sporeCluster = new Boulder("spore-cluster"){{
            variants = 3;
        }};

        shale = new Floor("shale"){{
            variants = 3;
            attributes.set(Attribute.oil, 1f);
        }};

        shaleWall = new StaticWall("shale-wall"){{
            variants = 2;
        }};

        shaleBoulder = new Boulder("shale-boulder"){{
            variants = 2;
        }};

        sandBoulder = new Boulder("sand-boulder"){{
            variants = 2;
        }};

        daciteBoulder = new Boulder("dacite-boulder"){{
            variants = 2;
        }};

        moss = new Floor("moss"){{
            variants = 3;
            attributes.set(Attribute.spores, 0.15f);
            wall = sporePine;
        }};

        sporeMoss = new Floor("spore-moss"){{
            variants = 3;
            attributes.set(Attribute.spores, 0.3f);
            wall = sporeWall;
        }};

        metalFloor = new Floor("metal-floor"){{
            variants = 0;
        }};

        metalFloorDamaged = new Floor("metal-floor-damaged"){{
            variants = 3;
        }};

        metalFloor2 = new Floor("metal-floor-2"){{
            variants = 0;
        }};

        metalFloor3 = new Floor("metal-floor-3"){{
            variants = 0;
        }};

        metalFloor5 = new Floor("metal-floor-5"){{
            variants = 0;
        }};

        darkPanel1 = new Floor("dark-panel-1"){{ variants = 0; }};
        darkPanel2 = new Floor("dark-panel-2"){{ variants = 0; }};
        darkPanel3 = new Floor("dark-panel-3"){{ variants = 0; }};
        darkPanel4 = new Floor("dark-panel-4"){{ variants = 0; }};
        darkPanel5 = new Floor("dark-panel-5"){{ variants = 0; }};
        darkPanel6 = new Floor("dark-panel-6"){{ variants = 0; }};

        darkMetal = new StaticWall("dark-metal");

        pebbles = new DoubleOverlayFloor("pebbles");

        tendrils = new OverlayFloor("tendrils");

        //endregion
        //region ore

        oreCopper = new OreBlock(Items.copper){{
            oreDefault = true;
            oreThreshold = 0.81f;
            oreScale = 23.47619f;
        }};

        oreLead = new OreBlock(Items.lead){{
            oreDefault = true;
            oreThreshold = 0.828f;
            oreScale = 23.952381f;
        }};

        oreScrap = new OreBlock(Items.scrap);

        oreCoal = new OreBlock(Items.coal){{
            oreDefault = true;
            oreThreshold = 0.846f;
            oreScale = 24.428572f;
        }};

        oreTitanium = new OreBlock(Items.titanium){{
            oreDefault = true;
            oreThreshold = 0.864f;
            oreScale = 24.904762f;
        }};

        oreThorium = new OreBlock(Items.thorium){{
            oreDefault = true;
            oreThreshold = 0.882f;
            oreScale = 25.380953f;
        }};

        //endregion
        //region crafting

        graphitePress = new GenericCrafter("graphite-press"){{
            requirements(Category.crafting, with(Items.copper, 75, Items.lead, 30));

            craftEffect = Fx.pulverizeMedium;
            outputItem = new ItemStack(Items.graphite, 1);
            craftTime = 90f;
            size = 2;
            hasItems = true;

            consumes.item(Items.coal, 2);
        }};

        multiPress = new GenericCrafter("multi-press"){{
            requirements(Category.crafting, with(Items.titanium, 100, Items.silicon, 25, Items.lead, 100, Items.graphite, 50));

            craftEffect = Fx.pulverizeMedium;
            outputItem = new ItemStack(Items.graphite, 2);
            craftTime = 30f;
            size = 3;
            hasItems = true;
            hasLiquids = true;
            hasPower = true;

            consumes.power(1.8f);
            consumes.item(Items.coal, 3);
            consumes.liquid(Liquids.water, 0.1f);
        }};

        siliconSmelter = new GenericSmelter("silicon-smelter"){{
            requirements(Category.crafting, with(Items.copper, 30, Items.lead, 25));
            craftEffect = Fx.smeltsmoke;
            outputItem = new ItemStack(Items.silicon, 1);
            craftTime = 40f;
            size = 2;
            hasPower = true;
            hasLiquids = false;
            flameColor = Color.valueOf("ffef99");

            consumes.items(new ItemStack(Items.coal, 1), new ItemStack(Items.sand, 2));
            consumes.power(0.50f);
        }};

        siliconCrucible = new AttributeSmelter("silicon-crucible"){{
            requirements(Category.crafting, with(Items.titanium, 120, Items.metaglass, 80, Items.plastanium, 35, Items.silicon, 60));
            craftEffect = Fx.smeltsmoke;
            outputItem = new ItemStack(Items.silicon, 8);
            craftTime = 90f;
            size = 3;
            hasPower = true;
            hasLiquids = false;
            flameColor = Color.valueOf("ffef99");
            itemCapacity = 30;
            boostScale = 0.15f;

            consumes.items(new ItemStack(Items.coal, 4), new ItemStack(Items.sand, 6), new ItemStack(Items.pyratite, 1));
            consumes.power(4f);
        }};

        kiln = new GenericSmelter("kiln"){{
            requirements(Category.crafting, with(Items.copper, 60, Items.graphite, 30, Items.lead, 30));
            craftEffect = Fx.smeltsmoke;
            outputItem = new ItemStack(Items.metaglass, 1);
            craftTime = 30f;
            size = 2;
            hasPower = hasItems = true;
            flameColor = Color.valueOf("ffc099");

            consumes.items(new ItemStack(Items.lead, 1), new ItemStack(Items.sand, 1));
            consumes.power(0.60f);
        }};

        plastaniumCompressor = new GenericCrafter("plastanium-compressor"){{
            requirements(Category.crafting, with(Items.silicon, 80, Items.lead, 115, Items.graphite, 60, Items.titanium, 80));
            hasItems = true;
            liquidCapacity = 60f;
            craftTime = 60f;
            outputItem = new ItemStack(Items.plastanium, 1);
            size = 2;
            health = 320;
            hasPower = hasLiquids = true;
            craftEffect = Fx.formsmoke;
            updateEffect = Fx.plasticburn;
            drawer = new DrawGlow();

            consumes.liquid(Liquids.oil, 0.25f);
            consumes.power(3f);
            consumes.item(Items.titanium, 2);
        }};

        phaseWeaver = new GenericCrafter("phase-weaver"){{
            requirements(Category.crafting, with(Items.silicon, 130, Items.lead, 120, Items.thorium, 75));
            craftEffect = Fx.smeltsmoke;
            outputItem = new ItemStack(Items.phasefabric, 1);
            craftTime = 120f;
            size = 2;
            hasPower = true;
            drawer = new DrawWeave();

            consumes.items(new ItemStack(Items.thorium, 4), new ItemStack(Items.sand, 10));
            consumes.power(5f);
            itemCapacity = 20;
        }};

        surgeSmelter = new GenericSmelter("alloy-smelter"){{
            requirements(Category.crafting, with(Items.silicon, 80, Items.lead, 80, Items.thorium, 70));
            craftEffect = Fx.smeltsmoke;
            outputItem = new ItemStack(Items.surgealloy, 1);
            craftTime = 75f;
            size = 3;
            hasPower = true;

            consumes.power(4f);
            consumes.items(new ItemStack(Items.copper, 3), new ItemStack(Items.lead, 4), new ItemStack(Items.titanium, 2), new ItemStack(Items.silicon, 3));
        }};

        cryofluidMixer = new LiquidConverter("cryofluidmixer"){{
            requirements(Category.crafting, with(Items.lead, 65, Items.silicon, 40, Items.titanium, 60));
            outputLiquid = new LiquidStack(Liquids.cryofluid, 0.2f);
            craftTime = 120f;
            size = 2;
            hasPower = true;
            hasItems = true;
            hasLiquids = true;
            rotate = false;
            solid = true;
            outputsLiquid = true;
            drawer = new DrawMixer();

            consumes.power(1f);
            consumes.item(Items.titanium);
            consumes.liquid(Liquids.water, 0.2f);
        }};

        blastMixer = new GenericCrafter("blast-mixer"){{
            requirements(Category.crafting, with(Items.lead, 30, Items.titanium, 20));
            hasItems = true;
            hasPower = true;
            outputItem = new ItemStack(Items.blastCompound, 1);
            size = 2;

            consumes.items(new ItemStack(Items.pyratite, 1), new ItemStack(Items.sporePod, 1));
            consumes.power(0.40f);
        }};

        pyratiteMixer = new GenericSmelter("pyratite-mixer"){{
            requirements(Category.crafting, with(Items.copper, 50, Items.lead, 25));
            flameColor = Color.clear;
            hasItems = true;
            hasPower = true;
            outputItem = new ItemStack(Items.pyratite, 1);

            size = 2;

            consumes.power(0.20f);
            consumes.items(new ItemStack(Items.coal, 1), new ItemStack(Items.lead, 2), new ItemStack(Items.sand, 2));
        }};

        melter = new GenericCrafter("melter"){{
            requirements(Category.crafting, with(Items.copper, 30, Items.lead, 35, Items.graphite, 45));
            health = 200;
            outputLiquid = new LiquidStack(Liquids.slag, 2f);
            craftTime = 10f;
            hasLiquids = hasPower = true;

            consumes.power(1f);
            consumes.item(Items.scrap, 1);
        }};

        separator = new Separator("separator"){{
            requirements(Category.crafting, with(Items.copper, 30, Items.titanium, 25));
            results = with(
            Items.copper, 5,
            Items.lead, 3,
            Items.graphite, 2,
            Items.titanium, 2
            );
            hasPower = true;
            craftTime = 35f;
            size = 2;

            consumes.power(1f);
            consumes.liquid(Liquids.slag, 0.07f);
        }};

        disassembler = new Separator("disassembler"){{
            requirements(Category.crafting, with(Items.graphite, 140, Items.titanium, 100, Items.silicon, 150, Items.surgealloy, 70));
            results = with(
            Items.sand, 4,
            Items.graphite, 2,
            Items.titanium, 2,
            Items.thorium, 1
            );
            hasPower = true;
            craftTime = 15f;
            size = 3;
            itemCapacity = 20;

            consumes.power(4f);
            consumes.item(Items.scrap);
            consumes.liquid(Liquids.slag, 0.12f);
        }};

        sporePress = new GenericCrafter("spore-press"){{
            requirements(Category.crafting, with(Items.lead, 35, Items.silicon, 30));
            liquidCapacity = 60f;
            craftTime = 20f;
            outputLiquid = new LiquidStack(Liquids.oil, 6f);
            size = 2;
            health = 320;
            hasLiquids = true;
            hasPower = true;
            craftEffect = Fx.none;
            drawer = new DrawAnimation();

            consumes.item(Items.sporePod, 1);
            consumes.power(0.60f);
        }};

        pulverizer = new GenericCrafter("pulverizer"){{
            requirements(Category.crafting, with(Items.copper, 30, Items.lead, 25));
            outputItem = new ItemStack(Items.sand, 1);
            craftEffect = Fx.pulverize;
            craftTime = 40f;
            updateEffect = Fx.pulverizeSmall;
            hasItems = hasPower = true;
            drawer = new DrawRotator();

            consumes.item(Items.scrap, 1);
            consumes.power(0.50f);
        }};

        coalCentrifuge = new GenericCrafter("coal-centrifuge"){{
            requirements(Category.crafting, with(Items.titanium, 20, Items.graphite, 40, Items.lead, 30));
            craftEffect = Fx.smeltsmoke;
            outputItem = new ItemStack(Items.coal, 1);
            craftTime = 30f;
            size = 2;
            hasPower = hasItems = hasLiquids = true;

            consumes.liquid(Liquids.oil, 0.09f);
            consumes.power(0.5f);
        }};

        incinerator = new Incinerator("incinerator"){{
            requirements(Category.crafting, with(Items.graphite, 5, Items.lead, 15));
            health = 90;
            consumes.power(0.50f);
        }};

        //endregion
        //region defense

        int wallHealthMultiplier = 4;

        copperWall = new Wall("copper-wall"){{
            requirements(Category.defense, with(Items.copper, 6));
            health = 80 * wallHealthMultiplier;
        }};

        copperWallLarge = new Wall("copper-wall-large"){{
            requirements(Category.defense, ItemStack.mult(copperWall.requirements, 4));
            health = 80 * 4 * wallHealthMultiplier;
            size = 2;
        }};

        titaniumWall = new Wall("titanium-wall"){{
            requirements(Category.defense, with(Items.titanium, 6));
            health = 110 * wallHealthMultiplier;
        }};

        titaniumWallLarge = new Wall("titanium-wall-large"){{
            requirements(Category.defense, ItemStack.mult(titaniumWall.requirements, 4));
            health = 110 * wallHealthMultiplier * 4;
            size = 2;
        }};

        plastaniumWall = new Wall("plastanium-wall"){{
            requirements(Category.defense, with(Items.plastanium, 5, Items.metaglass, 2));
            health = 190 * wallHealthMultiplier;
            insulated = true;
            absorbLasers = true;
        }};

        plastaniumWallLarge = new Wall("plastanium-wall-large"){{
            requirements(Category.defense, ItemStack.mult(plastaniumWall.requirements, 4));
            health = 190 * wallHealthMultiplier * 4;
            size = 2;
            insulated = true;
            absorbLasers = true;
        }};

        thoriumWall = new Wall("thorium-wall"){{
            requirements(Category.defense, with(Items.thorium, 6));
            health = 200 * wallHealthMultiplier;
        }};

        thoriumWallLarge = new Wall("thorium-wall-large"){{
            requirements(Category.defense, ItemStack.mult(thoriumWall.requirements, 4));
            health = 200 * wallHealthMultiplier * 4;
            size = 2;
        }};

        phaseWall = new Wall("phase-wall"){{
            requirements(Category.defense, with(Items.phasefabric, 6));
            health = 150 * wallHealthMultiplier;
            flashHit = deflect = true;
        }};

        phaseWallLarge = new Wall("phase-wall-large"){{
            requirements(Category.defense, ItemStack.mult(phaseWall.requirements, 4));
            health = 150 * 4 * wallHealthMultiplier;
            size = 2;
            flashHit = deflect = true;
        }};

        surgeWall = new Wall("surge-wall"){{
            requirements(Category.defense, with(Items.surgealloy, 6));
            health = 230 * wallHealthMultiplier;
            lightningChance = 0.05f;
        }};

        surgeWallLarge = new Wall("surge-wall-large"){{
            requirements(Category.defense, ItemStack.mult(surgeWall.requirements, 4));
            health = 230 * 4 * wallHealthMultiplier;
            size = 2;
            lightningChance = 0.05f;
        }};

        door = new Door("door"){{
            requirements(Category.defense, with(Items.titanium, 6, Items.silicon, 4));
            health = 100 * wallHealthMultiplier;
        }};

        doorLarge = new Door("door-large"){{
            requirements(Category.defense, ItemStack.mult(door.requirements, 4));
            openfx = Fx.dooropenlarge;
            closefx = Fx.doorcloselarge;
            health = 100 * 4 * wallHealthMultiplier;
            size = 2;
        }};

        scrapWall = new Wall("scrap-wall"){{
            requirements(Category.defense, BuildVisibility.sandboxOnly, with());
            health = 60 * wallHealthMultiplier;
            variants = 5;
        }};

        scrapWallLarge = new Wall("scrap-wall-large"){{
            requirements(Category.defense, BuildVisibility.sandboxOnly, with());
            health = 60 * 4 * wallHealthMultiplier;
            size = 2;
            variants = 4;
        }};

        scrapWallHuge = new Wall("scrap-wall-huge"){{
            requirements(Category.defense, BuildVisibility.sandboxOnly, with());
            health = 60 * 9 * wallHealthMultiplier;
            size = 3;
            variants = 3;
        }};

        scrapWallGigantic = new Wall("scrap-wall-gigantic"){{
            requirements(Category.defense, BuildVisibility.sandboxOnly, with());
            health = 60 * 16 * wallHealthMultiplier;
            size = 4;
        }};

        thruster = new Wall("thruster"){{
            health = 55 * 16 * wallHealthMultiplier;
            size = 4;
        }};

        mender = new MendProjector("mender"){{
            requirements(Category.effect, with(Items.lead, 30, Items.copper, 25));
            consumes.power(0.3f);
            size = 1;
            reload = 200f;
            range = 40f;
            healPercent = 4f;
            phaseBoost = 4f;
            phaseRangeBoost = 20f;
            health = 80;
            consumes.item(Items.silicon).boost();
        }};

        mendProjector = new MendProjector("mend-projector"){{
            requirements(Category.effect, with(Items.lead, 100, Items.titanium, 25, Items.silicon, 40));
            consumes.power(1.5f);
            size = 2;
            reload = 250f;
            range = 85f;
            healPercent = 11f;
            phaseBoost = 15f;
            health = 80 * size * size;
            consumes.item(Items.phasefabric).boost();
        }};

        overdriveProjector = new OverdriveProjector("overdrive-projector"){{
            requirements(Category.effect, with(Items.lead, 100, Items.titanium, 75, Items.silicon, 75, Items.plastanium, 30));
            consumes.power(3.50f);
            size = 2;
            consumes.item(Items.phasefabric).boost();
        }};

        overdriveDome = new OverdriveProjector("overdrive-dome"){{
            requirements(Category.effect, with(Items.lead, 200, Items.titanium, 130, Items.silicon, 130, Items.plastanium, 80, Items.surgealloy, 120));
            consumes.power(10f);
            size = 3;
            range = 200f;
            speedBoost = 2.5f;
            useTime = 300f;
            hasBoost = false;
            consumes.items(with(Items.phasefabric, 1, Items.silicon, 1));
        }};

        forceProjector = new ForceProjector("force-projector"){{
            requirements(Category.effect, with(Items.lead, 100, Items.titanium, 75, Items.silicon, 125));
            size = 3;
            phaseRadiusBoost = 80f;
            radius = 101.7f;
            breakage = 750f;
            cooldownNormal = 1.5f;
            cooldownLiquid = 1.2f;
            cooldownBrokenBase = 0.35f;

            consumes.item(Items.phasefabric).boost();
            consumes.power(4f);
        }};

        shockMine = new ShockMine("shock-mine"){{
            requirements(Category.effect, with(Items.lead, 25, Items.silicon, 12));
            hasShadow = false;
            health = 40;
            damage = 23;
            tileDamage = 7f;
            length = 10;
            tendrils = 4;
        }};

        //endregion
        //region distribution

        conveyor = new Conveyor("conveyor"){{
            requirements(Category.distribution, with(Items.copper, 1), true);
            health = 45;
            speed = 0.03f;
            displayedSpeed = 4.2f;
            buildCostMultiplier = 2f;
        }};

        titaniumConveyor = new Conveyor("titanium-conveyor"){{
            requirements(Category.distribution, with(Items.copper, 1, Items.lead, 1, Items.titanium, 1));
            health = 65;
            speed = 0.08f;
            displayedSpeed = 11f;
        }};

        plastaniumConveyor = new StackConveyor("plastanium-conveyor"){{
            requirements(Category.distribution, with(Items.plastanium, 1, Items.silicon, 1, Items.graphite, 1));
            health = 75;
            speed = 4f / 60f;
            itemCapacity = 10;
        }};

        armoredConveyor = new ArmoredConveyor("armored-conveyor"){{
            requirements(Category.distribution, with(Items.plastanium, 1, Items.thorium, 1, Items.metaglass, 1));
            health = 180;
            speed = 0.08f;
            displayedSpeed = 10f;
        }};

        junction = new Junction("junction"){{
            requirements(Category.distribution, with(Items.copper, 2), true);
            speed = 26;
            capacity = 12;
            health = 30;
            buildCostMultiplier = 6f;
        }};

        itemBridge = new BufferedItemBridge("bridge-conveyor"){{
            requirements(Category.distribution, with(Items.lead, 4, Items.copper, 4));
            range = 4;
            speed = 70f;
            bufferCapacity = 14;
        }};

        phaseConveyor = new ItemBridge("phase-conveyor"){{
            requirements(Category.distribution, with(Items.phasefabric, 5, Items.silicon, 7, Items.lead, 10, Items.graphite, 10));
            range = 12;
            canOverdrive = false;
            hasPower = true;
            consumes.power(0.30f);
        }};

        sorter = new Sorter("sorter"){{
            requirements(Category.distribution, with(Items.lead, 2, Items.copper, 2));
            buildCostMultiplier = 3f;
        }};

        invertedSorter = new Sorter("inverted-sorter"){{
            requirements(Category.distribution, with(Items.lead, 2, Items.copper, 2));
            buildCostMultiplier = 3f;
            invert = true;
        }};

        router = new Router("router"){{
            requirements(Category.distribution, with(Items.copper, 3));
            buildCostMultiplier = 2f;
        }};

        distributor = new Router("distributor"){{
            requirements(Category.distribution, with(Items.lead, 4, Items.copper, 4));
            size = 2;
        }};

        overflowGate = new OverflowGate("overflow-gate"){{
            requirements(Category.distribution, with(Items.lead, 2, Items.copper, 4));
            buildCostMultiplier = 3f;
        }};

        underflowGate = new OverflowGate("underflow-gate"){{
            requirements(Category.distribution, with(Items.lead, 2, Items.copper, 4));
            buildCostMultiplier = 3f;
            invert = true;
        }};

        massDriver = new MassDriver("mass-driver"){{
            requirements(Category.distribution, with(Items.titanium, 125, Items.silicon, 75, Items.lead, 125, Items.thorium, 50));
            size = 3;
            itemCapacity = 120;
            reloadTime = 200f;
            range = 440f;
            consumes.power(1.75f);
        }};

        payloadConveyor = new PayloadConveyor("payload-conveyor"){{
            requirements(Category.distribution, with(Items.graphite, 10, Items.copper, 20));
            canOverdrive = false;
        }};

        payloadRouter = new PayloadRouter("payload-router"){{
            requirements(Category.distribution, with(Items.graphite, 15, Items.copper, 20));
            canOverdrive = false;
        }};

        //endregion
        //region liquid

        mechanicalPump = new Pump("mechanical-pump"){{
            requirements(Category.liquid, with(Items.copper, 15, Items.metaglass, 10));
            pumpAmount = 0.11f;
        }};

        rotaryPump = new Pump("rotary-pump"){{
            requirements(Category.liquid, with(Items.copper, 70, Items.metaglass, 50, Items.silicon, 20, Items.titanium, 35));
            pumpAmount = 0.2f;
            consumes.power(0.3f);
            liquidCapacity = 30f;
            hasPower = true;
            size = 2;
        }};

        thermalPump = new Pump("thermal-pump"){{
            requirements(Category.liquid, with(Items.copper, 80, Items.metaglass, 90, Items.silicon, 30, Items.titanium, 40, Items.thorium, 35));
            pumpAmount = 0.22f;
            consumes.power(1.3f);
            liquidCapacity = 40f;
            hasPower = true;
            size = 3;
        }};

        conduit = new Conduit("conduit"){{
            requirements(Category.liquid, with(Items.metaglass, 1));
            health = 45;
        }};

        pulseConduit = new Conduit("pulse-conduit"){{
            requirements(Category.liquid, with(Items.titanium, 2, Items.metaglass, 1));
            liquidCapacity = 16f;
            liquidPressure = 1.025f;
            health = 90;
        }};

        platedConduit = new ArmoredConduit("plated-conduit"){{
            requirements(Category.liquid, with(Items.thorium, 2, Items.metaglass, 1, Items.plastanium, 1));
            liquidCapacity = 16f;
            liquidPressure = 1.025f;
            health = 220;
        }};

        liquidRouter = new LiquidRouter("liquid-router"){{
            requirements(Category.liquid, with(Items.graphite, 4, Items.metaglass, 2));
            liquidCapacity = 20f;
        }};

        liquidTank = new LiquidRouter("liquid-tank"){{
            requirements(Category.liquid, with(Items.titanium, 25, Items.metaglass, 25));
            size = 3;
            liquidCapacity = 1500f;
            health = 500;
        }};

        liquidJunction = new LiquidJunction("liquid-junction"){{
            requirements(Category.liquid, with(Items.graphite, 2, Items.metaglass, 2));
        }};

        bridgeConduit = new LiquidExtendingBridge("bridge-conduit"){{
            requirements(Category.liquid, with(Items.graphite, 4, Items.metaglass, 8));
            range = 4;
            hasPower = false;
        }};

        phaseConduit = new LiquidBridge("phase-conduit"){{
            requirements(Category.liquid, with(Items.phasefabric, 5, Items.silicon, 7, Items.metaglass, 20, Items.titanium, 10));
            range = 12;
            hasPower = true;
            canOverdrive = false;
            consumes.power(0.30f);
        }};

        //endregion
        //region power

        powerNode = new PowerNode("power-node"){{
            requirements(Category.power, with(Items.copper, 1, Items.lead, 3));
            maxNodes = 10;
            laserRange = 6;
        }};

        powerNodeLarge = new PowerNode("power-node-large"){{
            requirements(Category.power, with(Items.titanium, 5, Items.lead, 10, Items.silicon, 3));
            size = 2;
            maxNodes = 15;
            laserRange = 9.5f;
        }};

        surgeTower = new PowerNode("surge-tower"){{
            requirements(Category.power, with(Items.titanium, 7, Items.lead, 10, Items.silicon, 15, Items.surgealloy, 15));
            size = 2;
            maxNodes = 2;
            laserRange = 30f;
        }};

        diode = new PowerDiode("diode"){{
            requirements(Category.power, with(Items.silicon, 10, Items.plastanium, 5, Items.metaglass, 10));
        }};

        battery = new Battery("battery"){{
            requirements(Category.power, with(Items.copper, 4, Items.lead, 20));
            consumes.powerBuffered(4000f);
        }};

        batteryLarge = new Battery("battery-large"){{
            requirements(Category.power, with(Items.titanium, 20, Items.lead, 40, Items.silicon, 20));
            size = 3;
            consumes.powerBuffered(50000f);
        }};

        combustionGenerator = new BurnerGenerator("combustion-generator"){{
            requirements(Category.power, with(Items.copper, 25, Items.lead, 15));
            powerProduction = 1f;
            itemDuration = 120f;
        }};

        thermalGenerator = new ThermalGenerator("thermal-generator"){{
            requirements(Category.power, with(Items.copper, 40, Items.graphite, 35, Items.lead, 50, Items.silicon, 35, Items.metaglass, 40));
            powerProduction = 1.8f;
            generateEffect = Fx.redgeneratespark;
            size = 2;
            floating = true;
        }};

        steamGenerator = new BurnerGenerator("steam-generator"){{
            requirements(Category.power, with(Items.copper, 35, Items.graphite, 25, Items.lead, 40, Items.silicon, 30));
            powerProduction = 5.5f;
            itemDuration = 90f;
            consumes.liquid(Liquids.water, 0.1f);
            hasLiquids = true;
            size = 2;
        }};

        differentialGenerator = new SingleTypeGenerator("differential-generator"){{
            requirements(Category.power, with(Items.copper, 70, Items.titanium, 50, Items.lead, 100, Items.silicon, 65, Items.metaglass, 50));
            powerProduction = 18f;
            itemDuration = 220f;
            hasLiquids = true;
            hasItems = true;
            size = 3;

            consumes.item(Items.pyratite).optional(true, false);
            consumes.liquid(Liquids.cryofluid, 0.1f);
        }};

        rtgGenerator = new DecayGenerator("rtg-generator"){{
            requirements(Category.power, with(Items.lead, 100, Items.silicon, 75, Items.phasefabric, 25, Items.plastanium, 75, Items.thorium, 50));
            size = 2;
            powerProduction = 4.5f;
            itemDuration = 60 * 15f;
        }};

        solarPanel = new SolarGenerator("solar-panel"){{
            requirements(Category.power, with(Items.lead, 10, Items.silicon, 15));
            powerProduction = 0.07f;
        }};

        largeSolarPanel = new SolarGenerator("solar-panel-large"){{
            requirements(Category.power, with(Items.lead, 100, Items.silicon, 145, Items.phasefabric, 15));
            size = 3;
            powerProduction = 0.95f;
        }};

        thoriumReactor = new NuclearReactor("thorium-reactor"){{
            requirements(Category.power, with(Items.lead, 300, Items.silicon, 200, Items.graphite, 150, Items.thorium, 150, Items.metaglass, 50));
            size = 3;
            health = 700;
            itemDuration = 360f;
            powerProduction = 15f;
            consumes.item(Items.thorium);
            heating = 0.02f;
            consumes.liquid(Liquids.cryofluid, heating / coolantPower).update(false);
        }};

        impactReactor = new ImpactReactor("impact-reactor"){{
            requirements(Category.power, with(Items.lead, 500, Items.silicon, 300, Items.graphite, 400, Items.thorium, 100, Items.surgealloy, 250, Items.metaglass, 250));
            size = 4;
            health = 900;
            powerProduction = 130f;
            itemDuration = 140f;
            consumes.power(25f);
            consumes.item(Items.blastCompound);
            consumes.liquid(Liquids.cryofluid, 0.25f);
        }};

        //endregion power
        //region production

        mechanicalDrill = new Drill("mechanical-drill"){{
            requirements(Category.production, with(Items.copper, 12), true);
            tier = 2;
            drillTime = 600;
            size = 2;
            drawMineItem = true;
            consumes.liquid(Liquids.water, 0.05f).boost();
        }};

        pneumaticDrill = new Drill("pneumatic-drill"){{
            requirements(Category.production, with(Items.copper, 18, Items.graphite, 10));
            tier = 3;
            drillTime = 400;
            size = 2;
            drawMineItem = true;
            consumes.liquid(Liquids.water, 0.06f).boost();
        }};

        laserDrill = new Drill("laser-drill"){{
            requirements(Category.production, with(Items.copper, 35, Items.graphite, 30, Items.silicon, 30, Items.titanium, 20));
            drillTime = 280;
            size = 3;
            hasPower = true;
            tier = 4;
            updateEffect = Fx.pulverizeMedium;
            drillEffect = Fx.mineBig;

            consumes.power(1.10f);
            consumes.liquid(Liquids.water, 0.08f).boost();
        }};

        blastDrill = new Drill("blast-drill"){{
            requirements(Category.production, with(Items.copper, 65, Items.silicon, 60, Items.titanium, 50, Items.thorium, 75));
            drillTime = 280;
            size = 4;
            drawRim = true;
            hasPower = true;
            tier = 5;
            updateEffect = Fx.pulverizeRed;
            updateEffectChance = 0.03f;
            drillEffect = Fx.mineHuge;
            rotateSpeed = 6f;
            warmupSpeed = 0.01f;

            //more than the laser drill
            liquidBoostIntensity = 1.8f;

            consumes.power(3f);
            consumes.liquid(Liquids.water, 0.1f).boost();
        }};

        waterExtractor = new SolidPump("water-extractor"){{
            requirements(Category.production, with(Items.copper, 25, Items.graphite, 25, Items.lead, 20));
            result = Liquids.water;
            pumpAmount = 0.11f;
            size = 2;
            liquidCapacity = 30f;
            rotateSpeed = 1.4f;
            attribute = Attribute.water;

            consumes.power(1.5f);
        }};

        cultivator = new Cultivator("cultivator"){{
            requirements(Category.production, with(Items.copper, 10, Items.lead, 25, Items.silicon, 10));
            outputItem = new ItemStack(Items.sporePod, 1);
            craftTime = 140;
            size = 2;
            hasLiquids = true;
            hasPower = true;
            hasItems = true;

            consumes.power(0.80f);
            consumes.liquid(Liquids.water, 0.2f);
        }};

        oilExtractor = new Fracker("oil-extractor"){{
            requirements(Category.production, with(Items.copper, 150, Items.graphite, 175, Items.lead, 115, Items.thorium, 115, Items.silicon, 75));
            result = Liquids.oil;
            updateEffect = Fx.pulverize;
            liquidCapacity = 50f;
            updateEffectChance = 0.05f;
            pumpAmount = 0.25f;
            size = 3;
            liquidCapacity = 30f;
            attribute = Attribute.oil;
            baseEfficiency = 0f;
            itemUseTime = 60f;

            consumes.item(Items.sand);
            consumes.power(3f);
            consumes.liquid(Liquids.water, 0.15f);
        }};

        //endregion
        //region storage

        coreShard = new CoreBlock("core-shard"){{
            requirements(Category.effect, BuildVisibility.hidden, with(Items.copper, 2000, Items.lead, 1000));
            alwaysUnlocked = true;

            unitType = UnitTypes.alpha;
            health = 1100;
            itemCapacity = 4000;
            size = 3;

            unitCapModifier = 8;
        }};

        coreFoundation = new CoreBlock("core-foundation"){{
            requirements(Category.effect, with(Items.copper, 3000, Items.lead, 3000, Items.silicon, 2000));

            unitType = UnitTypes.beta;
            health = 3500;
            itemCapacity = 9000;
            size = 4;

            unitCapModifier = 14;
        }};

        coreNucleus = new CoreBlock("core-nucleus"){{
            requirements(Category.effect, with(Items.copper, 8000, Items.lead, 8000, Items.silicon, 5000, Items.thorium, 4000));

            unitType = UnitTypes.gamma;
            health = 6000;
            itemCapacity = 13000;
            size = 5;

            unitCapModifier = 20;
        }};

        vault = new StorageBlock("vault"){{
            requirements(Category.effect, with(Items.titanium, 250, Items.thorium, 125));
            size = 3;
            itemCapacity = 1000;
        }};

        container = new StorageBlock("container"){{
            requirements(Category.effect, with(Items.titanium, 100));
            size = 2;
            itemCapacity = 300;
        }};

        unloader = new Unloader("unloader"){{
            requirements(Category.effect, with(Items.titanium, 25, Items.silicon, 30));
            speed = 6f;
        }};

        //endregion
        //region turrets

        duo = new ItemTurret("duo"){{
            requirements(Category.turret, with(Items.copper, 35), true);
            ammo(
            Items.copper, Bullets.standardCopper,
            Items.graphite, Bullets.standardDense,
            Items.pyratite, Bullets.standardIncendiary,
            Items.silicon, Bullets.standardHoming
            );

            spread = 4f;
            shots = 2;
            alternate = true;
            reloadTime = 20f;
            restitution = 0.03f;
            range = 100;
            shootCone = 15f;
            ammoUseEffect = Fx.shellEjectSmall;
            health = 250;
            inaccuracy = 2f;
            rotateSpeed = 10f;
        }};

        scatter = new ItemTurret("scatter"){{
            requirements(Category.turret, with(Items.copper, 85, Items.lead, 45));
            ammo(
            Items.scrap, Bullets.flakScrap,
            Items.lead, Bullets.flakLead,
            Items.metaglass, Bullets.flakGlass
            );
            reloadTime = 18f;
            range = 160f;
            size = 2;
            burstSpacing = 5f;
            shots = 2;
            targetGround = false;

            recoilAmount = 2f;
            rotateSpeed = 15f;
            inaccuracy = 17f;
            shootCone = 35f;

            health = 200 * size * size;
            shootSound = Sounds.shootSnap;
        }};

        scorch = new ItemTurret("scorch"){{
            requirements(Category.turret, with(Items.copper, 25, Items.graphite, 22));
            ammo(
            Items.coal, Bullets.basicFlame,
            Items.pyratite, Bullets.pyraFlame
            );
            recoilAmount = 0f;
            reloadTime = 6f;
            coolantMultiplier = 1.5f;
            range = 60f;
            shootCone = 50f;
            targetAir = false;
            ammoUseEffect = Fx.none;
            health = 400;
            shootSound = Sounds.flame;
        }};

        hail = new ItemTurret("hail"){{
            requirements(Category.turret, with(Items.copper, 40, Items.graphite, 17));
            ammo(
            Items.graphite, Bullets.artilleryDense,
            Items.silicon, Bullets.artilleryHoming,
            Items.pyratite, Bullets.artilleryIncendiary
            );
            targetAir = false;
            reloadTime = 60f;
            recoilAmount = 2f;
            range = 230f;
            inaccuracy = 1f;
            shootCone = 10f;
            health = 260;
            shootSound = Sounds.artillery;
        }};

        wave = new LiquidTurret("wave"){{
            requirements(Category.turret, with(Items.metaglass, 45, Items.lead, 75));
            ammo(
            Liquids.water, Bullets.waterShot,
            Liquids.slag, Bullets.slagShot,
            Liquids.cryofluid, Bullets.cryoShot,
            Liquids.oil, Bullets.oilShot
            );
            size = 2;
            recoilAmount = 0f;
            reloadTime = 2f;
            inaccuracy = 5f;
            shootCone = 50f;
            liquidCapacity = 10f;
            shootEffect = Fx.shootLiquid;
            range = 110f;
            health = 250 * size * size;
            shootSound = Sounds.splash;
        }};

        lancer = new ChargeTurret("lancer"){{
            requirements(Category.turret, with(Items.copper, 25, Items.lead, 50, Items.silicon, 45));
            range = 155f;
            chargeTime = 50f;
            chargeMaxDelay = 30f;
            chargeEffects = 7;
            recoilAmount = 2f;
            reloadTime = 90f;
            cooldown = 0.03f;
            powerUse = 6f;
            shootShake = 2f;
            shootEffect = Fx.lancerLaserShoot;
            smokeEffect = Fx.none;
            chargeEffect = Fx.lancerLaserCharge;
            chargeBeginEffect = Fx.lancerLaserChargeBegin;
            heatColor = Color.red;
            size = 2;
            health = 280 * size * size;
            targetAir = false;
            shootSound = Sounds.laser;

            shootType = new LaserBulletType(140){{
                colors = new Color[]{Pal.lancerLaser.cpy().mul(1f, 1f, 1f, 0.4f), Pal.lancerLaser, Color.white};
                hitEffect = Fx.hitLancer;
                despawnEffect = Fx.none;
                hitSize = 4;
                lifetime = 16f;
                drawSize = 400f;
                collidesAir = false;
            }};
        }};

        arc = new PowerTurret("arc"){{
            requirements(Category.turret, with(Items.copper, 35, Items.lead, 50));
            shootType = new LightningBulletType(){{
                damage = 20;
                lightningLength = 25;
                collidesAir = false;
            }};
            reloadTime = 35f;
            shootCone = 40f;
            rotateSpeed = 8f;
            powerUse = 3f;
            targetAir = false;
            range = 90f;
            shootEffect = Fx.lightningShoot;
            heatColor = Color.red;
            recoilAmount = 1f;
            size = 1;
            health = 260;
            shootSound = Sounds.spark;
        }};

        parallax = new TractorBeamTurret("parallax"){{
            requirements(Category.turret, with(Items.silicon, 120, Items.titanium, 90, Items.graphite, 30));

            hasPower = true;
            size = 2;
            force = 4.5f;
            scaledForce = 5.5f;
            range = 110f;
            damage = 0.1f;
            health = 160 * size * size;
            rotateSpeed = 10;

            consumes.powerCond(3f, (TractorBeamBuild e) -> e.target != null);
        }};

        swarmer = new ItemTurret("swarmer"){{
            requirements(Category.turret, with(Items.graphite, 35, Items.titanium, 35, Items.plastanium, 45, Items.silicon, 30));
            ammo(
            Items.blastCompound, Bullets.missileExplosive,
            Items.pyratite, Bullets.missileIncendiary,
            Items.surgealloy, Bullets.missileSurge
            );
            reloadTime = 30f;
            shots = 4;
            burstSpacing = 5;
            inaccuracy = 10f;
            range = 190f;
            xRand = 6f;
            size = 2;
            health = 300 * size * size;
            shootSound = Sounds.missile;
        }};

        salvo = new ItemTurret("salvo"){{
            requirements(Category.turret, with(Items.copper, 105, Items.graphite, 95, Items.titanium, 60));
            ammo(
            Items.copper, Bullets.standardCopper,
            Items.graphite, Bullets.standardDense,
            Items.pyratite, Bullets.standardIncendiary,
            Items.silicon, Bullets.standardHoming,
            Items.thorium, Bullets.standardThorium
            );

            size = 2;
            range = 150f;
            reloadTime = 38f;
            restitution = 0.03f;
            ammoEjectBack = 3f;
            cooldown = 0.03f;
            recoilAmount = 3f;
            shootShake = 1f;
            burstSpacing = 3f;
            shots = 4;
            ammoUseEffect = Fx.shellEjectBig;
            health = 240 * size * size;
            shootSound = Sounds.shootBig;
        }};

        segment = new PointDefenseTurret("segment"){{
            requirements(Category.turret, with(Items.silicon, 130, Items.thorium, 80, Items.phasefabric, 40));

            health = 250 * size * size;
            range = 140f;
            hasPower = true;
            consumes.powerCond(8f, (PointDefenseBuild b) -> b.target != null);
            size = 2;
            shootLength = 5f;
            bulletDamage = 25f;
            reloadTime = 10f;
        }};

        tsunami = new LiquidTurret("tsunami"){{
            requirements(Category.turret, with(Items.metaglass, 100, Items.lead, 400, Items.titanium, 250, Items.thorium, 100));
            ammo(
                    Liquids.water, Bullets.waterShot,
                    Liquids.slag, Bullets.slagShot,
                    Liquids.cryofluid, Bullets.cryoShot,
                    Liquids.oil, Bullets.oilShot
            );
            size = 3;
            recoilAmount = 0f;
            reloadTime = 1f;
            inaccuracy = 10f;
            shootCone = 45f;
            liquidCapacity = 25f;
            shootEffect = Fx.shootLiquid;
            range = 180f;
            health = 250 * size * size;
            shootSound = Sounds.splash;
        }};

        fuse = new ItemTurret("fuse"){{
            requirements(Category.turret, with(Items.copper, 225, Items.graphite, 225, Items.thorium, 100));

            reloadTime = 35f;
            shootShake = 4f;
            range = 90f;
            recoilAmount = 5f;
            shots = 3;
            spread = 20f;
            restitution = 0.1f;
            shootCone = 30;
            size = 3;

            health = 220 * size * size;
            shootSound = Sounds.shotgun;

            float brange = range + 10f;

            ammo(Items.thorium, new ShrapnelBulletType(){{
                length = brange;
                damage = 105f;
                ammoMultiplier = 6f;
            }});
        }};

        ripple = new ItemTurret("ripple"){{
            requirements(Category.turret, with(Items.copper, 150, Items.graphite, 135, Items.titanium, 60));
            ammo(
            Items.graphite, Bullets.artilleryDense,
            Items.silicon, Bullets.artilleryHoming,
            Items.pyratite, Bullets.artilleryIncendiary,
            Items.blastCompound, Bullets.artilleryExplosive,
            Items.plastanium, Bullets.artilleryPlastic
            );

            targetAir = false;
            size = 3;
            shots = 4;
            inaccuracy = 12f;
            reloadTime = 60f;
            ammoEjectBack = 5f;
            ammoUseEffect = Fx.shellEjectBig;
            ammoPerShot = 2;
            cooldown = 0.03f;
            velocityInaccuracy = 0.2f;
            restitution = 0.02f;
            recoilAmount = 6f;
            shootShake = 2f;
            range = 290f;
            minRange = 50f;

            health = 130 * size * size;
            shootSound = Sounds.artillery;
        }};

        cyclone = new ItemTurret("cyclone"){{
            requirements(Category.turret, with(Items.copper, 200, Items.titanium, 125, Items.plastanium, 80));
            ammo(
            Items.metaglass, Bullets.fragGlass,
            Items.blastCompound, Bullets.fragExplosive,
            Items.plastanium, Bullets.fragPlastic,
            Items.surgealloy, Bullets.fragSurge
            );
            xRand = 4f;
            reloadTime = 8f;
            range = 200f;
            size = 3;
            recoilAmount = 3f;
            rotateSpeed = 10f;
            inaccuracy = 10f;
            shootCone = 30f;
            shootSound = Sounds.shootSnap;

            health = 145 * size * size;
        }};

        foreshadow = new ItemTurret("foreshadow"){{
            float brange = range = 500f;

            requirements(Category.turret, with(Items.copper, 1000, Items.metaglass, 600, Items.surgealloy, 300, Items.plastanium, 175, Items.thorium, 350));
            ammo(
            Items.surgealloy, new PointBulletType(){{
                shootEffect = Fx.instShoot;
                hitEffect = Fx.instHit;
                smokeEffect = Fx.smokeCloud;
                trailEffect = Fx.instTrail;
                despawnEffect = Fx.instBomb;
                trailSpacing = 20f;
                damage = 1300;
                tileDamageMultiplier = 0.5f;
                speed = brange;
                hitShake = 6f;
                ammoMultiplier = 1f;
            }}
            );

            rotateSpeed = 2.5f;
            reloadTime = 200f;
            restitution = 0.2f;
            ammoUseEffect = Fx.shellEjectBig;
            recoilAmount = 5f;
            restitution = 0.009f;
            cooldown = 0.009f;
            shootShake = 4f;
            shots = 1;
            size = 4;
            shootCone = 2f;
            shootSound = Sounds.shootBig;
            unitSort = (u, x, y) -> -u.maxHealth;

            coolantMultiplier = 0.09f;

            health = 150 * size * size;
            consumes.add(new ConsumeLiquidFilter(liquid -> liquid.temperature <= 0.5f && liquid.flammability < 0.1f, 2f)).update(false).optional(true, true);

            consumes.powerCond(10f, (TurretBuild entity) -> entity.target != null || (entity.logicControlled() && entity.logicShooting));
        }};

        spectre = new ItemTurret("spectre"){{
            requirements(Category.turret, with(Items.copper, 900, Items.graphite, 300, Items.surgealloy, 250, Items.plastanium, 175, Items.thorium, 250));
            ammo(
            Items.graphite, Bullets.standardDenseBig,
            Items.pyratite, Bullets.standardIncendiaryBig,
            Items.thorium, Bullets.standardThoriumBig
            );
            reloadTime = 6f;
            coolantMultiplier = 0.5f;
            restitution = 0.1f;
            ammoUseEffect = Fx.shellEjectBig;
            range = 200f;
            inaccuracy = 3f;
            recoilAmount = 3f;
            spread = 8f;
            alternate = true;
            shootShake = 2f;
            shots = 2;
            size = 4;
            shootCone = 24f;
            shootSound = Sounds.shootBig;

            health = 160 * size * size;
            consumes.add(new ConsumeLiquidFilter(liquid -> liquid.temperature <= 0.5f && liquid.flammability < 0.1f, 2f)).update(false).optional(true, true);
        }};

        meltdown = new LaserTurret("meltdown"){{
            requirements(Category.turret, with(Items.copper, 1200, Items.lead, 350, Items.graphite, 300, Items.surgealloy, 325, Items.silicon, 325));
            shootEffect = Fx.shootBigSmoke2;
            shootCone = 40f;
            recoilAmount = 4f;
            size = 4;
            shootShake = 2f;
            range = 190f;
            reloadTime = 90f;
            firingMoveFract = 0.5f;
            shootDuration = 220f;
            powerUse = 17f;
            shootSound = Sounds.laserbig;
            activeSound = Sounds.beam;
            activeSoundVolume = 2f;

            shootType = new ContinuousLaserBulletType(70){{
                length = 200f;
                hitEffect = Fx.hitMeltdown;
                drawSize = 420f;

                incendChance = 0.4f;
                incendSpread = 5f;
                incendAmount = 1;
            }};

            health = 200 * size * size;
            consumes.add(new ConsumeLiquidFilter(liquid -> liquid.temperature <= 0.5f && liquid.flammability < 0.1f, 0.5f)).update(false);
        }};

        //endregion
        //region units

        commandCenter = new CommandCenter("command-center"){{
            requirements(Category.units, ItemStack.with(Items.copper, 200, Items.lead, 250, Items.silicon, 250, Items.graphite, 100));
            size = 2;
            health = size * size * 55;
        }};

        groundFactory = new UnitFactory("ground-factory"){{
            requirements(Category.units, with(Items.copper, 50, Items.lead, 120, Items.silicon, 80));
            plans = new UnitPlan[]{
                new UnitPlan(UnitTypes.dagger, 60f * 15, with(Items.silicon, 10, Items.lead, 10)),
                new UnitPlan(UnitTypes.crawler, 60f * 12, with(Items.silicon, 10, Items.coal, 20)),
                new UnitPlan(UnitTypes.nova, 60f * 40, with(Items.silicon, 30, Items.lead, 20, Items.titanium, 20)),
            };
            size = 3;
            consumes.power(1.2f);
        }};

        airFactory = new UnitFactory("air-factory"){{
            requirements(Category.units, with(Items.copper, 60, Items.lead, 70));
            plans = new UnitPlan[]{
                new UnitPlan(UnitTypes.flare, 60f * 15, with(Items.silicon, 15)),
                new UnitPlan(UnitTypes.mono, 60f * 35, with(Items.silicon, 30, Items.lead, 15)),
            };
            size = 3;
            consumes.power(1.2f);
        }};

        navalFactory = new UnitFactory("naval-factory"){{
            requirements(Category.units, with(Items.copper, 150, Items.lead, 130, Items.metaglass, 120));
            plans = new UnitPlan[]{
                new UnitPlan(UnitTypes.risso, 60f * 45f, with(Items.silicon, 20, Items.metaglass, 35)),
            };
            size = 3;
            consumes.power(1.2f);
            floating = true;
        }};

        additiveReconstructor = new Reconstructor("additive-reconstructor"){{
            requirements(Category.units, with(Items.copper, 200, Items.lead, 120, Items.silicon, 90));

            size = 3;
            consumes.power(3f);
            consumes.items(with(Items.silicon, 40, Items.graphite, 40));

            constructTime = 60f * 10f;

            upgrades = new UnitType[][]{
                {UnitTypes.nova, UnitTypes.pulsar},
                {UnitTypes.dagger, UnitTypes.mace},
                {UnitTypes.crawler, UnitTypes.atrax},
                {UnitTypes.flare, UnitTypes.horizon},
                {UnitTypes.mono, UnitTypes.poly},
                {UnitTypes.risso, UnitTypes.minke},
            };
        }};

        multiplicativeReconstructor = new Reconstructor("multiplicative-reconstructor"){{
            requirements(Category.units, with(Items.lead, 650, Items.silicon, 450, Items.titanium, 350, Items.thorium, 650));

            size = 5;
            consumes.power(6f);
            consumes.items(with(Items.silicon, 130, Items.titanium, 80, Items.metaglass, 40));

            constructTime = 60f * 30f;

            upgrades = new UnitType[][]{
                {UnitTypes.horizon, UnitTypes.zenith},
                {UnitTypes.mace, UnitTypes.fortress},
                {UnitTypes.poly, UnitTypes.mega},
                {UnitTypes.minke, UnitTypes.bryde},
                {UnitTypes.pulsar, UnitTypes.quasar},
                {UnitTypes.atrax, UnitTypes.spiroct},
            };
        }};

        exponentialReconstructor = new Reconstructor("exponential-reconstructor"){{
            requirements(Category.units, with(Items.lead, 2000, Items.silicon, 1000, Items.titanium, 2000, Items.thorium, 750, Items.plastanium, 450, Items.phasefabric, 600));

            size = 7;
            consumes.power(13f);
            consumes.items(with(Items.silicon, 850, Items.titanium, 750, Items.plastanium, 650));
            consumes.liquid(Liquids.cryofluid, 1f);

            constructTime = 60f * 60f * 1.5f;
            liquidCapacity = 60f;

            upgrades = new UnitType[][]{
                {UnitTypes.zenith, UnitTypes.antumbra},
                {UnitTypes.spiroct, UnitTypes.arkyid},
                {UnitTypes.fortress, UnitTypes.scepter},
                {UnitTypes.bryde, UnitTypes.sei},
                {UnitTypes.mega, UnitTypes.quad},
                {UnitTypes.quasar, UnitTypes.vela},
            };
        }};

        tetrativeReconstructor = new Reconstructor("tetrative-reconstructor"){{
            requirements(Category.units, with(Items.lead, 4000, Items.silicon, 3000, Items.thorium, 1000, Items.plastanium, 600, Items.phasefabric, 600, Items.surgealloy, 800));

            size = 9;
            consumes.power(25f);
            consumes.items(with(Items.silicon, 1000, Items.plastanium, 600, Items.surgealloy, 500, Items.phasefabric, 350));
            consumes.liquid(Liquids.cryofluid, 3f);

            constructTime = 60f * 60f * 4;
            liquidCapacity = 180f;

            upgrades = new UnitType[][]{
                {UnitTypes.antumbra, UnitTypes.eclipse},
                {UnitTypes.arkyid, UnitTypes.toxopid},
                {UnitTypes.scepter, UnitTypes.reign},
                {UnitTypes.sei, UnitTypes.omura},
                {UnitTypes.quad, UnitTypes.oct},
                {UnitTypes.vela, UnitTypes.corvus}
            };
        }};

        repairPoint = new RepairPoint("repair-point"){{
            requirements(Category.units, with(Items.lead, 15, Items.copper, 15, Items.silicon, 15));
            repairSpeed = 0.5f;
            repairRadius = 65f;
            powerUse = 1f;
        }};

        resupplyPoint = new ResupplyPoint("resupply-point"){{
            requirements(Category.units, BuildVisibility.ammoOnly, with(Items.lead, 20, Items.copper, 15, Items.silicon, 15));

            size = 2;
            range = 80f;
            itemCapacity = 20;
            ammoAmount = 5;

            consumes.item(Items.copper, 1);
        }};

        //endregion
        //region sandbox

        powerSource = new PowerSource("power-source"){{
            requirements(Category.power, BuildVisibility.sandboxOnly, with());
            alwaysUnlocked = true;
        }};

        powerVoid = new PowerVoid("power-void"){{
            requirements(Category.power, BuildVisibility.sandboxOnly, with());
            alwaysUnlocked = true;
        }};

        itemSource = new ItemSource("item-source"){{
            requirements(Category.distribution, BuildVisibility.sandboxOnly, with());
            alwaysUnlocked = true;
        }};

        itemVoid = new ItemVoid("item-void"){{
            requirements(Category.distribution, BuildVisibility.sandboxOnly, with());
            alwaysUnlocked = true;
        }};

        liquidSource = new LiquidSource("liquid-source"){{
            requirements(Category.liquid, BuildVisibility.sandboxOnly, with());
            alwaysUnlocked = true;
        }};

        liquidVoid = new LiquidVoid("liquid-void"){{
            requirements(Category.liquid, BuildVisibility.sandboxOnly, with());
            alwaysUnlocked = true;
        }};

        illuminator = new LightBlock("illuminator"){{
            requirements(Category.effect, BuildVisibility.lightingOnly, with(Items.graphite, 12, Items.silicon, 8));
            brightness = 0.67f;
            radius = 140f;
            consumes.power(0.06f);
        }};

        //endregion
        //region legacy

        //looked up by name, no ref needed
        new LegacyMechPad("legacy-mech-pad");
        new LegacyUnitFactory("legacy-unit-factory");

        //endregion
        //region campaign

        launchPad = new LaunchPad("launch-pad"){{
            requirements(Category.effect, BuildVisibility.campaignOnly, with(Items.copper, 350, Items.silicon, 140, Items.lead, 200, Items.titanium, 150));
            size = 3;
            itemCapacity = 100;
            launchTime = 60f * 20;
            hasPower = true;
            consumes.power(4f);
        }};

        //TODO remove
        launchPadLarge = new LaunchPad("launch-pad-large"){{
            //requirements(Category.effect, BuildVisibility.campaignOnly, with(Items.titanium, 200, Items.silicon, 150, Items.lead, 250, Items.plastanium, 75));
            size = 4;
            itemCapacity = 300;
            launchTime = 60f * 35;
            hasPower = true;
            consumes.power(6f);
        }};

        //endregion campaign
        //region logic

        message = new MessageBlock("message"){{
            requirements(Category.logic, with(Items.graphite, 5));
        }};

        switchBlock = new SwitchBlock("switch"){{
            requirements(Category.logic, with(Items.graphite, 5));
        }};

        microProcessor = new LogicBlock("micro-processor"){{
            requirements(Category.logic, with(Items.copper, 80, Items.lead, 50, Items.silicon, 50));

            instructionsPerTick = 2;

            size = 1;
        }};

        logicProcessor = new LogicBlock("logic-processor"){{
            requirements(Category.logic, with(Items.lead, 320, Items.silicon, 100, Items.graphite, 60, Items.thorium, 50));

            instructionsPerTick = 8;

            range = 8 * 22;

            size = 2;
        }};

        hyperProcessor = new LogicBlock("hyper-processor"){{
            requirements(Category.logic, with(Items.lead, 450, Items.silicon, 150, Items.thorium, 75, Items.surgealloy, 50));

            consumes.liquid(Liquids.cryofluid, 0.08f);
            hasLiquids = true;

            instructionsPerTick = 25;

            range = 8 * 42;

            size = 3;
        }};

        memoryCell = new MemoryBlock("memory-cell"){{
            requirements(Category.logic, with(Items.graphite, 30, Items.silicon, 30));

            memoryCapacity = 64;
        }};

        memoryBank = new MemoryBlock("memory-bank"){{
            requirements(Category.logic, with(Items.graphite, 80, Items.silicon, 80, Items.phasefabric, 30));

            memoryCapacity = 512;
            size = 2;
        }};

        logicDisplay = new LogicDisplay("logic-display"){{
            requirements(Category.logic, with(Items.lead, 100, Items.silicon, 50, Items.metaglass, 50));

            displaySize = 80;

            size = 3;
        }};

        largeLogicDisplay = new LogicDisplay("large-logic-display"){{
            requirements(Category.logic, with(Items.lead, 200, Items.silicon, 150, Items.metaglass, 100, Items.phasefabric, 75));

            displaySize = 176;

            size = 6;
        }};

        //endregion
        //region experimental

        blockForge = new BlockForge("block-forge"){{
            requirements(Category.production, BuildVisibility.debugOnly, with(Items.thorium, 100));
            hasPower = true;
            consumes.power(2f);
            size = 3;
        }};

        blockLoader = new BlockLoader("block-loader"){{
            requirements(Category.production, BuildVisibility.debugOnly, with(Items.thorium, 100));
            hasPower = true;
            consumes.power(2f);
            size = 3;
        }};

        blockUnloader = new BlockUnloader("block-unloader"){{
            requirements(Category.production, BuildVisibility.debugOnly, with(Items.thorium, 100));
            hasPower = true;
            consumes.power(2f);
            size = 3;
        }};

        //endregion
    }
}<|MERGE_RESOLUTION|>--- conflicted
+++ resolved
@@ -74,11 +74,7 @@
     coreShard, coreFoundation, coreNucleus, vault, container, unloader,
 
     //turrets
-<<<<<<< HEAD
-    duo, scatter, scorch, hail, arc, wave, lancer, swarmer, salvo, fuse, ripple, cyclone, spectre, meltdown, segment, parallax, tsunami,
-=======
-    duo, scatter, scorch, hail, arc, wave, lancer, swarmer, salvo, fuse, ripple, cyclone, foreshadow, spectre, meltdown, segment, parallax,
->>>>>>> 3c3c15dc
+    duo, scatter, scorch, hail, arc, wave, lancer, swarmer, salvo, fuse, ripple, cyclone, foreshadow, spectre, meltdown, segment, parallax, tsunami
 
     //units
     commandCenter,
