package mindustry.content;

import arc.func.*;
import arc.graphics.*;
import arc.math.*;
import arc.math.geom.*;
import arc.struct.*;
import arc.util.*;
import mindustry.ctype.*;
import mindustry.graphics.*;
import mindustry.graphics.g3d.*;
import mindustry.graphics.g3d.PlanetGrid.*;
import mindustry.maps.planet.*;
import mindustry.type.*;
import mindustry.world.*;

public class Planets implements ContentList{
    public static Planet
    sun,
    erekir,
    tantros,
    serpulo;

    @Override
    public void load(){
        sun = new Planet("sun", null, 4f){{
            bloom = true;
            accessible = false;

            meshLoader = () -> new SunMesh(
                this, 4,
                5, 0.3, 1.7, 1.2, 1,
                1.1f,
                Color.valueOf("ff7a38"),
                Color.valueOf("ff9638"),
                Color.valueOf("ffc64c"),
                Color.valueOf("ffc64c"),
                Color.valueOf("ffe371"),
                Color.valueOf("f4ee8e")
            );
        }};

<<<<<<< HEAD
        erekir = new Planet("erekir", sun, 1, 2){{
            generator = new ErekirPlanetGenerator();
            meshLoader = () -> new HexMesh(this, 5);
            atmosphereColor = Color.valueOf("f07218");
            startSector = 10;
            atmosphereRadIn = 0.02f;
            atmosphereRadOut = 0.3f;
            tidalLock = true;
            orbitSpacing = 2f;
            totalRadius += 2.6f;
            lightSrcTo = 0.5f;
            lightDstFrom = 0.2f;
            //TODO
            alwaysUnlocked = true;
        }};

        makeAsteroid("gier", erekir, Blocks.ferricStoneWall, Blocks.carbonWall, 0.4f, 7, 1f, gen -> {
            gen.min = 25;
            gen.max = 35;
            gen.carbonChance = 0.6f;
            gen.iceChance = 0f;
            gen.berylChance = 0.1f;
        });

        makeAsteroid("notva", sun, Blocks.ferricStoneWall, Blocks.beryllicStoneWall, 0.55f, 9, 1.3f, gen -> {
            gen.berylChance = 0.8f;
            gen.iceChance = 0f;
            gen.carbonChance = 0.01f;
            gen.max += 2;
        });

        tantros = new Planet("tantros", sun, 1, 2){{
            generator = new TantrosPlanetGenerator();
            meshLoader = () -> new HexMesh(this, 4);
            atmosphereColor = Color.valueOf("3db899");
            startSector = 10;
            atmosphereRadIn = -0.01f;
            atmosphereRadOut = 0.3f;
            alwaysUnlocked = true;
        }};

        serpulo = new Planet("serpulo", sun, 1, 3){{
=======
        serpulo = new Planet("serpulo", sun, 1f, 3){{
>>>>>>> a21f6d33
            generator = new SerpuloPlanetGenerator();
            meshLoader = () -> new HexMesh(this, 6);
            cloudMeshLoader = () -> new MultiMesh(
                new HexSkyMesh(this, 11, 0.15f, 0.13f, 5, new Color().set(Pal.spore).mul(0.9f).a(0.75f), 2, 0.45f, 0.9f, 0.38f),
                new HexSkyMesh(this, 1, 0.6f, 0.16f, 5, Color.white.cpy().lerp(Pal.spore, 0.55f).a(0.75f), 2, 0.45f, 1f, 0.41f)
            );
            atmosphereColor = Color.valueOf("3c1b8f");
            atmosphereRadIn = 0.02f;
            atmosphereRadOut = 0.3f;
            startSector = 15;
            alwaysUnlocked = true;
            landCloudColor = Pal.spore.cpy().a(0.5f);
        }};

        makeAsteroid("verlius", sun, Blocks.stoneWall, Blocks.iceWall, 0.5f, 12, 2f, gen -> {
            gen.berylChance = 0f;
            gen.iceChance = 0.6f;
            gen.carbonChance = 0.1f;
            gen.ferricChance = 0f;
        });
    }

    private void makeAsteroid(String name, Planet parent, Block base, Block tint, float tintThresh, int pieces, float scale, Cons<AsteroidGenerator> cgen){
        new Planet(name, parent, 0.12f){{
            hasAtmosphere = false;
            alwaysUnlocked = true; //for testing only!
            updateLighting = false;
            sectors.add(new Sector(this, Ptile.empty));
            camRadius = 0.68f * scale;
            minZoom = 0.6f;
            drawOrbit = false;
            clipRadius = 2f;

            generator = new AsteroidGenerator();
            cgen.get((AsteroidGenerator)generator);

            meshLoader = () -> {
                Color tinted = tint.mapColor.cpy().a(1f - tint.mapColor.a);
                Seq<GenericMesh> meshes = new Seq<>();
                Color color = base.mapColor;
                Rand rand = new Rand(id + 2);

                meshes.add(new NoiseMesh(
                    this, 0, 2, radius, 2, 0.55f, 0.45f, 14f,
                    color, tinted, 3, 0.6f, 0.38f, tintThresh
                ));

                for(int j = 0; j < pieces; j++){
                    meshes.add(new MatMesh(
                        new NoiseMesh(this, j + 1, 1, 0.022f + rand.random(0.039f) * scale, 2, 0.6f, 0.38f, 20f,
                        color, tinted, 3, 0.6f, 0.38f, tintThresh),
                        new Mat3D().setToTranslation(Tmp.v31.setToRandomDirection(rand).setLength(rand.random(0.44f, 1.4f) * scale)))
                    );
                }

                return new MultiMesh(meshes.toArray(GenericMesh.class));
            };
        }};
    }

}<|MERGE_RESOLUTION|>--- conflicted
+++ resolved
@@ -40,8 +40,7 @@
             );
         }};
 
-<<<<<<< HEAD
-        erekir = new Planet("erekir", sun, 1, 2){{
+        erekir = new Planet("erekir", sun, 1f, 2){{
             generator = new ErekirPlanetGenerator();
             meshLoader = () -> new HexMesh(this, 5);
             atmosphereColor = Color.valueOf("f07218");
@@ -72,7 +71,7 @@
             gen.max += 2;
         });
 
-        tantros = new Planet("tantros", sun, 1, 2){{
+        tantros = new Planet("tantros", sun, 1f, 2){{
             generator = new TantrosPlanetGenerator();
             meshLoader = () -> new HexMesh(this, 4);
             atmosphereColor = Color.valueOf("3db899");
@@ -82,10 +81,7 @@
             alwaysUnlocked = true;
         }};
 
-        serpulo = new Planet("serpulo", sun, 1, 3){{
-=======
         serpulo = new Planet("serpulo", sun, 1f, 3){{
->>>>>>> a21f6d33
             generator = new SerpuloPlanetGenerator();
             meshLoader = () -> new HexMesh(this, 6);
             cloudMeshLoader = () -> new MultiMesh(
