--- conflicted
+++ resolved
@@ -419,12 +419,7 @@
         vela = new UnitType("vela"){{
             hitSize = 24f;
 
-<<<<<<< HEAD
-            rotateSpeed = 1.7f;
-=======
             rotateSpeed = 1.8f;
-            canDrown = false;
->>>>>>> da7873cb
             mechFrontSway = 1f;
             buildSpeed = 3f;
 
