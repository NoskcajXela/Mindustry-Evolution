--- conflicted
+++ resolved
@@ -100,16 +100,10 @@
                 shootSound = Sounds.explosion;
                 bullet = new BombBulletType(2f, 3f, "clear"){{
                     hitEffect = Fx.pulverize;
-<<<<<<< HEAD
-                    lifetime = 2f;
-                    speed = 1.1f;
-                    splashDamageRadius = 55f;
-=======
                     lifetime = 30f;
                     speed = 1.1f;
                     splashDamageRadius = 55f;
                     instantDisappear = true;
->>>>>>> a2933e03
                     splashDamage = 30f;
                     killShooter = true;
                 }};
