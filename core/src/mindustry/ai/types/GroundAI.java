--- conflicted
+++ resolved
@@ -1,11 +1,6 @@
 package mindustry.ai.types;
 
-<<<<<<< HEAD
 import mindustry.ai.*;
-=======
-import arc.math.*;
-import mindustry.ai.Pathfinder.*;
->>>>>>> d4166c4f
 import mindustry.entities.*;
 import mindustry.entities.units.*;
 import mindustry.gen.*;
@@ -38,10 +33,6 @@
                 if(spawner != null && unit.within(spawner, state.rules.dropZoneRadius + 120f)) move = false;
             }
 
-<<<<<<< HEAD
-            if(!unit.within(core, unit.range() * 0.5f)){
-                moveTo(Pathfinder.fieldCore);
-=======
             if(move) moveToCore(FlagTarget.enemyCores);
         }
 
@@ -50,7 +41,6 @@
 
             if(target != null && !unit.within(target, 70f)){
                 moveToCore(FlagTarget.rallyPoints);
->>>>>>> d4166c4f
             }
         }
 
@@ -82,41 +72,11 @@
         }*/
     }
 
-<<<<<<< HEAD
     protected void moveTo(int pathType){
         int costType =
             unit instanceof Legsc ? Pathfinder.costLegs :
             unit instanceof WaterMovec ? Pathfinder.costWater :
             Pathfinder.costGround;
-=======
-    protected void moveToCore(FlagTarget path){
-        Tile tile = unit.tileOn();
-        if(tile == null) return;
-        Tile targetTile = pathfinder.getTargetTile(tile, unit.team, path);
-
-        if(tile == targetTile) return;
-
-        unit.moveAt(vec.trns(unit.angleTo(targetTile), unit.type().speed));
-    }
-
-    protected void moveAwayFromCore(){
-        Team enemy = null;
-        for(Team team : unit.team().enemies()){
-            if(team.active()){
-                enemy = team;
-                break;
-            }
-        }
-
-        if(enemy == null){
-            for(Team team : unit.team().enemies()){
-                enemy = team;
-                break;
-            }
-        }
-
-        if(enemy == null) return;
->>>>>>> d4166c4f
 
         Tile tile = unit.tileOn();
         if(tile == null) return;
