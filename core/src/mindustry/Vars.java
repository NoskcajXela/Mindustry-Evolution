--- conflicted
+++ resolved
@@ -187,12 +187,8 @@
     public static EntityGroup<ShieldEntity> shieldGroup;
     public static EntityGroup<Puddle> puddleGroup;
     public static EntityGroup<Fire> fireGroup;
-<<<<<<< HEAD
     public static EntityGroup<WeatherEntity> weatherGroup;
-    public static EntityGroup<BaseUnit>[] unitGroups;
-=======
     public static EntityGroup<BaseUnit> unitGroup;
->>>>>>> 7f23803d
 
     public static Player player;
 
@@ -248,16 +244,8 @@
         puddleGroup = entities.add(Puddle.class).enableMapping();
         shieldGroup = entities.add(ShieldEntity.class, false);
         fireGroup = entities.add(Fire.class).enableMapping();
-<<<<<<< HEAD
+        unitGroup = entities.add(BaseUnit.class).enableMapping();
         weatherGroup = entities.add(WeatherEntity.class);
-        unitGroups = new EntityGroup[Team.all.length];
-
-        for(Team team : Team.all){
-            unitGroups[team.ordinal()] = entities.add(BaseUnit.class).enableMapping();
-        }
-=======
-        unitGroup = entities.add(BaseUnit.class).enableMapping();
->>>>>>> 7f23803d
 
         for(EntityGroup<?> group : entities.all()){
             group.setRemoveListener(entity -> {
