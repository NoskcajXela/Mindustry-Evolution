package mindustry.core;

import arc.*;
import arc.func.*;
import arc.graphics.*;
import arc.math.*;
import arc.math.geom.*;
import arc.struct.*;
import arc.util.*;
import arc.util.CommandHandler.*;
import arc.util.io.*;
import arc.util.serialization.*;
import mindustry.annotations.Annotations.*;
import mindustry.content.*;
import mindustry.core.GameState.*;
import mindustry.entities.units.*;
import mindustry.game.*;
import mindustry.game.EventType.*;
import mindustry.game.Teams.*;
import mindustry.gen.*;
import mindustry.graphics.*;
import mindustry.logic.*;
import mindustry.net.*;
import mindustry.net.Administration.*;
import mindustry.net.Packets.*;
import mindustry.world.*;

import java.io.*;
import java.net.*;
import java.nio.*;
import java.util.zip.*;

import static arc.util.Log.*;
import static mindustry.Vars.*;

public class NetServer implements ApplicationListener{
    /** note that snapshots are compressed, so the max snapshot size here is above the typical UDP safe limit */
    private static final int maxSnapshotSize = 800;
    private static final int timerBlockSync = 0;
    private static final float blockSyncTime = 60 * 6;
    private static final FloatBuffer fbuffer = FloatBuffer.allocate(20);
    private static final Writes dataWrites = new Writes(null);
    private static final IntSeq hiddenIds = new IntSeq();
    private static final Vec2 vector = new Vec2();
    /** If a player goes away of their server-side coordinates by this distance, they get teleported back. */
    private static final float correctDist = tilesize * 14f;

    public final Administration admins = new Administration();
    public final CommandHandler clientCommands = new CommandHandler("/");
    public TeamAssigner assigner = (player, players) -> {
        if(state.rules.pvp){
            //find team with minimum amount of players and auto-assign player to that.
            TeamData re = state.teams.getActive().min(data -> {
                if((state.rules.waveTeam == data.team && state.rules.waves) || !data.team.active() || data.team == Team.derelict) return Integer.MAX_VALUE;

                int count = 0;
                for(Player other : players){
                    if(other.team() == data.team && other != player){
                        count++;
                    }
                }
                return count;
            });
            return re == null ? null : re.team;
        }

        return state.rules.defaultTeam;
    };
    /** Converts a message + NULLABLE player sender into a single string. Override for custom prefixes/suffixes. */
    public ChatFormatter chatFormatter = (player, message) -> player == null ? message : "[coral][[" + player.coloredName() + "[coral]]:[white] " + message;

    /** Handles an incorrect command response. Returns text that will be sent to player. Override for customisation. */
    public InvalidCommandHandler invalidHandler = (player, response) -> {
        if(response.type == ResponseType.manyArguments){
            return "[scarlet]Too many arguments. Usage:[lightgray] " + response.command.text + "[gray] " + response.command.paramText;
        }else if(response.type == ResponseType.fewArguments){
            return "[scarlet]Too few arguments. Usage:[lightgray] " + response.command.text + "[gray] " + response.command.paramText;
        }else{ //unknown command
            int minDst = 0;
            Command closest = null;

            for(Command command : netServer.clientCommands.getCommandList()){
                int dst = Strings.levenshtein(command.text, response.runCommand);
                if(dst < 3 && (closest == null || dst < minDst)){
                    minDst = dst;
                    closest = command;
                }
            }

            if(closest != null){
                return "[scarlet]Unknown command. Did you mean \"[lightgray]" + closest.text + "[]\"?";
            }else{
                return "[scarlet]Unknown command. Check [lightgray]/help[scarlet].";
            }
        }
    };

    private boolean closing = false;
    private Interval timer = new Interval();

    private ReusableByteOutStream writeBuffer = new ReusableByteOutStream(127);
    private Writes outputBuffer = new Writes(new DataOutputStream(writeBuffer));

    /** Stream for writing player sync data to. */
    private ReusableByteOutStream syncStream = new ReusableByteOutStream();
    /** Data stream for writing player sync data to. */
    private DataOutputStream dataStream = new DataOutputStream(syncStream);
    /** Packet handlers for custom types of messages. */
    private ObjectMap<String, Seq<Cons2<Player, String>>> customPacketHandlers = new ObjectMap<>();

    public NetServer(){

        net.handleServer(Connect.class, (con, connect) -> {
            Events.fire(new ConnectionEvent(con));

            if(admins.isIPBanned(connect.addressTCP) || admins.isSubnetBanned(connect.addressTCP)){
                con.kick(KickReason.banned);
            }
        });

        net.handleServer(Disconnect.class, (con, packet) -> {
            if(con.player != null){
                onDisconnect(con.player, packet.reason);
            }
        });

        net.handleServer(ConnectPacket.class, (con, packet) -> {
            if(con.kicked) return;

            if(con.address.startsWith("steam:")){
                packet.uuid = con.address.substring("steam:".length());
            }

            Events.fire(new ConnectPacketEvent(con, packet));

            con.connectTime = Time.millis();

            String uuid = packet.uuid;
            byte[] buuid = Base64Coder.decode(uuid);
            CRC32 crc = new CRC32();
            crc.update(buuid, 0, 8);
            ByteBuffer buff = ByteBuffer.allocate(8);
            buff.put(buuid, 8, 8);
            if(crc.getValue() != buff.getLong(0)){
                con.kick(KickReason.clientOutdated);
                return;
            }

            if(admins.isIPBanned(con.address) || admins.isSubnetBanned(con.address)) return;

            if(con.hasBegunConnecting){
                con.kick(KickReason.idInUse);
                return;
            }

            PlayerInfo info = admins.getInfo(uuid);

            con.hasBegunConnecting = true;
            con.mobile = packet.mobile;

            if(packet.uuid == null || packet.usid == null){
                con.kick(KickReason.idInUse);
                return;
            }

            if(admins.isIDBanned(uuid)){
                con.kick(KickReason.banned);
                return;
            }

            if(Time.millis() < admins.getKickTime(uuid, con.address)){
                con.kick(KickReason.recentKick);
                return;
            }

            if(admins.getPlayerLimit() > 0 && Groups.player.size() >= admins.getPlayerLimit() && !netServer.admins.isAdmin(uuid, packet.usid)){
                con.kick(KickReason.playerLimit);
                return;
            }

            Seq<String> extraMods = packet.mods.copy();
            Seq<String> missingMods = mods.getIncompatibility(extraMods);

            if(!extraMods.isEmpty() || !missingMods.isEmpty()){
                //can't easily be localized since kick reasons can't have formatted text with them
                StringBuilder result = new StringBuilder("[accent]Incompatible mods![]\n\n");
                if(!missingMods.isEmpty()){
                    result.append("Missing:[lightgray]\n").append("> ").append(missingMods.toString("\n> "));
                    result.append("[]\n");
                }

                if(!extraMods.isEmpty()){
                    result.append("Unnecessary mods:[lightgray]\n").append("> ").append(extraMods.toString("\n> "));
                }
                con.kick(result.toString(), 0);
            }

            if(!admins.isWhitelisted(packet.uuid, packet.usid)){
                info.adminUsid = packet.usid;
                info.lastName = packet.name;
                info.id = packet.uuid;
                admins.save();
                Call.infoMessage(con, "You are not whitelisted here.");
                info("&lcDo &lywhitelist-add @&lc to whitelist the player &lb'@'", packet.uuid, packet.name);
                con.kick(KickReason.whitelist);
                return;
            }

            if(packet.versionType == null || ((packet.version == -1 || !packet.versionType.equals(Version.type)) && Version.build != -1 && !admins.allowsCustomClients())){
                con.kick(!Version.type.equals(packet.versionType) ? KickReason.typeMismatch : KickReason.customClient);
                return;
            }

            boolean preventDuplicates = headless && netServer.admins.isStrict();

            if(preventDuplicates){
                if(Groups.player.contains(p -> Strings.stripColors(p.name).trim().equalsIgnoreCase(Strings.stripColors(packet.name).trim()))){
                    con.kick(KickReason.nameInUse);
                    return;
                }

                if(Groups.player.contains(player -> player.uuid().equals(packet.uuid) || player.usid().equals(packet.usid))){
                    con.kick(KickReason.idInUse);
                    return;
                }
            }

            packet.name = fixName(packet.name);

            if(packet.name.trim().length() <= 0){
                con.kick(KickReason.nameEmpty);
                return;
            }

            if(packet.locale == null){
                packet.locale = "en";
            }

            String ip = con.address;

            admins.updatePlayerJoined(uuid, ip, packet.name);

            if(packet.version != Version.build && Version.build != -1 && packet.version != -1){
                con.kick(packet.version > Version.build ? KickReason.serverOutdated : KickReason.clientOutdated);
                return;
            }

            if(packet.version == -1){
                con.modclient = true;
            }

            Player player = Player.create();
            player.admin = admins.isAdmin(uuid, packet.usid);
            player.con = con;
            player.con.usid = packet.usid;
            player.con.uuid = uuid;
            player.con.mobile = packet.mobile;
            player.name = packet.name;
            player.locale = packet.locale;
            player.color.set(packet.color).a(1f);

            //save admin ID but don't overwrite it
            if(!player.admin && !info.admin){
                info.adminUsid = packet.usid;
            }

            try{
                writeBuffer.reset();
                player.write(outputBuffer);
            }catch(Throwable t){
                con.kick(KickReason.nameEmpty);
                err(t);
                return;
            }

            con.player = player;

            //playing in pvp mode automatically assigns players to teams
            player.team(assignTeam(player));

            sendWorldData(player);

            platform.updateRPC();

            Events.fire(new PlayerConnect(player));
        });

        registerCommands();
    }

    @Override
    public void init(){
        mods.eachClass(mod -> mod.registerClientCommands(clientCommands));
    }

    private void registerCommands(){
        clientCommands.<Player>register("help", "[page]", "Lists all commands.", (args, player) -> {
            if(args.length > 0 && !Strings.canParseInt(args[0])){
                player.sendMessage("[scarlet]'page' must be a number.");
                return;
            }
            int commandsPerPage = 6;
            int page = args.length > 0 ? Strings.parseInt(args[0]) : 1;
            int pages = Mathf.ceil((float)clientCommands.getCommandList().size / commandsPerPage);

            page--;

            if(page >= pages || page < 0){
                player.sendMessage("[scarlet]'page' must be a number between[orange] 1[] and[orange] " + pages + "[scarlet].");
                return;
            }

            StringBuilder result = new StringBuilder();
            result.append(Strings.format("[orange]-- Commands Page[lightgray] @[gray]/[lightgray]@[orange] --\n\n", (page + 1), pages));

            for(int i = commandsPerPage * page; i < Math.min(commandsPerPage * (page + 1), clientCommands.getCommandList().size); i++){
                Command command = clientCommands.getCommandList().get(i);
                result.append("[orange] /").append(command.text).append("[white] ").append(command.paramText).append("[lightgray] - ").append(command.description).append("\n");
            }
            player.sendMessage(result.toString());
        });

        clientCommands.<Player>register("t", "<message...>", "Send a message only to your teammates.", (args, player) -> {
            String message = admins.filterMessage(player, args[0]);
            if(message != null){
                String raw = "[#" + player.team().color.toString() + "]<T> " + chatFormatter.format(player, message);
                Groups.player.each(p -> p.team() == player.team(), o -> o.sendMessage(raw, player, message));
            }
        });

        clientCommands.<Player>register("a", "<message...>", "Send a message only to admins.", (args, player) -> {
            if(!player.admin){
                player.sendMessage("[scarlet]You must be an admin to use this command.");
                return;
            }

            String raw = "[#" + Pal.adminChat.toString() + "]<A> " + chatFormatter.format(player, args[0]);
            Groups.player.each(Player::admin, a -> a.sendMessage(raw, player, args[0]));
        });

        //duration of a kick in seconds
        int kickDuration = 60 * 60;
        //voting round duration in seconds
        float voteDuration = 0.5f * 60;
        //cooldown between votes in seconds
        int voteCooldown = 60 * 5;

        class VoteSession{
            Player target;
            ObjectSet<String> voted = new ObjectSet<>();
            VoteSession[] map;
            Timer.Task task;
            int votes;

            public VoteSession(VoteSession[] map, Player target){
                this.target = target;
                this.map = map;
                this.task = Timer.schedule(() -> {
                    if(!checkPass()){
                        Call.sendMessage(Strings.format("[lightgray]Vote failed. Not enough votes to kick[orange] @[lightgray].", target.name));
                        map[0] = null;
                        task.cancel();
                    }
                }, voteDuration);
            }

            void vote(Player player, int d){
                votes += d;
                voted.addAll(player.uuid(), admins.getInfo(player.uuid()).lastIP);

                Call.sendMessage(Strings.format("[lightgray]@[lightgray] has voted on kicking[orange] @[lightgray].[accent] (@/@)\n[lightgray]Type[orange] /vote <y/n>[] to agree.",
                    player.name, target.name, votes, votesRequired()));

                checkPass();
            }

            boolean checkPass(){
                if(votes >= votesRequired()){
                    Call.sendMessage(Strings.format("[orange]Vote passed.[scarlet] @[orange] will be banned from the server for @ minutes.", target.name, (kickDuration / 60)));
                    Groups.player.each(p -> p.uuid().equals(target.uuid()), p -> p.kick(KickReason.vote, kickDuration * 1000));
                    map[0] = null;
                    task.cancel();
                    return true;
                }
                return false;
            }
        }

        //cooldowns per player
        ObjectMap<String, Timekeeper> cooldowns = new ObjectMap<>();
        //current kick sessions
        VoteSession[] currentlyKicking = {null};

        clientCommands.<Player>register("votekick", "[player...]", "Vote to kick a player.", (args, player) -> {
            if(!Config.enableVotekick.bool()){
                player.sendMessage("[scarlet]Vote-kick is disabled on this server.");
                return;
            }

            if(Groups.player.size() < 3){
                player.sendMessage("[scarlet]At least 3 players are needed to start a votekick.");
                return;
            }

            if(player.isLocal()){
                player.sendMessage("[scarlet]Just kick them yourself if you're the host.");
                return;
            }

            if(currentlyKicking[0] != null){
                player.sendMessage("[scarlet]A vote is already in progress.");
                return;
            }

            if(args.length == 0){
                StringBuilder builder = new StringBuilder();
                builder.append("[orange]Players to kick: \n");

                Groups.player.each(p -> !p.admin && p.con != null && p != player, p -> {
                    builder.append("[lightgray] ").append(p.name).append("[accent] (#").append(p.id()).append(")\n");
                });
                player.sendMessage(builder.toString());
            }else{
                Player found;
                if(args[0].length() > 1 && args[0].startsWith("#") && Strings.canParseInt(args[0].substring(1))){
                    int id = Strings.parseInt(args[0].substring(1));
                    found = Groups.player.find(p -> p.id() == id);
                }else{
                    found = Groups.player.find(p -> p.name.equalsIgnoreCase(args[0]));
                }

                if(found != null){
                    if(found == player){
                        player.sendMessage("[scarlet]You can't vote to kick yourself.");
                    }else if(found.admin){
                        player.sendMessage("[scarlet]Did you really expect to be able to kick an admin?");
                    }else if(found.isLocal()){
                        player.sendMessage("[scarlet]Local players cannot be kicked.");
                    }else if(found.team() != player.team()){
                        player.sendMessage("[scarlet]Only players on your team can be kicked.");
                    }else{
                        Timekeeper vtime = cooldowns.get(player.uuid(), () -> new Timekeeper(voteCooldown));

                        if(!vtime.get()){
                            player.sendMessage("[scarlet]You must wait " + voteCooldown/60 + " minutes between votekicks.");
                            return;
                        }

                        VoteSession session = new VoteSession(currentlyKicking, found);
                        session.vote(player, 1);
                        vtime.reset();
                        currentlyKicking[0] = session;
                    }
                }else{
                    player.sendMessage("[scarlet]No player [orange]'" + args[0] + "'[scarlet] found.");
                }
            }
        });

        clientCommands.<Player>register("vote", "<y/n>", "Vote to kick the current player.", (arg, player) -> {
            if(currentlyKicking[0] == null){
                player.sendMessage("[scarlet]Nobody is being voted on.");
            }else{
                if(player.isLocal()){
                    player.sendMessage("[scarlet]Local players can't vote. Kick the player yourself instead.");
                    return;
                }

                //hosts can vote all they want
                if((currentlyKicking[0].voted.contains(player.uuid()) || currentlyKicking[0].voted.contains(admins.getInfo(player.uuid()).lastIP))){
                    player.sendMessage("[scarlet]You've already voted. Sit down.");
                    return;
                }

                if(currentlyKicking[0].target == player){
                    player.sendMessage("[scarlet]You can't vote on your own trial.");
                    return;
                }

                if(currentlyKicking[0].target.team() != player.team()){
                    player.sendMessage("[scarlet]You can't vote for other teams.");
                    return;
                }

                int sign = switch(arg[0].toLowerCase()){
                    case "y", "yes" -> 1;
                    case "n", "no" -> -1;
                    default -> 0;
                };

                if(sign == 0){
                    player.sendMessage("[scarlet]Vote either 'y' (yes) or 'n' (no).");
                    return;
                }

                currentlyKicking[0].vote(player, sign);
            }
        });

        clientCommands.<Player>register("sync", "Re-synchronize world state.", (args, player) -> {
            if(player.isLocal()){
                player.sendMessage("[scarlet]Re-synchronizing as the host is pointless.");
            }else{
                if(Time.timeSinceMillis(player.getInfo().lastSyncTime) < 1000 * 5){
                    player.sendMessage("[scarlet]You may only /sync every 5 seconds.");
                    return;
                }

                player.getInfo().lastSyncTime = Time.millis();
                Call.worldDataBegin(player.con);
                netServer.sendWorldData(player);
            }
        });
    }

    public int votesRequired(){
        return 2 + (Groups.player.size() > 4 ? 1 : 0);
    }

    public Team assignTeam(Player current){
        return assigner.assign(current, Groups.player);
    }

    public Team assignTeam(Player current, Iterable<Player> players){
        return assigner.assign(current, players);
    }

    public void sendWorldData(Player player){
        ByteArrayOutputStream stream = new ByteArrayOutputStream();
        DeflaterOutputStream def = new FastDeflaterOutputStream(stream);
        NetworkIO.writeWorld(player, def);
        WorldStream data = new WorldStream();
        data.stream = new ByteArrayInputStream(stream.toByteArray());
        player.con.sendStream(data);

        debug("Packed @ bytes of world data.", stream.size());
    }

    public void addPacketHandler(String type, Cons2<Player, String> handler){
        customPacketHandlers.get(type, Seq::new).add(handler);
    }

    public Seq<Cons2<Player, String>> getPacketHandlers(String type){
        return customPacketHandlers.get(type, Seq::new);
    }

    public static void onDisconnect(Player player, String reason){
        //singleplayer multiplayer weirdness
        if(player.con == null){
            player.remove();
            return;
        }

        if(!player.con.hasDisconnected){
            if(player.con.hasConnected){
                Events.fire(new PlayerLeave(player));
                if(Config.showConnectMessages.bool()) Call.sendMessage("[accent]" + player.name + "[accent] has disconnected.");
                Call.playerDisconnect(player.id());
            }

            String message = Strings.format("&lb@&fi&lk has disconnected. [&lb@&fi&lk] (@)", player.plainName(), player.uuid(), reason);
            if(Config.showConnectMessages.bool()) info(message);
        }

        player.remove();
        player.con.hasDisconnected = true;
    }

    //these functions are for debugging only, and will be removed!

    @Remote(targets = Loc.client, variants = Variant.one)
    public static void requestDebugStatus(Player player){
        int flags =
            (player.con.hasDisconnected ? 1 : 0) |
            (player.con.hasConnected ? 2 : 0) |
            (player.isAdded() ? 4 : 0) |
            (player.con.hasBegunConnecting ? 8 : 0);

        Call.debugStatusClient(player.con, flags, player.con.lastReceivedClientSnapshot, player.con.snapshotsSent);
        Call.debugStatusClientUnreliable(player.con, flags, player.con.lastReceivedClientSnapshot, player.con.snapshotsSent);
    }

    @Remote(variants = Variant.both, priority = PacketPriority.high)
    public static void debugStatusClient(int value, int lastClientSnapshot, int snapshotsSent){
        logClientStatus(true, value, lastClientSnapshot, snapshotsSent);
    }

    @Remote(variants = Variant.both, priority = PacketPriority.high, unreliable = true)
    public static void debugStatusClientUnreliable(int value, int lastClientSnapshot, int snapshotsSent){
        logClientStatus(false, value, lastClientSnapshot, snapshotsSent);
    }

    static void logClientStatus(boolean reliable, int value, int lastClientSnapshot, int snapshotsSent){
        Log.info("@ Debug status received. disconnected = @, connected = @, added = @, begunConnecting = @ lastClientSnapshot = @, snapshotsSent = @",
        reliable ? "[RELIABLE]" : "[UNRELIABLE]",
        (value & 1) != 0, (value & 2) != 0, (value & 4) != 0, (value & 8) != 0,
        lastClientSnapshot, snapshotsSent
        );
    }

    @Remote(targets = Loc.client)
    public static void serverPacketReliable(Player player, String type, String contents){
        if(netServer.customPacketHandlers.containsKey(type)){
            for(Cons2<Player, String> c : netServer.customPacketHandlers.get(type)){
                c.get(player, contents);
            }
        }
    }

    @Remote(targets = Loc.client, unreliable = true)
    public static void serverPacketUnreliable(Player player, String type, String contents){
        serverPacketReliable(player, type, contents);
    }

    private static boolean invalid(float f){
        return Float.isInfinite(f) || Float.isNaN(f);
    }

    @Remote(targets = Loc.client, unreliable = true)
    public static void clientSnapshot(
        Player player,
        int snapshotID,
        int unitID,
        boolean dead,
        float x, float y,
        float pointerX, float pointerY,
        float rotation, float baseRotation,
        float xVelocity, float yVelocity,
        Tile mining,
        boolean boosting, boolean shooting, boolean chatting, boolean building,
        @Nullable Queue<BuildPlan> plans,
        float viewX, float viewY, float viewWidth, float viewHeight
    ){
        NetConnection con = player.con;
        if(con == null || snapshotID < con.lastReceivedClientSnapshot) return;

        //validate coordinates just in case
        if(invalid(x)) x = 0f;
        if(invalid(y)) y = 0f;
        if(invalid(xVelocity)) xVelocity = 0f;
        if(invalid(yVelocity)) yVelocity = 0f;
        if(invalid(pointerX)) pointerX = 0f;
        if(invalid(pointerY)) pointerY = 0f;
        if(invalid(rotation)) rotation = 0f;
        if(invalid(baseRotation)) baseRotation = 0f;

        boolean verifyPosition = netServer.admins.isStrict() && headless;

        if(con.lastReceivedClientTime == 0) con.lastReceivedClientTime = Time.millis() - 16;

        con.viewX = viewX;
        con.viewY = viewY;
        con.viewWidth = viewWidth;
        con.viewHeight = viewHeight;

        //disable shooting when a mech flies
        if(!player.dead() && player.unit().isFlying() && player.unit() instanceof Mechc){
            shooting = false;
        }

        if(!player.dead() && (player.unit().type.flying || !player.unit().type.canBoost)){
            boosting = false;
        }

        player.mouseX = pointerX;
        player.mouseY = pointerY;
        player.typing = chatting;
        player.shooting = shooting;
        player.boosting = boosting;

        player.unit().controlWeapons(shooting, shooting);
        player.unit().aim(pointerX, pointerY);

        if(player.isBuilder()){
            player.unit().clearBuilding();
            player.unit().updateBuilding(building);

            if(plans != null){
                for(BuildPlan req : plans){
                    if(req == null) continue;
                    Tile tile = world.tile(req.x, req.y);
                    if(tile == null || (!req.breaking && req.block == null)) continue;
                    //auto-skip done requests
                    if(req.breaking && tile.block() == Blocks.air){
                        continue;
                    }else if(!req.breaking && tile.block() == req.block && (!req.block.rotate || (tile.build != null && tile.build.rotation == req.rotation))){
                        continue;
                    }else if(con.rejectedRequests.contains(r -> r.breaking == req.breaking && r.x == req.x && r.y == req.y)){ //check if request was recently rejected, and skip it if so
                        continue;
                    }else if(!netServer.admins.allowAction(player, req.breaking ? ActionType.breakBlock : ActionType.placeBlock, tile, action -> { //make sure request is allowed by the server
                        action.block = req.block;
                        action.rotation = req.rotation;
                        action.config = req.config;
                    })){
                        //force the player to remove this request if that's not the case
                        Call.removeQueueBlock(player.con, req.x, req.y, req.breaking);
                        con.rejectedRequests.add(req);
                        continue;
                    }
                    player.unit().plans().addLast(req);
                }
            }
        }

        player.unit().mineTile = mining;

        con.rejectedRequests.clear();

        if(!player.dead()){
            Unit unit = player.unit();

            long elapsed = Math.min(Time.timeSinceMillis(con.lastReceivedClientTime), 1500);
            float maxSpeed = unit.speed();

            float maxMove = elapsed / 1000f * 60f * maxSpeed * 1.2f;

            //ignore the position if the player thinks they're dead, or the unit is wrong
            boolean ignorePosition = dead || unit.id != unitID;
            float newx = unit.x, newy = unit.y;

            if(!ignorePosition){
                unit.vel.set(xVelocity, yVelocity).limit(maxSpeed);

                vector.set(x, y).sub(unit);
                vector.limit(maxMove);

                float prevx = unit.x, prevy = unit.y;
                //unit.set(con.lastPosition);
                if(!unit.isFlying()){
                    unit.move(vector.x, vector.y);
                }else{
                    unit.trns(vector.x, vector.y);
                }

                newx = unit.x;
                newy = unit.y;

                if(!verifyPosition){
                    unit.set(prevx, prevy);
                    newx = x;
                    newy = y;
                }else if(!Mathf.within(x, y, newx, newy, correctDist)){
                    Call.setPosition(player.con, newx, newy); //teleport and correct position when necessary
                }
            }

            //write sync data to the buffer
            fbuffer.limit(20);
            fbuffer.position(0);

            //now, put the new position, rotation and baserotation into the buffer so it can be read
            //TODO this is terrible
            if(unit instanceof Mechc) fbuffer.put(baseRotation); //base rotation is optional
            fbuffer.put(rotation); //rotation is always there
            fbuffer.put(newx);
            fbuffer.put(newy);
            fbuffer.flip();

            //read sync data so it can be used for interpolation for the server
            unit.readSyncManual(fbuffer);
        }else{
            player.x = x;
            player.y = y;
        }

        con.lastReceivedClientSnapshot = snapshotID;
        con.lastReceivedClientTime = Time.millis();
    }

    @Remote(targets = Loc.client, called = Loc.server)
    public static void adminRequest(Player player, Player other, AdminAction action){
        if(!player.admin && !player.isLocal()){
            warn("ACCESS DENIED: Player @ / @ attempted to perform admin action '@' on '@' without proper security access.",
            player.plainName(), player.con == null ? "null" : player.con.address, action.name(), other == null ? null : other.plainName());
            return;
        }

        if(other == null || ((other.admin && !player.isLocal()) && other != player)){
            warn("@ &fi&lk[&lb@&fi&lk]&fb attempted to perform admin action on nonexistant or admin player.", player.plainName(), player.uuid());
            return;
        }

        Events.fire(new EventType.AdminRequestEvent(player, other, action));

        if(action == AdminAction.wave){
            //no verification is done, so admins can hypothetically spam waves
            //not a real issue, because server owners may want to do just that
            logic.skipWave();
            info("&lc@ &fi&lk[&lb@&fi&lk]&fb has skipped the wave.", player.plainName(), player.uuid());
        }else if(action == AdminAction.ban){
            netServer.admins.banPlayerID(other.con.uuid);
            netServer.admins.banPlayerIP(other.con.address);
            other.kick(KickReason.banned);
            info("&lc@ &fi&lk[&lb@&fi&lk]&fb has banned @ &fi&lk[&lb@&fi&lk]&fb.", player.plainName(), player.uuid(), other.plainName(), other.uuid());
        }else if(action == AdminAction.kick){
            other.kick(KickReason.kick);
            info("&lc@ &fi&lk[&lb@&fi&lk]&fb has kicked @ &fi&lk[&lb@&fi&lk]&fb.", player.plainName(), player.uuid(), other.plainName(), other.uuid());
        }else if(action == AdminAction.trace){
            PlayerInfo stats = netServer.admins.getInfo(other.uuid());
            TraceInfo info = new TraceInfo(other.con.address, other.uuid(), other.con.modclient, other.con.mobile, stats.timesJoined, stats.timesKicked);
            if(player.con != null){
                Call.traceInfo(player.con, other, info);
            }else{
                NetClient.traceInfo(other, info);
            }
            info("&lc@ &fi&lk[&lb@&fi&lk]&fb has requested trace info of @ &fi&lk[&lb@&fi&lk]&fb.", player.plainName(), player.uuid(), other.plainName(), other.uuid());
        }
    }

    @Remote(targets = Loc.client)
    public static void connectConfirm(Player player){
        if(player.con.kicked) return;

        player.add();

        Events.fire(new PlayerConnectionConfirmed(player));

        if(player.con == null || player.con.hasConnected) return;

        player.con.hasConnected = true;

        if(Config.showConnectMessages.bool()){
            Call.sendMessage("[accent]" + player.name + "[accent] has connected.");
            String message = Strings.format("&lb@&fi&lk has connected. &fi&lk[&lb@&fi&lk]", player.plainName(), player.uuid());
            info(message);
        }

        if(!Config.motd.string().equalsIgnoreCase("off")){
            player.sendMessage(Config.motd.string());
        }

        Events.fire(new PlayerJoin(player));
    }

    public boolean isWaitingForPlayers(){
        if(state.rules.pvp && !state.gameOver){
            int used = 0;
            for(TeamData t : state.teams.getActive()){
                if(Groups.player.count(p -> p.team() == t.team) > 0){
                    used++;
                }
            }
            return used < 2;
        }
        return false;
    }

    @Override
    public void update(){
        if(!headless && !closing && net.server() && state.isMenu()){
            closing = true;
            ui.loadfrag.show("@server.closing");
            Time.runTask(5f, () -> {
                net.closeServer();
                ui.loadfrag.hide();
                closing = false;
            });
        }

        if(state.isGame() && net.server()){
            if(state.rules.pvp){
                state.serverPaused = isWaitingForPlayers();
            }

            sync();
        }
    }

    /** Should only be used on the headless backend. */
    public void openServer(){
        try{
            net.host(Config.port.num());
            info("Opened a server on port @.", Config.port.num());
        }catch(BindException e){
            err("Unable to host: Port " + Config.port.num() + " already in use! Make sure no other servers are running on the same port in your network.");
            state.set(State.menu);
        }catch(IOException e){
            err(e);
            state.set(State.menu);
        }
    }

    public void kickAll(KickReason reason){
        for(NetConnection con : net.getConnections()){
            con.kick(reason);
        }
    }

    /** Sends a block snapshot to all players. */
    public void writeBlockSnapshots() throws IOException{
        syncStream.reset();

        short sent = 0;
        for(Building entity : Groups.build){
            if(!entity.block.sync) continue;
            sent++;

            dataStream.writeInt(entity.pos());
            dataStream.writeShort(entity.block.id);
            entity.writeAll(Writes.get(dataStream));

            if(syncStream.size() > maxSnapshotSize){
                dataStream.close();
                Call.blockSnapshot(sent, syncStream.toByteArray());
                sent = 0;
                syncStream.reset();
            }
        }

        if(sent > 0){
            dataStream.close();
            Call.blockSnapshot(sent, syncStream.toByteArray());
        }
    }

    public void writeEntitySnapshot(Player player) throws IOException{
        byte tps = (byte)Math.min(Core.graphics.getFramesPerSecond(), 255);
        syncStream.reset();
        int activeTeams = (byte)state.teams.present.count(t -> t.cores.size > 0);

        dataStream.writeByte(activeTeams);
        dataWrites.output = dataStream;

        //block data isn't important, just send the items for each team, they're synced across cores
        for(TeamData data : state.teams.present){
            if(data.cores.size > 0){
                dataStream.writeByte(data.team.id);
                data.cores.first().items.write(dataWrites);
            }
        }

        dataStream.close();

        //write basic state data.
        Call.stateSnapshot(player.con, state.wavetime, state.wave, state.enemies, state.serverPaused, state.gameOver,
        universe.seconds(), tps, GlobalConstants.rand.seed0, GlobalConstants.rand.seed1, syncStream.toByteArray());

        syncStream.reset();

        hiddenIds.clear();
        int sent = 0;

        for(Syncc entity : Groups.sync){
            //TODO write to special list
            if(entity.isSyncHidden(player)){
                hiddenIds.add(entity.id());
                continue;
            }

            //write all entities now
            dataStream.writeInt(entity.id()); //write id
            dataStream.writeByte(entity.classId()); //write type ID
            entity.writeSync(Writes.get(dataStream)); //write entity

            sent++;

            if(syncStream.size() > maxSnapshotSize){
                dataStream.close();
                Call.entitySnapshot(player.con, (short)sent, syncStream.toByteArray());
                sent = 0;
                syncStream.reset();
            }
        }

        if(sent > 0){
            dataStream.close();

            Call.entitySnapshot(player.con, (short)sent, syncStream.toByteArray());
        }

<<<<<<< HEAD
        if(hiddenIds.size > 0){
            Call.hiddenSnapshot(player.con, hiddenIds);
        }

        player.con.snapshotsSent ++;
=======
        player.con.snapshotsSent++;
>>>>>>> 2bfc23c2
    }

    String fixName(String name){
        name = name.trim().replace("\n", "").replace("\t", "");
        if(name.equals("[") || name.equals("]")){
            return "";
        }

        for(int i = 0; i < name.length(); i++){
            if(name.charAt(i) == '[' && i != name.length() - 1 && name.charAt(i + 1) != '[' && (i == 0 || name.charAt(i - 1) != '[')){
                String prev = name.substring(0, i);
                String next = name.substring(i);
                String result = checkColor(next);

                name = prev + result;
            }
        }

        StringBuilder result = new StringBuilder();
        int curChar = 0;
        while(curChar < name.length() && result.toString().getBytes(Strings.utf8).length < maxNameLength){
            result.append(name.charAt(curChar++));
        }
        return result.toString();
    }

    static String checkColor(String str){
        for(int i = 1; i < str.length(); i++){
            if(str.charAt(i) == ']'){
                String color = str.substring(1, i);

                if(Colors.get(color.toUpperCase()) != null || Colors.get(color.toLowerCase()) != null){
                    Color result = (Colors.get(color.toLowerCase()) == null ? Colors.get(color.toUpperCase()) : Colors.get(color.toLowerCase()));
                    if(result.a < 1f){
                        return str.substring(i + 1);
                    }
                }else{
                    try{
                        Color result = Color.valueOf(color);
                        if(result.a < 1f){
                            return str.substring(i + 1);
                        }
                    }catch(Exception e){
                        return str;
                    }
                }
            }
        }
        return str;
    }

    void sync(){
        try{
            int interval = Config.snapshotInterval.num();
            Groups.player.each(p -> !p.isLocal(), player -> {
                if(player.con == null || !player.con.isConnected()){
                    onDisconnect(player, "disappeared");
                    return;
                }

                var connection = player.con;

                if(Time.timeSinceMillis(connection.syncTime) < interval || !connection.hasConnected) return;

                connection.syncTime = Time.millis();

                try{
                    writeEntitySnapshot(player);
                }catch(IOException e){
                    e.printStackTrace();
                }
            });

            if(Groups.player.size() > 0 && Core.settings.getBool("blocksync") && timer.get(timerBlockSync, blockSyncTime)){
                writeBlockSnapshots();
            }
        }catch(IOException e){
            Log.err(e);
        }
    }

    public interface TeamAssigner{
        Team assign(Player player, Iterable<Player> players);
    }

    public interface ChatFormatter{
        /** @return text to be placed before player name */
        String format(@Nullable Player player, String message);
    }

    public interface InvalidCommandHandler{
        String handle(Player player, CommandResponse response);
    }
}<|MERGE_RESOLUTION|>--- conflicted
+++ resolved
@@ -968,15 +968,11 @@
             Call.entitySnapshot(player.con, (short)sent, syncStream.toByteArray());
         }
 
-<<<<<<< HEAD
         if(hiddenIds.size > 0){
             Call.hiddenSnapshot(player.con, hiddenIds);
         }
 
-        player.con.snapshotsSent ++;
-=======
         player.con.snapshotsSent++;
->>>>>>> 2bfc23c2
     }
 
     String fixName(String name){
