--- conflicted
+++ resolved
@@ -11,14 +11,7 @@
 import arc.util.serialization.*;
 import mindustry.annotations.Annotations.*;
 import mindustry.core.GameState.*;
-<<<<<<< HEAD
 import mindustry.entities.units.*;
-=======
-import mindustry.entities.*;
-import mindustry.entities.traits.BuilderTrait.*;
-import mindustry.entities.traits.*;
-import mindustry.entities.type.*;
->>>>>>> c5b88c27
 import mindustry.game.EventType.*;
 import mindustry.game.*;
 import mindustry.game.Teams.*;
@@ -134,11 +127,7 @@
                 return;
             }
 
-<<<<<<< HEAD
-            if(admins.getPlayerLimit() > 0 && Groups.player.size() >= admins.getPlayerLimit()){
-=======
-            if(admins.getPlayerLimit() > 0 && playerGroup.size() >= admins.getPlayerLimit() && !netServer.admins.isAdmin(uuid, packet.usid)){
->>>>>>> c5b88c27
+            if(admins.getPlayerLimit() > 0 && Groups.player.size() >= admins.getPlayerLimit() && !netServer.admins.isAdmin(uuid, packet.usid)){
                 con.kick(KickReason.playerLimit);
                 return;
             }
@@ -220,7 +209,7 @@
             player.color().set(packet.color).a(1f);
 
             //save admin ID but don't overwrite it
-            if(!player.isAdmin && !info.admin){
+            if(!player.admin() && !info.admin){
                 info.adminUsid = packet.usid;
             }
 
