package mindustry.core;

import arc.*;
import arc.files.*;
import arc.func.*;
import arc.graphics.*;
import arc.struct.*;
import arc.util.*;
import mindustry.content.*;
import mindustry.ctype.*;
import mindustry.entities.bullet.*;
import mindustry.game.EventType.*;
import mindustry.io.*;
import mindustry.mod.Mods.*;
import mindustry.type.*;
import mindustry.world.*;

import static arc.Core.*;
import static mindustry.Vars.*;

/**
 * Loads all game content.
 * Call load() before doing anything with content.
 */
@SuppressWarnings("unchecked")
public class ContentLoader{
    private ObjectMap<String, MappableContent>[] contentNameMap = new ObjectMap[ContentType.all.length];
    private Seq<Content>[] contentMap = new Seq[ContentType.all.length];
    private MappableContent[][] temporaryMapper;
    private @Nullable LoadedMod currentMod;
    private @Nullable Content lastAdded;
    private ObjectSet<Cons<Content>> initialization = new ObjectSet<>();

    public ContentLoader(){
<<<<<<< HEAD
=======
        clear();
    }

    /** Clears all initialized content. */
    public void clear(){
        contentNameMap = new ObjectMap[ContentType.all.length];
        contentMap = new Seq[ContentType.all.length];
        initialization = new ObjectSet<>();

>>>>>>> 0b9483cf
        for(ContentType type : ContentType.all){
            contentMap[type.ordinal()] = new Seq<>();
            contentNameMap[type.ordinal()] = new ObjectMap<>();
        }
    }

    /** Creates all base types. */
    public void createBaseContent(){
        TeamEntries.load();
        Items.load();
        StatusEffects.load();
        Liquids.load();
        Bullets.load();
        UnitTypes.load();
        Blocks.load();
        Loadouts.load();
        Weathers.load();
        Planets.load();
        SectorPresets.load();
        SerpuloTechTree.load();
        ErekirTechTree.load();
    }

    /** Creates mod content, if applicable. */
    public void createModContent(){
        if(mods != null){
            mods.loadContent();
        }
    }

    /** Logs content statistics. */
    public void logContent(){
        //check up ID mapping, make sure it's linear (debug only)
        for(Seq<Content> arr : contentMap){
            for(int i = 0; i < arr.size; i++){
                int id = arr.get(i).id;
                if(id != i){
                    throw new IllegalArgumentException("Out-of-order IDs for content '" + arr.get(i) + "' (expected " + i + " but got " + id + ")");
                }
            }
        }

        Log.debug("--- CONTENT INFO ---");
        for(int k = 0; k < contentMap.length; k++){
            Log.debug("[@]: loaded @", ContentType.all[k].name(), contentMap[k].size);
        }
        Log.debug("Total content loaded: @", Seq.with(ContentType.all).mapInt(c -> contentMap[c.ordinal()].size).sum());
        Log.debug("-------------------");
    }

    /** Calls Content#init() on everything. Use only after all modules have been created. */
    public void init(){
        initialize(Content::init);
        if(constants != null) constants.init();
        Events.fire(new ContentInitEvent());
    }

    /** Calls Content#loadIcon() and Content#load() on everything. Use only after all modules have been created on the client. */
    public void load(){
        initialize(Content::loadIcon);
        initialize(Content::load);
    }

    /** Initializes all content with the specified function. */
    private void initialize(Cons<Content> callable){
        if(initialization.contains(callable)) return;

        for(ContentType type : ContentType.all){
            for(Content content : contentMap[type.ordinal()]){
                try{
                    callable.get(content);
                }catch(Throwable e){
                    if(content.minfo.mod != null){
                        Log.err(e);
                        mods.handleContentError(content, e);
                    }else{
                        throw new RuntimeException(e);
                    }
                }
            }
        }

        initialization.add(callable);
    }

    /** Loads block colors. */
    public void loadColors(){
        Pixmap pixmap = new Pixmap(files.internal("sprites/block_colors.png"));
        for(int i = 0; i < pixmap.width; i++){
            if(blocks().size > i){
                int color = pixmap.get(i, 0);

                if(color == 0 || color == 255) continue;

                Block block = block(i);
                block.mapColor.rgba8888(color);
                //partial alpha colors indicate a square sprite
                block.squareSprite = block.mapColor.a > 0.5f;
                block.mapColor.a = 1f;
                block.hasColor = true;
            }
        }
        pixmap.dispose();
        ColorMapper.load();
    }

    /** Get last piece of content created for error-handling purposes. */
    public @Nullable Content getLastAdded(){
        return lastAdded;
    }

    /** Remove last content added in case of an exception. */
    public void removeLast(){
        if(lastAdded != null && contentMap[lastAdded.getContentType().ordinal()].peek() == lastAdded){
            contentMap[lastAdded.getContentType().ordinal()].pop();
            if(lastAdded instanceof MappableContent c){
                contentNameMap[lastAdded.getContentType().ordinal()].remove(c.name);
            }
        }
    }

    public void handleContent(Content content){
        this.lastAdded = content;
        contentMap[content.getContentType().ordinal()].add(content);
    }

    public void setCurrentMod(@Nullable LoadedMod mod){
        this.currentMod = mod;
    }

    public String transformName(String name){
        return currentMod == null ? name : currentMod.name + "-" + name;
    }

    public void handleMappableContent(MappableContent content){
        if(contentNameMap[content.getContentType().ordinal()].containsKey(content.name)){
            throw new IllegalArgumentException("Two content objects cannot have the same name! (issue: '" + content.name + "')");
        }
        if(currentMod != null){
            content.minfo.mod = currentMod;
            if(content.minfo.sourceFile == null){
                content.minfo.sourceFile = new Fi(content.name);
            }
        }
        contentNameMap[content.getContentType().ordinal()].put(content.name, content);
    }

    public void setTemporaryMapper(MappableContent[][] temporaryMapper){
        this.temporaryMapper = temporaryMapper;
    }

    public Seq<Content>[] getContentMap(){
        return contentMap;
    }

    public void each(Cons<Content> cons){
        for(Seq<Content> seq : contentMap){
            seq.each(cons);
        }
    }

    public <T extends MappableContent> T getByName(ContentType type, String name){
        var map = contentNameMap[type.ordinal()];

        if(map == null) return null;

        //load fallbacks
        if(type == ContentType.block){
            name = SaveVersion.modContentNameMap.get(name, name);
        }

        return (T)map.get(name);
    }

    public <T extends Content> T getByID(ContentType type, int id){

        if(temporaryMapper != null && temporaryMapper[type.ordinal()] != null && temporaryMapper[type.ordinal()].length != 0){
            //-1 = invalid content
            if(id < 0){
                return null;
            }
            if(temporaryMapper[type.ordinal()].length <= id || temporaryMapper[type.ordinal()][id] == null){
                return (T)contentMap[type.ordinal()].get(0); //default value is always ID 0
            }
            return (T)temporaryMapper[type.ordinal()][id];
        }

        if(id >= contentMap[type.ordinal()].size || id < 0){
            return null;
        }
        return (T)contentMap[type.ordinal()].get(id);
    }

    public <T extends Content> Seq<T> getBy(ContentType type){
        return (Seq<T>)contentMap[type.ordinal()];
    }

    //utility methods, just makes things a bit shorter

    public Seq<Block> blocks(){
        return getBy(ContentType.block);
    }

    public Block block(int id){
        return getByID(ContentType.block, id);
    }

    public Block block(String name){
        return getByName(ContentType.block, name);
    }

    public Seq<Item> items(){
        return getBy(ContentType.item);
    }

    public Item item(int id){
        return getByID(ContentType.item, id);
    }

    public Item item(String name){
        return getByName(ContentType.item, name);
    }

    public Seq<Liquid> liquids(){
        return getBy(ContentType.liquid);
    }

    public Liquid liquid(int id){
        return getByID(ContentType.liquid, id);
    }

    public Liquid liquid(String name){
        return getByName(ContentType.liquid, name);
    }

    public Seq<BulletType> bullets(){
        return getBy(ContentType.bullet);
    }

    public BulletType bullet(int id){
        return getByID(ContentType.bullet, id);
    }

    public Seq<StatusEffect> statusEffects(){
        return getBy(ContentType.status);
    }

    public StatusEffect statusEffect(String name){
        return getByName(ContentType.status, name);
    }

    public Seq<SectorPreset> sectors(){
        return getBy(ContentType.sector);
    }

    public SectorPreset sector(String name){
        return getByName(ContentType.sector, name);
    }

    public Seq<UnitType> units(){
        return getBy(ContentType.unit);
    }

    public UnitType unit(int id){
        return getByID(ContentType.unit, id);
    }

    public UnitType unit(String name){
        return getByName(ContentType.unit, name);
    }

    public Seq<Planet> planets(){
        return getBy(ContentType.planet);
    }

    public Planet planet(String name){
        return getByName(ContentType.planet, name);
    }
}<|MERGE_RESOLUTION|>--- conflicted
+++ resolved
@@ -32,18 +32,6 @@
     private ObjectSet<Cons<Content>> initialization = new ObjectSet<>();
 
     public ContentLoader(){
-<<<<<<< HEAD
-=======
-        clear();
-    }
-
-    /** Clears all initialized content. */
-    public void clear(){
-        contentNameMap = new ObjectMap[ContentType.all.length];
-        contentMap = new Seq[ContentType.all.length];
-        initialization = new ObjectSet<>();
-
->>>>>>> 0b9483cf
         for(ContentType type : ContentType.all){
             contentMap[type.ordinal()] = new Seq<>();
             contentNameMap[type.ordinal()] = new ObjectMap<>();
