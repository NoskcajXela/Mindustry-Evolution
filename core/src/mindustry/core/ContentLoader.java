package mindustry.core;

import arc.files.*;
import arc.struct.*;
import arc.func.*;
import arc.graphics.*;
import arc.util.ArcAnnotate.*;
import arc.util.*;
import mindustry.content.*;
import mindustry.ctype.*;
import mindustry.ctype.ContentType;
import mindustry.entities.bullet.*;
import mindustry.mod.Mods.*;
import mindustry.type.*;
import mindustry.world.*;

import static arc.Core.files;
import static mindustry.Vars.mods;

/**
 * Loads all game content.
 * Call load() before doing anything with content.
 */
@SuppressWarnings("unchecked")
public class ContentLoader{
    private ObjectMap<String, MappableContent>[] contentNameMap = new ObjectMap[ContentType.values().length];
    private Array<Content>[] contentMap = new Array[ContentType.values().length];
    private MappableContent[][] temporaryMapper;
    private @Nullable LoadedMod currentMod;
    private @Nullable Content lastAdded;
    private ObjectSet<Cons<Content>> initialization = new ObjectSet<>();
    private ContentList[] content = {
        new Items(),
        new StatusEffects(),
        new Liquids(),
        new Bullets(),
        new UnitTypes(),
        new Blocks(),
        new Loadouts(),
        new TechTree(),
        new Weathers(),
        new Planets(),
        new Zones()
    };

    public ContentLoader(){
        clear();
    }

    /** Clears all initialized content.*/
    public void clear(){
        contentNameMap = new ObjectMap[ContentType.values().length];
        contentMap = new Array[ContentType.values().length];
        initialization = new ObjectSet<>();

        for(ContentType type : ContentType.values()){
            contentMap[type.ordinal()] = new Array<>();
            contentNameMap[type.ordinal()] = new ObjectMap<>();
        }
    }


    /** Creates all base types. */
    public void createBaseContent(){
        for(ContentList list : content){
            list.load();
        }
    }

    /** Creates mod content, if applicable. */
    public void createModContent(){
        if(mods != null){
            mods.loadContent();
        }
    }

    /** Logs content statistics.*/
    public void logContent(){
        //check up ID mapping, make sure it's linear (debug only)
        for(Array<Content> arr : contentMap){
            for(int i = 0; i < arr.size; i++){
                int id = arr.get(i).id;
                if(id != i){
                    throw new IllegalArgumentException("Out-of-order IDs for content '" + arr.get(i) + "' (expected " + i + " but got " + id + ")");
                }
            }
        }

        Log.debug("--- CONTENT INFO ---");
        for(int k = 0; k < contentMap.length; k++){
            Log.debug("[{0}]: loaded {1}", ContentType.values()[k].name(), contentMap[k].size);
        }
        Log.debug("Total content loaded: {0}", Array.with(ContentType.values()).mapInt(c -> contentMap[c.ordinal()].size).sum());
        Log.debug("-------------------");
    }

    /** Calls Content#init() on everything. Use only after all modules have been created.*/
    public void init(){
        initialize(Content::init);
    }

    /** Calls Content#load() on everything. Use only after all modules have been created on the client.*/
    public void load(){
        initialize(Content::load);
    }

    /** Initializes all content with the specified function. */
    private void initialize(Cons<Content> callable){
        if(initialization.contains(callable)) return;

        for(ContentType type : ContentType.values()){
            for(Content content : contentMap[type.ordinal()]){
                try{
                    callable.get(content);
                }catch(Throwable e){
                    if(content.minfo.mod != null){
                        Log.err(e);
                        mods.handleContentError(content, e);
                    }else{
                        throw new RuntimeException(e);
                    }
                }
            }
        }

        initialization.add(callable);
    }

    /** Loads block colors. */
    public void loadColors(){
        Pixmap pixmap = new Pixmap(files.internal("sprites/block_colors.png"));
        for(int i = 0; i < pixmap.getWidth(); i++){
            if(blocks().size > i){
                int color = pixmap.getPixel(i, 0);

                if(color == 0 || color == 255) continue;

                Block block = block(i);
<<<<<<< HEAD
                block.mapColor.rgba8888(color);
                block.hasColor = true;
=======
                block.color.set(color);
>>>>>>> 966321ba
            }
        }
        pixmap.dispose();
        ColorMapper.load();
    }

    public void dispose(){
        //clear all content, currently not used
    }

    /** Get last piece of content created for error-handling purposes. */
    public @Nullable Content getLastAdded(){
        return lastAdded;
    }

    /** Remove last content added in case of an exception. */
    public void removeLast(){
        if(lastAdded != null && contentMap[lastAdded.getContentType().ordinal()].peek() == lastAdded){
            contentMap[lastAdded.getContentType().ordinal()].pop();
            if(lastAdded instanceof MappableContent){
                contentNameMap[lastAdded.getContentType().ordinal()].remove(((MappableContent)lastAdded).name);
            }
        }
    }

    public void handleContent(Content content){
        this.lastAdded = content;
        contentMap[content.getContentType().ordinal()].add(content);
    }

    public void setCurrentMod(@Nullable LoadedMod mod){
        this.currentMod = mod;
    }

    public String transformName(String name){
        return currentMod == null ? name : currentMod.name + "-" + name;
    }

    public void handleMappableContent(MappableContent content){
        if(contentNameMap[content.getContentType().ordinal()].containsKey(content.name)){
            throw new IllegalArgumentException("Two content objects cannot have the same name! (issue: '" + content.name + "')");
        }
        if(currentMod != null){
            content.minfo.mod = currentMod;
            if(content.minfo.sourceFile == null){
                content.minfo.sourceFile = new Fi(content.name);
            }
        }
        contentNameMap[content.getContentType().ordinal()].put(content.name, content);
    }

    public void setTemporaryMapper(MappableContent[][] temporaryMapper){
        this.temporaryMapper = temporaryMapper;
    }

    public Array<Content>[] getContentMap(){
        return contentMap;
    }

    public <T extends MappableContent> T getByName(ContentType type, String name){
        if(contentNameMap[type.ordinal()] == null){
            return null;
        }
        return (T)contentNameMap[type.ordinal()].get(name);
    }

    public <T extends Content> T getByID(ContentType type, int id){

        if(temporaryMapper != null && temporaryMapper[type.ordinal()] != null && temporaryMapper[type.ordinal()].length != 0){
            //-1 = invalid content
            if(id < 0){
                return null;
            }
            if(temporaryMapper[type.ordinal()].length <= id || temporaryMapper[type.ordinal()][id] == null){
                return (T)contentMap[type.ordinal()].get(0); //default value is always ID 0
            }
            return (T)temporaryMapper[type.ordinal()][id];
        }

        if(id >= contentMap[type.ordinal()].size || id < 0){
            return null;
        }
        return (T)contentMap[type.ordinal()].get(id);
    }

    public <T extends Content> Array<T> getBy(ContentType type){
        return (Array<T>)contentMap[type.ordinal()];
    }

    //utility methods, just makes things a bit shorter

    public Array<Block> blocks(){
        return getBy(ContentType.block);
    }

    public Block block(int id){
        return (Block)getByID(ContentType.block, id);
    }

    public Block block(String name){
        return (Block)getByName(ContentType.block, name);
    }

    public Array<Item> items(){
        return getBy(ContentType.item);
    }

    public Item item(int id){
        return (Item)getByID(ContentType.item, id);
    }

    public Array<Liquid> liquids(){
        return getBy(ContentType.liquid);
    }

    public Liquid liquid(int id){
        return (Liquid)getByID(ContentType.liquid, id);
    }

    public Array<BulletType> bullets(){
        return getBy(ContentType.bullet);
    }

    public BulletType bullet(int id){
        return (BulletType)getByID(ContentType.bullet, id);
    }

    public Array<Zone> zones(){
        return getBy(ContentType.zone);
    }

    public Array<UnitType> units(){
        return getBy(ContentType.unit);
    }

    public Array<Planet> planets(){
        return getBy(ContentType.planet);
    }
}<|MERGE_RESOLUTION|>--- conflicted
+++ resolved
@@ -136,12 +136,8 @@
                 if(color == 0 || color == 255) continue;
 
                 Block block = block(i);
-<<<<<<< HEAD
                 block.mapColor.rgba8888(color);
                 block.hasColor = true;
-=======
-                block.color.set(color);
->>>>>>> 966321ba
             }
         }
         pixmap.dispose();
