package mindustry.entities.bullet;

import arc.audio.*;
import arc.graphics.*;
import arc.math.*;
import arc.util.*;
import mindustry.annotations.Annotations.*;
import mindustry.content.*;
import mindustry.ctype.*;
import mindustry.entities.*;
import mindustry.game.*;
import mindustry.gen.*;
import mindustry.graphics.*;
import mindustry.type.*;
import mindustry.world.*;
import mindustry.world.blocks.*;

import static mindustry.Vars.*;

public abstract class BulletType extends Content{
    public float lifetime = 40f;
    public float speed;
    public float damage;
    public float hitSize = 4;
    public float drawSize = 40f;
    public float drag = 0f;
    public boolean pierce, pierceBuilding;
    public int pierceCap = -1;
    public Effect hitEffect, despawnEffect;

    /** Effect created when shooting. */
    public Effect shootEffect = Fx.shootSmall;
    /** Extra smoke effect created when shooting. */
    public Effect smokeEffect = Fx.shootSmallSmoke;
    /** Sound made when hitting something or getting removed.*/
    public Sound hitSound = Sounds.none;
    /** Extra inaccuracy when firing. */
    public float inaccuracy = 0f;
    /** How many bullets get created per ammo item/liquid. */
    public float ammoMultiplier = 2f;
    /** Multiplied by turret reload speed to get final shoot speed. */
    public float reloadMultiplier = 1f;
    /** Multiplier of how much base damage is done to tiles. */
    public float tileDamageMultiplier = 1f;
    /** Recoil from shooter entities. */
    public float recoil;
    /** Whether to kill the shooter when this is shot. For suicide bombers. */
    public boolean killShooter;
    /** Whether to instantly make the bullet disappear. */
    public boolean instantDisappear;
    /** Damage dealt in splash. 0 to disable.*/
    public float splashDamage = 0f;
    /** Knockback in velocity. */
    public float knockback;
    /** Status effect applied on hit. */
    public StatusEffect status = StatusEffects.none;
    /** Intensity of applied status effect in terms of duration. */
    public float statusDuration = 60 * 8f;
    /** Whether this bullet type collides with tiles. */
    public boolean collidesTiles = true;
    /** Whether this bullet type collides with tiles that are of the same team. */
    public boolean collidesTeam = false;
    /** Whether this bullet type collides with air/ground units. */
    public boolean collidesAir = true, collidesGround = true;
    /** Whether this bullet types collides with anything at all. */
    public boolean collides = true;
    /** Whether velocity is inherited from the shooter. */
    public boolean keepVelocity = true;
    /** Whether to scale velocity to disappear at the target position. Used for artillery. */
    public boolean scaleVelocity;
    /** Whether this bullet can be hit by point defense. */
    public boolean hittable = true;
    /** Whether this bullet can be reflected. */
    public boolean reflectable = true;
    /** Whether this projectile can be absorbed by shields. */
    public boolean absorbable = true;
    /** Whether to move the bullet back depending on delta to fix some delta-time realted issues.
     * Do not change unless you know what you're doing. */
    public boolean backMove = true;
    /** Bullet range override. */
    public float range = -1f;
    /** % of block health healed **/
    public float healPercent = 0f;
    /** whether to make fire on impact */
    public boolean makeFire = false;

    //additional effects

    public float fragCone = 360f;
    public float fragAngle = 0f;
    public int fragBullets = 9;
    public float fragVelocityMin = 0.2f, fragVelocityMax = 1f, fragLifeMin = 1f, fragLifeMax = 1f;
    public @Nullable BulletType fragBullet = null;
    public Color hitColor = Color.white;

    public Color trailColor = Pal.missileYellowBack;
    public float trailChance = -0.0001f;
    public Effect trailEffect = Fx.missileTrail;
    public float trailParam =  2f;

    /** Use a negative value to disable splash damage. */
    public float splashDamageRadius = -1f;

    public int incendAmount = 0;
    public float incendSpread = 8f;
    public float incendChance = 1f;
    public float homingPower = 0f;
    public float homingRange = 50f;
    /** Use a negative value to disable homing delay. */
    public float homingDelay = -1f;

    public Color lightningColor = Pal.surge;
    public int lightning;
    public int lightningLength = 5, lightningLengthRand = 0;
    /** Use a negative value to use default bullet damage. */
    public float lightningDamage = -1;
    public float lightningCone = 360f;
    public float lightningAngle = 0f;
    /** The lighting "hitter"; Use when trying to implement special lightning. */
    public BulletType lightningHitter;

    public float weaveScale = 1f;
    public float weaveMag = -1f;
    public float hitShake = 0f, despawnShake = 0f;

    public int puddles;
    public float puddleRange;
    public float puddleAmount = 5f;
    public Liquid puddleLiquid = Liquids.water;

    public float lightRadius = 16f;
    public float lightOpacity = 0.3f;
    public Color lightColor = Pal.powerLight;

    public BulletType(float speed, float damage){
        this.speed = speed;
        this.damage = damage;
        hitEffect = Fx.hitBulletSmall;
        despawnEffect = Fx.hitBulletSmall;
    }

    public BulletType(){
        this(1f, 1f);
    }

    /** @return estimated damage per shot. this can be very inaccurate. */
    public float estimateDPS(){
        float sum = damage + splashDamage*0.75f;
        if(fragBullet != null && fragBullet != this){
            sum += fragBullet.estimateDPS() * fragBullets / 2f;
        }
        return sum;
    }

    /** Returns maximum distance the bullet this bullet type has can travel. */
    public float range(){
        return Math.max(speed * lifetime * (1f - drag), range);
    }

    public boolean collides(Bullet bullet, Building tile){
        return healPercent <= 0.001f || tile.team != bullet.team || tile.healthf() < 1f;
    }

    public void hitTile(Bullet b, Building tile, float initialHealth){
<<<<<<< HEAD
        if(status == StatusEffects.burning){
=======
        if(makeFire){
>>>>>>> 28240f73
            Fires.create(tile.tile);
        }
        
        if(healPercent > 0f && tile.team == b.team && !(tile.block instanceof ConstructBlock)){
            Fx.healBlockFull.at(tile.x, tile.y, tile.block.size, Pal.heal);
            tile.heal(healPercent / 100f * tile.maxHealth());
        }else{
            hit(b);
        }
    }

    public void hitEntity(Bullet b, Hitboxc other, float initialHealth){

    }

    public void hit(Bullet b){
        hit(b, b.x, b.y);
    }

    public void hit(Bullet b, float x, float y){
        hitEffect.at(x, y, b.rotation(), hitColor);
        hitSound.at(b);

        Effect.shake(hitShake, hitShake, b);

        if(fragBullet != null){
            for(int i = 0; i < fragBullets; i++){
                float len = Mathf.random(1f, 7f);
                float a = b.rotation() + Mathf.range(fragCone/2) + fragAngle;
                fragBullet.create(b, x + Angles.trnsx(a, len), y + Angles.trnsy(a, len), a, Mathf.random(fragVelocityMin, fragVelocityMax), Mathf.random(fragLifeMin, fragLifeMax));
            }
        }

        if(puddleLiquid != null && puddles > 0){
            for(int i = 0; i < puddles; i++){
                Tile tile = world.tileWorld(x + Mathf.range(puddleRange), y + Mathf.range(puddleRange));
                Puddles.deposit(tile, puddleLiquid, puddleAmount);
            }
        }

        if(Mathf.chance(incendChance)){
            Damage.createIncend(x, y, incendSpread, incendAmount);
        }

        if(splashDamageRadius > 0){
            Damage.damage(b.team, x, y, splashDamageRadius, splashDamage * b.damageMultiplier(), collidesAir, collidesGround);

            if(status != StatusEffects.none){
                Damage.status(b.team, x, y, splashDamageRadius, status, statusDuration, collidesAir, collidesGround);
            }
            
            if(healPercent > 0f){
                indexer.eachBlock(b.team, x, y, splashDamageRadius, other -> other.damaged(), other -> {
                    Fx.healBlockFull.at(other.x, other.y, other.block.size, Pal.heal);
                    other.heal(healPercent / 100f * other.maxHealth());
                });
            }

            if(makeFire){
                indexer.eachBlock(null, x, y, splashDamageRadius, other -> other.team != b.team, other -> {
                    Fires.create(other.tile);
                });
            }
        }

        for(int i = 0; i < lightning; i++){
            Lightning.create(b, lightningColor, lightningDamage < 0 ? damage : lightningDamage, b.x, b.y, b.rotation() + Mathf.range(lightningCone/2) + lightningAngle, lightningLength + Mathf.random(lightningLengthRand));
        }
    }

    public void despawned(Bullet b){
        despawnEffect.at(b.x, b.y, b.rotation(), hitColor);
        hitSound.at(b);

        Effect.shake(despawnShake, despawnShake, b);

        if(fragBullet != null || splashDamageRadius > 0 || lightning > 0){
            hit(b);
        }
    }

    public void draw(Bullet b){
    }

    public void drawLight(Bullet b){
        Drawf.light(b.team, b, lightRadius, lightColor, lightOpacity);
    }

    public void init(Bullet b){
        if(pierceCap >= 1){
            pierce = true;
            //pierceBuilding is not enabled by default, because a bullet may want to *not* pierce buildings
        }

        if(killShooter && b.owner() instanceof Healthc){
            ((Healthc)b.owner()).kill();
        }

        if(instantDisappear){
            b.time = lifetime;
        }
    }

    public void update(Bullet b){
        if(homingPower > 0.0001f && b.time >= homingDelay){
            Teamc target = Units.closestTarget(b.team, b.x, b.y, homingRange, e -> (e.isGrounded() && collidesGround) || (e.isFlying() && collidesAir), t -> collidesGround);
            if(target != null){
                b.vel.setAngle(Mathf.slerpDelta(b.rotation(), b.angleTo(target), homingPower));
            }
        }

        if(weaveMag > 0){
            b.vel.rotate(Mathf.sin(Mathf.randomSeed(b.id, 10f) + b.time, weaveScale, weaveMag) * Time.delta);
        }

        if(trailChance > 0){
            if(Mathf.chanceDelta(trailChance)){
                trailEffect.at(b.x, b.y, trailParam, trailColor);
            }
        }
    }

    @Override
    public ContentType getContentType(){
        return ContentType.bullet;
    }

    public Bullet create(Teamc owner, float x, float y, float angle){
        return create(owner, owner.team(), x, y, angle);
    }

    public Bullet create(Entityc owner, Team team, float x, float y, float angle){
        return create(owner, team, x, y, angle, 1f);
    }

    public Bullet create(Entityc owner, Team team, float x, float y, float angle, float velocityScl){
        return create(owner, team, x, y, angle, -1, velocityScl, 1f, null);
    }

    public Bullet create(Entityc owner, Team team, float x, float y, float angle, float velocityScl, float lifetimeScl){
        return create(owner, team, x, y, angle, -1, velocityScl, lifetimeScl, null);
    }

    public Bullet create(Bullet parent, float x, float y, float angle){
        return create(parent.owner(), parent.team, x, y, angle);
    }

    public Bullet create(Bullet parent, float x, float y, float angle, float velocityScl, float lifeScale){
        return create(parent.owner(), parent.team, x, y, angle, velocityScl, lifeScale);
    }

    public Bullet create(Bullet parent, float x, float y, float angle, float velocityScl){
        return create(parent.owner(), parent.team, x, y, angle, velocityScl);
    }

    public Bullet create(@Nullable Entityc owner, Team team, float x, float y, float angle, float damage, float velocityScl, float lifetimeScl, Object data){
        Bullet bullet = Bullet.create();
        bullet.type = this;
        bullet.owner = owner;
        bullet.team = team;
        bullet.vel.trns(angle, speed * velocityScl);
        if(backMove){
            bullet.set(x - bullet.vel.x * Time.delta, y - bullet.vel.y * Time.delta);
        }else{
            bullet.set(x, y);
        }
        bullet.lifetime = lifetime * lifetimeScl;
        bullet.data = data;
        bullet.drag = drag;
        bullet.hitSize = hitSize;
        bullet.damage = (damage < 0 ? this.damage : damage) * bullet.damageMultiplier();
        bullet.add();

        if(keepVelocity && owner instanceof Velc) bullet.vel.add(((Velc)owner).vel().x, ((Velc)owner).vel().y);
        return bullet;
    }

    public void createNet(Team team, float x, float y, float angle, float damage, float velocityScl, float lifetimeScl){
        Call.createBullet(this, team, x, y, angle, damage, velocityScl, lifetimeScl);
    }

    @Remote(called = Loc.server, unreliable = true)
    public static void createBullet(BulletType type, Team team, float x, float y, float angle, float damage, float velocityScl, float lifetimeScl){
        type.create(null, team, x, y, angle, damage, velocityScl, lifetimeScl, null);
    }
}<|MERGE_RESOLUTION|>--- conflicted
+++ resolved
@@ -162,11 +162,7 @@
     }
 
     public void hitTile(Bullet b, Building tile, float initialHealth){
-<<<<<<< HEAD
-        if(status == StatusEffects.burning){
-=======
         if(makeFire){
->>>>>>> 28240f73
             Fires.create(tile.tile);
         }
         
