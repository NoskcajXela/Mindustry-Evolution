--- conflicted
+++ resolved
@@ -160,11 +160,7 @@
     }
 
     public void hitTile(Bullet b, Building tile, float initialHealth){
-<<<<<<< HEAD
-        if(status == StatusEffects.burning){
-=======
-        if(makeFire) {
->>>>>>> 513ccfe5
+        if(makeFire){
             Fires.create(tile.tile);
         }
         hit(b);
@@ -222,11 +218,7 @@
                 });
             }
 
-<<<<<<< HEAD
-            if(status == StatusEffects.burning){
-=======
             if(makeFire){
->>>>>>> 513ccfe5
                 indexer.eachBlock(null, x, y, splashDamageRadius, other -> other.team != b.team, other -> {
                     Fires.create(other.tile);
                 });
