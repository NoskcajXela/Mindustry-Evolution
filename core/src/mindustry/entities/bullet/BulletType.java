package mindustry.entities.bullet;

import arc.audio.*;
import arc.graphics.*;
import arc.math.*;
import arc.util.*;
import mindustry.annotations.Annotations.*;
import mindustry.content.*;
import mindustry.ctype.*;
import mindustry.entities.*;
import mindustry.game.*;
import mindustry.gen.*;
import mindustry.graphics.*;
import mindustry.type.*;
import mindustry.world.*;
import mindustry.world.blocks.*;

import static mindustry.Vars.*;

public abstract class BulletType extends Content{
    public float lifetime = 40f;
    public float speed;
    public float damage;
    public float hitSize = 4;
    public float drawSize = 40f;
    public float drag = 0f;
    public boolean pierce, pierceBuilding;
    public Effect hitEffect, despawnEffect;

    /** Effect created when shooting. */
    public Effect shootEffect = Fx.shootSmall;
    /** Extra smoke effect created when shooting. */
    public Effect smokeEffect = Fx.shootSmallSmoke;
    /** Sound made when hitting something or getting removed.*/
    public Sound hitSound = Sounds.none;
    /** Extra inaccuracy when firing. */
    public float inaccuracy = 0f;
    /** How many bullets get created per ammo item/liquid. */
    public float ammoMultiplier = 2f;
    /** Multiplied by turret reload speed to get final shoot speed. */
    public float reloadMultiplier = 1f;
    /** Multiplier of how much base damage is done to tiles. */
    public float tileDamageMultiplier = 1f;
    /** Recoil from shooter entities. */
    public float recoil;
    /** Whether to kill the shooter when this is shot. For suicide bombers. */
    public boolean killShooter;
    /** Whether to instantly make the bullet disappear. */
    public boolean instantDisappear;
    /** Damage dealt in splash. 0 to disable.*/
    public float splashDamage = 0f;
    /** Knockback in velocity. */
    public float knockback;
    /** Status effect applied on hit. */
    public StatusEffect status = StatusEffects.none;
    /** Intensity of applied status effect in terms of duration. */
    public float statusDuration = 60 * 8f;
    /** Whether this bullet type collides with tiles. */
    public boolean collidesTiles = true;
    /** Whether this bullet type collides with tiles that are of the same team. */
    public boolean collidesTeam = false;
    /** Whether this bullet type collides with air/ground units. */
    public boolean collidesAir = true, collidesGround = true;
    /** Whether this bullet types collides with anything at all. */
    public boolean collides = true;
    /** Whether velocity is inherited from the shooter. */
    public boolean keepVelocity = true;
    /** Whether to scale velocity to disappear at the target position. Used for artillery. */
    public boolean scaleVelocity;
    /** Whether this bullet can be hit by point defense. */
    public boolean hittable = true;
    /** Whether this bullet can be reflected. */
    public boolean reflectable = true;
    /** Whether this projectile can be absorbed by shields. */
    public boolean absorbable = true;
    /** Whether to move the bullet back depending on delta to fix some delta-time realted issues.
     * Do not change unless you know what you're doing. */
    public boolean backMove = true;
    /** Bullet range override. */
    public float range = -1f;
    /** Heal Bullet Percent **/
    public float healPercent = 0f;

    //additional effects

    public float fragCone = 360f;
    public float fragAngle = 0f;
    public int fragBullets = 9;
    public float fragVelocityMin = 0.2f, fragVelocityMax = 1f, fragLifeMin = 1f, fragLifeMax = 1f;
    public @Nullable BulletType fragBullet = null;
    public Color hitColor = Color.white;

    public Color trailColor = Pal.missileYellowBack;
    public float trailChance = -0.0001f;
    public Effect trailEffect = Fx.missileTrail;
    public float trailParam =  2f;

    /** Use a negative value to disable splash damage. */
    public float splashDamageRadius = -1f;

    public int incendAmount = 0;
    public float incendSpread = 8f;
    public float incendChance = 1f;
    public float homingPower = 0f;
    public float homingRange = 50f;

    public Color lightningColor = Pal.surge;
    public int lightning;
    public int lightningLength = 5, lightningLengthRand = 0;
    /** Use a negative value to use default bullet damage. */
    public float lightningDamage = -1;
    public float lightningCone = 360f;
    public float lightningAngle = 0f;

    public float weaveScale = 1f;
    public float weaveMag = -1f;
    public float hitShake = 0f, despawnShake = 0f;

    public int puddles;
    public float puddleRange;
    public float puddleAmount = 5f;
    public Liquid puddleLiquid = Liquids.water;

    public float lightRadius = 16f;
    public float lightOpacity = 0.3f;
    public Color lightColor = Pal.powerLight;

    public BulletType(float speed, float damage){
        this.speed = speed;
        this.damage = damage;
        hitEffect = Fx.hitBulletSmall;
        despawnEffect = Fx.hitBulletSmall;
    }

    public BulletType(){
        this(1f, 1f);
    }

    /** Returns maximum distance the bullet this bullet type has can travel. */
    public float range(){
        return Math.max(speed * lifetime * (1f - drag), range);
    }

    public boolean collides(Bullet bullet, Building tile){
        return healPercent <= 0.001f || tile.team != bullet.team || tile.healthf() < 1f;
    }

    public void hitTile(Bullet b, Building tile, float initialHealth){
        if(status == StatusEffects.burning) {
            Fires.create(tile.tile);
        }
        hit(b);

        if(healPercent > 0f && tile.team == b.team && !(tile.block instanceof ConstructBlock)){
            Fx.healBlockFull.at(tile.x, tile.y, tile.block.size, Pal.heal);
            tile.heal(healPercent / 100f * tile.maxHealth());
        }
    }

    public void hitEntity(Bullet b, Hitboxc other, float initialHealth){

    }

    public void hit(Bullet b){
        hit(b, b.x, b.y);
    }

    public void hit(Bullet b, float x, float y){
        hitEffect.at(x, y, b.rotation(), hitColor);
        hitSound.at(b);

        Effect.shake(hitShake, hitShake, b);

        if(fragBullet != null){
            for(int i = 0; i < fragBullets; i++){
                float len = Mathf.random(1f, 7f);
                float a = b.rotation() + Mathf.range(fragCone/2) + fragAngle;
                fragBullet.create(b, x + Angles.trnsx(a, len), y + Angles.trnsy(a, len), a, Mathf.random(fragVelocityMin, fragVelocityMax), Mathf.random(fragLifeMin, fragLifeMax));
            }
        }

        if(puddleLiquid != null && puddles > 0){
            for(int i = 0; i < puddles; i++){
                Tile tile = world.tileWorld(x + Mathf.range(puddleRange), y + Mathf.range(puddleRange));
                Puddles.deposit(tile, puddleLiquid, puddleAmount);
            }
        }

        if(Mathf.chance(incendChance)){
            Damage.createIncend(x, y, incendSpread, incendAmount);
        }

        if(splashDamageRadius > 0){
            Damage.damage(b.team, x, y, splashDamageRadius, splashDamage * b.damageMultiplier(), collidesAir, collidesGround);

            if(status != StatusEffects.none){
                Damage.status(b.team, x, y, splashDamageRadius, status, statusDuration, collidesAir, collidesGround);
            }

<<<<<<< HEAD
            if(healPercent > 0f) {
                indexer.eachBlock(b.team, x, y, splashDamageRadius, other -> other.damaged(), other -> {
                    Fx.healBlockFull.at(other.x, other.y, other.block.size, Pal.heal);
                    other.heal(healPercent / 100f * other.maxHealth());
=======
            if(status == StatusEffects.burning) {
                indexer.eachBlock(null, x, y, splashDamageRadius, other -> other.team != b.team, other -> {
                    Fires.create(other.tile);
>>>>>>> 5cc6ac02
                });
            }
        }

        for(int i = 0; i < lightning; i++){
            Lightning.create(b, lightningColor, lightningDamage < 0 ? damage : lightningDamage, b.x, b.y, b.rotation() + Mathf.range(lightningCone/2) + lightningAngle, lightningLength + Mathf.random(lightningLengthRand));
        }
    }

    public void despawned(Bullet b){
        despawnEffect.at(b.x, b.y, b.rotation(), hitColor);
        hitSound.at(b);

        Effect.shake(despawnShake, despawnShake, b);

        if(fragBullet != null || splashDamageRadius > 0 || lightning > 0){
            hit(b);
        }
    }

    public void draw(Bullet b){
    }

    public void drawLight(Bullet b){
        Drawf.light(b.team, b, lightRadius, lightColor, lightOpacity);
    }

    public void init(Bullet b){
        if(killShooter && b.owner() instanceof Healthc){
            ((Healthc)b.owner()).kill();
        }

        if(instantDisappear){
            b.time = lifetime;
        }
    }

    public void update(Bullet b){
        if(homingPower > 0.0001f){
            Teamc target = Units.closestTarget(b.team, b.x, b.y, homingRange, e -> (e.isGrounded() && collidesGround) || (e.isFlying() && collidesAir), t -> collidesGround);
            if(target != null){
                b.vel.setAngle(Mathf.slerpDelta(b.rotation(), b.angleTo(target), homingPower));
            }
        }

        if(weaveMag > 0){
            b.vel.rotate(Mathf.sin(Mathf.randomSeed(b.id, 10f) + b.time, weaveScale, weaveMag) * Time.delta);
        }

        if(trailChance > 0){
            if(Mathf.chanceDelta(trailChance)){
                trailEffect.at(b.x, b.y, trailParam, trailColor);
            }
        }
    }

    @Override
    public ContentType getContentType(){
        return ContentType.bullet;
    }

    public Bullet create(Teamc owner, float x, float y, float angle){
        return create(owner, owner.team(), x, y, angle);
    }

    public Bullet create(Entityc owner, Team team, float x, float y, float angle){
        return create(owner, team, x, y, angle, 1f);
    }

    public Bullet create(Entityc owner, Team team, float x, float y, float angle, float velocityScl){
        return create(owner, team, x, y, angle, -1, velocityScl, 1f, null);
    }

    public Bullet create(Entityc owner, Team team, float x, float y, float angle, float velocityScl, float lifetimeScl){
        return create(owner, team, x, y, angle, -1, velocityScl, lifetimeScl, null);
    }

    public Bullet create(Bullet parent, float x, float y, float angle){
        return create(parent.owner(), parent.team, x, y, angle);
    }

    public Bullet create(Bullet parent, float x, float y, float angle, float velocityScl, float lifeScale){
        return create(parent.owner(), parent.team, x, y, angle, velocityScl, lifeScale);
    }

    public Bullet create(Bullet parent, float x, float y, float angle, float velocityScl){
        return create(parent.owner(), parent.team, x, y, angle, velocityScl);
    }

    public Bullet create(@Nullable Entityc owner, Team team, float x, float y, float angle, float damage, float velocityScl, float lifetimeScl, Object data){
        Bullet bullet = Bullet.create();
        bullet.type = this;
        bullet.owner = owner;
        bullet.team = team;
        bullet.vel.trns(angle, speed * velocityScl);
        if(backMove){
            bullet.set(x - bullet.vel.x * Time.delta, y - bullet.vel.y * Time.delta);
        }else{
            bullet.set(x, y);
        }
        bullet.lifetime = lifetime * lifetimeScl;
        bullet.data = data;
        bullet.drag = drag;
        bullet.hitSize = hitSize;
        bullet.damage = damage < 0 ? this.damage : damage;
        bullet.add();

        if(keepVelocity && owner instanceof Velc) bullet.vel.add(((Velc)owner).vel().x, ((Velc)owner).vel().y);
        return bullet;
    }

    public void createNet(Team team, float x, float y, float angle, float damage, float velocityScl, float lifetimeScl){
        Call.createBullet(this, team, x, y, angle, damage, velocityScl, lifetimeScl);
    }

    @Remote(called = Loc.server, unreliable = true)
    public static void createBullet(BulletType type, Team team, float x, float y, float angle, float damage, float velocityScl, float lifetimeScl){
        type.create(null, team, x, y, angle, damage, velocityScl, lifetimeScl, null);
    }
}<|MERGE_RESOLUTION|>--- conflicted
+++ resolved
@@ -196,17 +196,16 @@
             if(status != StatusEffects.none){
                 Damage.status(b.team, x, y, splashDamageRadius, status, statusDuration, collidesAir, collidesGround);
             }
-
-<<<<<<< HEAD
+            
             if(healPercent > 0f) {
                 indexer.eachBlock(b.team, x, y, splashDamageRadius, other -> other.damaged(), other -> {
                     Fx.healBlockFull.at(other.x, other.y, other.block.size, Pal.heal);
                     other.heal(healPercent / 100f * other.maxHealth());
-=======
+            }
+
             if(status == StatusEffects.burning) {
                 indexer.eachBlock(null, x, y, splashDamageRadius, other -> other.team != b.team, other -> {
                     Fires.create(other.tile);
->>>>>>> 5cc6ac02
                 });
             }
         }
