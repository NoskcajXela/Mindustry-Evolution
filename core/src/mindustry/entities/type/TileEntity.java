package mindustry.entities.type;

import arc.math.*;
import mindustry.annotations.Annotations.*;
import arc.Events;
import arc.struct.Array;
import arc.struct.ObjectSet;
import arc.math.geom.Point2;
import arc.math.geom.Vec2;
import arc.util.*;
import arc.util.ArcAnnotate.*;
import arc.util.*;
import mindustry.annotations.Annotations.*;
import mindustry.entities.*;
import mindustry.entities.traits.*;
import mindustry.game.EventType.*;
import mindustry.game.*;
import mindustry.gen.*;
import mindustry.world.*;
import mindustry.world.consumers.*;
import mindustry.world.modules.*;

import java.io.*;

import static mindustry.Vars.*;

<<<<<<< HEAD
public class TileEntity extends BaseEntity implements TargetTrait, HealthTrait, TeamTrait{
    public static final float timeToSleep = 60f * 4; //4 seconds to fall asleep
=======
public class TileEntity extends BaseEntity implements TargetTrait, HealthTrait{
    public static final float timeToSleep = 60f * 1; //1 second to fall asleep
>>>>>>> a2933e03
    private static final ObjectSet<Tile> tmpTiles = new ObjectSet<>();
    /** This value is only used for debugging. */
    public static int sleepingEntities = 0;

    public Tile tile;
    public Block block;
    public Interval timer;
    public float health;
    public float timeScale = 1f, timeScaleDuration;

    public PowerModule power;
    public ItemModule items;
    public LiquidModule liquids;
    public @Nullable ConsumeModule cons;

    /** List of (cached) tiles with entities in proximity, used for outputting to */
    private Array<Tile> proximity = new Array<>(8);
    private boolean dead = false;
    private boolean sleeping;
    private float sleepTime;
    private @Nullable SoundLoop sound;

    @Remote(called = Loc.server, unreliable = true)
    public static void onTileDamage(Tile tile, float health){
        if(tile.entity != null){
            tile.entity.health = health;

            if(tile.entity.damaged()){
                indexer.notifyTileDamaged(tile.entity);
            }
        }
    }

    @Remote(called = Loc.server)
    public static void onTileDestroyed(Tile tile){
        if(tile.entity == null) return;
        tile.entity.onDeath();
    }

    /** Sets this tile entity data to this tile, and adds it if necessary. */
    public TileEntity init(Tile tile, boolean shouldAdd){
        this.tile = tile;
        x = tile.drawx();
        y = tile.drawy();
        block = tile.block();
        if(block.activeSound != Sounds.none){
            sound = new SoundLoop(block.activeSound, block.activeSoundVolume);
        }

        health = block.health;
        timer = new Interval(block.timers);

        if(shouldAdd){
            add();
        }

        return this;
    }

    public void applyBoost(float intensity, float duration){
        timeScaleDuration = Math.max(timeScaleDuration, duration);
        timeScale = Math.max(timeScale, intensity);
    }

    /** Scaled delta. */
    public float delta(){
        return Time.delta() * timeScale;
    }

    /** Base efficiency. If this entity has non-buffered power, returns the power %, otherwise returns 1. */
    public float efficiency(){
        return power != null && (block.consumes.has(ConsumeType.power) && !block.consumes.getPower().buffered) ? power.status : 1f;
    }

    /** Call when nothing is happening to the entity. This increments the internal sleep timer. */
    public void sleep(){
        sleepTime += Time.delta();
        if(!sleeping && sleepTime >= timeToSleep){
            remove();
            sleeping = true;
            sleepingEntities++;
        }
    }

    /** Call when this entity is updating. This wakes it up. */
    public void noSleep(){
        sleepTime = 0f;
        if(sleeping){
            add();
            sleeping = false;
            sleepingEntities--;
        }
    }

    public boolean isSleeping(){
        return sleeping;
    }

    public boolean isDead(){
        return dead || tile.entity != this;
    }

    @CallSuper
    public void write(DataOutput stream) throws IOException{
        stream.writeShort((short)health);
        stream.writeByte(Pack.byteByte((byte)8, tile.rotation())); //rotation + marker to indicate that team is moved (8 isn't valid)
        stream.writeByte(tile.getTeamID());
        if(items != null) items.write(stream);
        if(power != null) power.write(stream);
        if(liquids != null) liquids.write(stream);
        if(cons != null) cons.write(stream);
    }

    @CallSuper
    public void read(DataInput stream, byte revision) throws IOException{
        health = stream.readUnsignedShort();
        byte packedrot = stream.readByte();
        byte team = Pack.leftByte(packedrot) == 8 ? stream.readByte() : Pack.leftByte(packedrot);
        byte rotation = Pack.rightByte(packedrot);

        tile.setTeam(Team.get(team));
        tile.rotation(rotation);

        if(items != null) items.read(stream);
        if(power != null) power.read(stream);
        if(liquids != null) liquids.read(stream);
        if(cons != null) cons.read(stream);
    }

    /** Returns the version of this TileEntity IO code.*/
    public byte version(){
        return 0;
    }

    public boolean collide(Bullet other){
        return true;
    }

    public void collision(Bullet other){
        block.handleBulletHit(this, other);
    }

    public void kill(){
        Call.onTileDestroyed(tile);
    }

    @Override
    public void damage(float damage){
        if(dead) return;

        if(Mathf.zero(state.rules.blockHealthMultiplier)){
            damage = health + 1;
        }else{
            damage /= state.rules.blockHealthMultiplier;
        }

        float preHealth = health;

        Call.onTileDamage(tile, health - block.handleDamage(tile, damage));

        if(health <= 0){
            Call.onTileDestroyed(tile);
        }

        if(preHealth >= maxHealth() - 0.00001f && health < maxHealth() && world != null){ //when just damaged
            indexer.notifyTileDamaged(this);
        }
    }

    public Tile getTile(){
        return tile;
    }

    public void removeFromProximity(){
        block.onProximityRemoved(tile);

        Point2[] nearby = Edges.getEdges(block.size);
        for(Point2 point : nearby){
            Tile other = world.ltile(tile.x + point.x, tile.y + point.y);
            //remove this tile from all nearby tile's proximities
            if(other != null){
                other.block().onProximityUpdate(other);

                if(other.entity != null){
                    other.entity.proximity.removeValue(tile, true);
                }
            }
        }
    }

    public void updateProximity(){
        tmpTiles.clear();
        proximity.clear();

        Point2[] nearby = Edges.getEdges(block.size);
        for(Point2 point : nearby){
            Tile other = world.ltile(tile.x + point.x, tile.y + point.y);

            if(other == null) continue;
            if(other.entity == null || !(other.interactable(tile.getTeam()))) continue;

            //add this tile to proximity of nearby tiles
            if(!other.entity.proximity.contains(tile, true)){
                other.entity.proximity.add(tile);
            }

            tmpTiles.add(other);
        }

        //using a set to prevent duplicates
        for(Tile tile : tmpTiles){
            proximity.add(tile);
        }

        block.onProximityAdded(tile);
        block.onProximityUpdate(tile);

        for(Tile other : tmpTiles){
            other.block().onProximityUpdate(other);
        }
    }

    public Array<Tile> proximity(){
        return proximity;
    }

    /** Tile configuration. Defaults to 0. Used for block rebuilding. */
    public int config(){
        return 0;
    }

    @Override
    public void removed(){
        if(sound != null){
            sound.stop();
        }
    }

    @Override
    public void health(float health){
        this.health = health;
    }

    @Override
    public float health(){
        return health;
    }

    @Override
    public float maxHealth(){
        return block.health;
    }

    @Override
    public void setDead(boolean dead){
        this.dead = dead;
    }

    @Override
    public void onDeath(){
        if(!dead){
            dead = true;

            Events.fire(new BlockDestroyEvent(tile));
            block.breakSound.at(tile);
            block.onDestroyed(tile);
            tile.remove();
            remove();
        }
    }

    @Override
    public Team getTeam(){
        return tile.getTeam();
    }

    @Override
    public Vec2 velocity(){
        return Vec2.ZERO;
    }

    @Override
    public void update(){
        timeScaleDuration -= Time.delta();
        if(timeScaleDuration <= 0f || !block.canOverdrive){
            timeScale = 1f;
        }

        if(health <= 0){
            onDeath();
            return; //no need to update anymore
        }

        if(sound != null){
            sound.update(x, y, block.shouldActiveSound(tile));
        }

        if(block.idleSound != Sounds.none && block.shouldIdleSound(tile)){
            loops.play(block.idleSound, this, block.idleSoundVolume);
        }

        block.update(tile);

        if(liquids != null){
            liquids.update();
        }

        if(cons != null){
            cons.update();
        }

        if(power != null){
            power.graph.update();
        }
    }

    @Override
    public boolean isValid(){
        return !isDead() && tile.entity == this;
    }

    @Override
    public EntityGroup targetGroup(){
        return tileGroup;
    }

    @Override
    public String toString(){
        return "TileEntity{" +
        "tile=" + tile +
        ", health=" + health +
        '}';
    }
}<|MERGE_RESOLUTION|>--- conflicted
+++ resolved
@@ -9,12 +9,11 @@
 import arc.math.geom.Vec2;
 import arc.util.*;
 import arc.util.ArcAnnotate.*;
-import arc.util.*;
-import mindustry.annotations.Annotations.*;
-import mindustry.entities.*;
-import mindustry.entities.traits.*;
-import mindustry.game.EventType.*;
+import mindustry.entities.EntityGroup;
+import mindustry.entities.traits.HealthTrait;
+import mindustry.entities.traits.TargetTrait;
 import mindustry.game.*;
+import mindustry.game.EventType.BlockDestroyEvent;
 import mindustry.gen.*;
 import mindustry.world.*;
 import mindustry.world.consumers.*;
@@ -24,13 +23,8 @@
 
 import static mindustry.Vars.*;
 
-<<<<<<< HEAD
-public class TileEntity extends BaseEntity implements TargetTrait, HealthTrait, TeamTrait{
-    public static final float timeToSleep = 60f * 4; //4 seconds to fall asleep
-=======
 public class TileEntity extends BaseEntity implements TargetTrait, HealthTrait{
     public static final float timeToSleep = 60f * 1; //1 second to fall asleep
->>>>>>> a2933e03
     private static final ObjectSet<Tile> tmpTiles = new ObjectSet<>();
     /** This value is only used for debugging. */
     public static int sleepingEntities = 0;
@@ -88,11 +82,6 @@
         }
 
         return this;
-    }
-
-    public void applyBoost(float intensity, float duration){
-        timeScaleDuration = Math.max(timeScaleDuration, duration);
-        timeScale = Math.max(timeScale, intensity);
     }
 
     /** Scaled delta. */
