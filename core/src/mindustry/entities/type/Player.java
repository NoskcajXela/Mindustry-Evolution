package mindustry.entities.type;

import arc.*;
import mindustry.annotations.Annotations.*;
import arc.struct.*;
import arc.graphics.*;
import arc.graphics.g2d.*;
import arc.math.*;
import arc.math.geom.*;
import arc.scene.ui.*;
import arc.scene.ui.layout.*;
import arc.util.*;
import arc.util.ArcAnnotate.*;
import arc.util.pooling.*;
import mindustry.*;
import mindustry.content.*;
import mindustry.core.*;
import mindustry.ctype.ContentType;
import mindustry.entities.*;
import mindustry.entities.traits.*;
import mindustry.game.*;
import mindustry.gen.*;
import mindustry.input.*;
import mindustry.io.*;
import mindustry.net.Administration.*;
import mindustry.net.*;
import mindustry.type.*;
import mindustry.ui.*;
import mindustry.world.*;
import mindustry.world.blocks.*;

import java.io.*;

import static mindustry.Vars.*;

public class Player extends Unit implements BuilderMinerTrait, ShooterTrait{
    public static final int timerSync = 2;
    public static final int timerAbility = 3;
<<<<<<< HEAD
    private static final int timerShootLeft = 0;
    private static final int timerShootRight = 1;
=======
>>>>>>> ad6e0bcd
    private static final float liftoffBoost = 0.2f;

    private static final Rect rect = new Rect();

    //region instance variables

    public float baseRotation;
    public float pointerX, pointerY;
    public String name = "noname";
    public @Nullable String uuid, usid;
    public boolean isAdmin, isTransferring, isShooting, isBoosting, isMobile, isTyping, isBuilding = true;
    public boolean buildWasAutoPaused = false;
    public float boostHeat, shootHeat, destructTime;
    public boolean achievedFlight;
    public Color color = new Color();
    public UnitDef mech = Mechs.starter;
    public SpawnerTrait spawner, lastSpawner;
    public int respawns;

    public @Nullable NetConnection con;
    public boolean isLocal = false;
    public Interval timer = new Interval(6);
    public TargetTrait target;
    public TargetTrait moveTarget;

    public @Nullable String lastText;
    public float textFadeTime;

    private float walktime, itemtime;
    private Queue<BuildRequest> placeQueue = new Queue<>();
    private Tile mining;
    private Vec2 movement = new Vec2();
    private boolean moved;

    //endregion

    //region unit and event overrides, utility methods

    @Remote(targets = Loc.server, called = Loc.server)
    public static void onPlayerDeath(Player player){
        if(player == null) return;

        player.dead = true;
        player.placeQueue.clear();
        player.onDeath();
    }

    @Override
    public float getDamageMultipler(){
        return status.getDamageMultiplier() * state.rules.playerDamageMultiplier;
    }

    @Override
    public void onRespawn(Tile tile){
        velocity.setZero();
        boostHeat = 1f;
        achievedFlight = true;
        rotation = 90f;
        baseRotation = 90f;
        dead = false;
        spawner = null;
        respawns --;
        Sounds.respawn.at(tile);

        setNet(tile.drawx(), tile.drawy());
        clearItem();
        heal();
    }

    @Override
    public boolean offloadImmediately(){
        return true;
    }

    @Override
    public TypeID getTypeID(){
        return TypeIDs.player;
    }

    @Override
    public UnitDef type(){
        return mech;
    }

    @Override
    public Weapons getWeapons(){
        return null;
    }

    @Override
    public void move(float x, float y){
        if(!mech.flying){
            collisions.move(this, x, y);
        }else{
            moveBy(x, y);
        }
    }

    @Override
    public float getMinePower(){
        return mech.minePower;
    }

    @Override
    public TextureRegion getIconRegion(){
        return mech.icon(Cicon.full);
    }

    @Override
    public void interpolate(){
        super.interpolate();

        if(interpolator.values.length > 1){
            baseRotation = interpolator.values[1];
        }

        if(interpolator.target.dst(interpolator.last) > 1f){
            walktime += Time.delta();
        }
    }

    @Override
    public float getBuildPower(Tile tile){
        return mech.buildPower;
    }

    @Override
    public float maxHealth(){
        return mech.health * state.rules.playerHealthMultiplier;
    }

    @Override
    public Tile getMineTile(){
        return mining;
    }

    @Override
    public void setMineTile(Tile tile){
        this.mining = tile;
    }

    @Override
    public boolean canMine(Item item){
        return item.hardness <= mech.drillTier;
    }

    @Override
    public float calculateDamage(float amount){
        return amount * Mathf.clamp(1f - (status.getArmorMultiplier() + mech.getExtraArmor(this)) / 100f);
    }

    @Override
    public void added(){
        baseRotation = 90f;
    }

    @Override
    public float mass(){
        return mech.mass;
    }

    @Override
    public boolean isFlying(){
        return mech.flying || boostHeat > liftoffBoost;
    }

    @Override
    public void damage(float amount){
        hitTime = hitDuration;
        if(!net.client()){
            health -= calculateDamage(amount);
        }

        if(health <= 0 && !dead){
            Call.onPlayerDeath(this);
        }
    }

    @Override
    public void set(float x, float y){
        this.x = x;
        this.y = y;
    }

    @Override
    public Queue<BuildRequest> buildQueue(){
        return placeQueue;
    }

    @Override
    public String toString(){
        return "Player{" + name + ", mech=" + mech.name + ", id=" + id + ", local=" + isLocal + ", " + x + ", " + y + "}";
    }

    @Override
    public EntityGroup targetGroup(){
        return playerGroup;
    }

    public void setTeam(Team team){
        this.team = team;
    }

    //endregion

    //region draw methods

    @Override
    public float drawSize(){
        return isLocal ? Float.MAX_VALUE : 40 + placeDistance;
    }

    @Override
    public void drawShadow(float offsetX, float offsetY){
        float scl = mech.flying ? 1f : boostHeat / 2f;

        Draw.rect(getIconRegion(), x + offsetX * scl, y + offsetY * scl, rotation - 90);
    }

    @Override
    public void draw(){
        if(dead) return;

        if(!movement.isZero() && moved && !state.isPaused()){
            walktime += movement.len() * getFloorOn().speedMultiplier * 2f;
            baseRotation = Mathf.slerpDelta(baseRotation, movement.angle(), 0.13f);
        }

        float ft = Mathf.sin(walktime, 6f, 2f) * (1f - boostHeat);

        Floor floor = getFloorOn();

        Draw.color();
        Draw.mixcol(Color.white, hitTime / hitDuration);

        if(!mech.flying){
            if(floor.isLiquid){
                Draw.color(Color.white, floor.color, 0.5f);
            }

            float boostTrnsY = -boostHeat * 3f;
            float boostTrnsX = boostHeat * 3f;
            float boostAng = boostHeat * 40f;

            float light = 0.2f;

            for(int i : Mathf.signs){
                Draw.colorl(1f-light + Mathf.clamp(ft * i, 0, 1) *light);
                Draw.rect(mech.legRegion,
                x + Angles.trnsx(baseRotation, ft * i + boostTrnsY, -boostTrnsX * i),
                y + Angles.trnsy(baseRotation, ft * i + boostTrnsY, -boostTrnsX * i),
                mech.legRegion.getWidth() * i * Draw.scl,
                (mech.legRegion.getHeight() - Mathf.clamp(ft * i, 0, 2)) * Draw.scl,
                baseRotation - 90 + boostAng * i);
            }
            Draw.color();

            Draw.rect(mech.baseRegion, x, y, baseRotation - 90);
        }

        if(floor.isLiquid){
            Draw.color(Color.white, floor.color, drownTime);
        }else{
            Draw.color(Color.white);
        }

        Draw.rect(mech.region, x, y, rotation - 90);

        mech.draw(this);
        weapons.draw(this);
        Draw.reset();
    }

    public void drawBackItems(){
        drawBackItems(itemtime, isLocal);
    }

    @Override
    public void drawStats(){
        mech.drawStats(this);
    }

    @Override
    public void drawOver(){
        if(dead) return;

        if(isBuilding() && isBuilding){
            if(!state.isPaused()){
                drawBuilding();
            }
        }else{
            drawMining();
        }
    }

    @Override
    public void drawUnder(){
        if(dead) return;

        float size = mech.engineSize * (mech.flying ? 1f : boostHeat);
        Draw.color(mech.engineColor);
        Fill.circle(x + Angles.trnsx(rotation + 180, mech.engineOffset), y + Angles.trnsy(rotation + 180, mech.engineOffset),
        size + Mathf.absin(Time.time(), 2f, size / 4f));

        Draw.color(Color.white);
        Fill.circle(x + Angles.trnsx(rotation + 180, mech.engineOffset - 1f), y + Angles.trnsy(rotation + 180, mech.engineOffset - 1f),
        (size + Mathf.absin(Time.time(), 2f, size / 4f)) / 2f);
        Draw.color();
    }

    public void drawName(){
        BitmapFont font = Fonts.def;
        GlyphLayout layout = Pools.obtain(GlyphLayout.class, GlyphLayout::new);
        final float nameHeight = 11;
        final float textHeight = 15;

        boolean ints = font.usesIntegerPositions();
        font.setUseIntegerPositions(false);
        font.getData().setScale(0.25f / Scl.scl(1f));
        layout.setText(font, name);

        if(!isLocal){
            Draw.color(0f, 0f, 0f, 0.3f);
            Fill.rect(x, y + nameHeight - layout.height / 2, layout.width + 2, layout.height + 3);
            Draw.color();
            font.setColor(color);
            font.draw(name, x, y + nameHeight, 0, Align.center, false);

            if(isAdmin){
                float s = 3f;
                Draw.color(color.r * 0.5f, color.g * 0.5f, color.b * 0.5f, 1f);
                Draw.rect(Icon.adminSmall.getRegion(), x + layout.width / 2f + 2 + 1, y + nameHeight - 1.5f, s, s);
                Draw.color(color);
                Draw.rect(Icon.adminSmall.getRegion(), x + layout.width / 2f + 2 + 1, y + nameHeight - 1f, s, s);
            }
        }

        if(Core.settings.getBool("playerchat") && ((textFadeTime > 0 && lastText != null) || isTyping)){
            String text = textFadeTime <= 0 || lastText == null ? "[LIGHT_GRAY]" + Strings.animated(Time.time(), 4, 15f, ".") : lastText;
            float width = 100f;
            float visualFadeTime = 1f - Mathf.curve(1f - textFadeTime, 0.9f);
            font.setColor(1f, 1f, 1f, textFadeTime <= 0 || lastText == null ? 1f : visualFadeTime);

            layout.setText(font, text, Color.white, width, Align.bottom, true);

            Draw.color(0f, 0f, 0f, 0.3f * (textFadeTime <= 0 || lastText == null  ? 1f : visualFadeTime));
            Fill.rect(x, y + textHeight + layout.height - layout.height/2f, layout.width + 2, layout.height + 3);
            font.draw(text, x - width/2f, y + textHeight + layout.height, width, Align.center, true);
        }

        Draw.reset();
        Pools.free(layout);
        font.getData().setScale(1f);
        font.setColor(Color.white);
        font.setUseIntegerPositions(ints);
    }

    /** Draw all current build requests. Does not draw the beam effect, only the positions. */
    public void drawBuildRequests(){
        if(!isLocal) return;

        for(BuildRequest request : buildQueue()){
            if(request.progress > 0.01f || (buildRequest() == request && request.initialized && (dst(request.x * tilesize, request.y * tilesize) <= placeDistance || state.isEditor()))) continue;

            request.animScale = 1f;
            if(request.breaking){
                control.input.drawBreaking(request);
            }else{
                request.block.drawRequest(request, control.input.allRequests(),
                    Build.validPlace(getTeam(), request.x, request.y, request.block, request.rotation) || control.input.requestMatches(request));
            }
        }

        Draw.reset();
    }

    //endregion

    //region update methods

    @Override
    public void updateMechanics(){
        if(isBuilding){
            updateBuilding();
        }

        //mine only when not building
        if(buildRequest() == null || !isBuilding){
            updateMining();
        }
    }

    @Override
    public void update(){
        hitTime -= Time.delta();
        textFadeTime -= Time.delta() / (60 * 5);
        itemtime = Mathf.lerpDelta(itemtime, Mathf.num(item.amount > 0), 0.1f);

        if(Float.isNaN(x) || Float.isNaN(y)){
            velocity.set(0f, 0f);
            x = 0;
            y = 0;
            setDead(true);
        }

        if(netServer.isWaitingForPlayers()){
            setDead(true);
        }

        if(!isDead() && isOutOfBounds()){
            destructTime += Time.delta();

            if(destructTime >= boundsCountdown){
                kill();
            }
        }else{
            destructTime = 0f;
        }

        if(!isDead() && isFlying()){
            loops.play(Sounds.thruster, this, Mathf.clamp(velocity.len() * 2f) * 0.3f);
        }

        BuildRequest request = buildRequest();
        if(isBuilding() && isBuilding && request.tile() != null && (request.tile().withinDst(x, y, placeDistance) || state.isEditor())){
            loops.play(Sounds.build, request.tile(), 0.75f);
        }

        if(isDead()){
            isBoosting = false;
            boostHeat = 0f;
            if(respawns > 0 || !state.rules.limitedRespawns){
                updateRespawning();
            }
            return;
        }else{
            spawner = null;
        }

        if(isLocal || net.server()){
            avoidOthers();
        }

        Tile tile = world.tileWorld(x, y);

        boostHeat = Mathf.lerpDelta(boostHeat, (tile != null && tile.solid()) || (isBoosting && ((!movement.isZero() && moved) || !isLocal)) ? 1f : 0f, 0.08f);
        shootHeat = Mathf.lerpDelta(shootHeat, isShooting() ? 1f : 0f, 0.06f);
        mech.update(this); //updated regardless

        if(boostHeat > liftoffBoost + 0.1f){
            achievedFlight = true;
        }

        if(boostHeat <= liftoffBoost + 0.05f && achievedFlight && !mech.flying){
            if(tile != null){
                Effects.effect(Fx.unitLand, tile.floor().color, x, y, tile.floor().isLiquid ? 1f : 0.5f);
            }
            mech.onLand(this);
            achievedFlight = false;
        }

        if(!isLocal){
            interpolate();
            updateMechanics(); //building happens even with non-locals
            status.update(this); //status effect updating also happens with non locals for effect purposes
            updateVelocityStatus(); //velocity too, for visual purposes

            if(net.server()){
                updateShooting(); //server simulates player shooting
            }
            return;
        }else if(world.isZone()){
            //unlock mech when used
            data.unlockContent(mech);
        }

        if(control.input instanceof MobileInput){
            updateTouch();
        }else{
            updateKeyboard();
        }

        isTyping = ui.chatfrag.shown();

        updateMechanics();

        if(!mech.flying){
            clampPosition();
        }
    }

    protected void updateKeyboard(){
        Tile tile = world.tileWorld(x, y);
        boolean canMove = !Core.scene.hasKeyboard() || ui.minimapfrag.shown();

        isBoosting = Core.input.keyDown(Binding.dash) && !mech.flying;

        //if player is in solid block
        if(tile != null && tile.solid()){
            isBoosting = true;
        }

        float speed = isBoosting && !mech.flying ? mech.boostSpeed : mech.speed;

        if(mech.flying){
            //prevent strafing backwards, have a penalty for doing so
            float penalty = 0.2f; //when going 180 degrees backwards, reduce speed to 0.2x
            speed *= Mathf.lerp(1f, penalty, Angles.angleDist(rotation, velocity.angle()) / 180f);
        }

        movement.setZero();

        float xa = Core.input.axis(Binding.move_x);
        float ya = Core.input.axis(Binding.move_y);
        if(!(Core.scene.getKeyboardFocus() instanceof TextField)){
            movement.y += ya * speed;
            movement.x += xa * speed;
        }

        if(Core.input.keyDown(Binding.mouse_move)){
            movement.x += Mathf.clamp((Core.input.mouseX() - Core.graphics.getWidth() / 2f) * 0.005f, -1, 1) * speed;
            movement.y += Mathf.clamp((Core.input.mouseY() - Core.graphics.getHeight() / 2f) * 0.005f, -1, 1) * speed;
        }

        Vec2 vec = Core.input.mouseWorld(control.input.getMouseX(), control.input.getMouseY());
        pointerX = vec.x;
        pointerY = vec.y;
        updateShooting();

        movement.limit(speed).scl(Time.delta());

        if(canMove){
            velocity.add(movement.x, movement.y);
        }else{
            isShooting = false;
        }
        float prex = x, prey = y;
        updateVelocityStatus();
        moved = dst(prex, prey) > 0.001f;

        if(canMove){
            float baseLerp = mech.getRotationAlpha(this);
            if(!isShooting() || !mech.faceTarget){
                if(!movement.isZero()){
                    rotation = Mathf.slerpDelta(rotation, mech.flying ? velocity.angle() : movement.angle(), 0.13f * baseLerp);
                }
            }else{
                float angle = control.input.mouseAngle(x, y);
                this.rotation = Mathf.slerpDelta(this.rotation, angle, 0.1f * baseLerp);
            }
        }
    }

    protected void updateShooting(){
        if(!state.isEditor() && isShooting() && mech.canShoot(this)){
            weapons.update(this);
            //if(!mech.turnCursor){
                //shoot forward ignoring cursor
                //mech.weapon.update(this, x + Angles.trnsx(rotation, mech.weapon.targetDistance), y + Angles.trnsy(rotation, mech.weapon.targetDistance));
            //}else{
                //mech.weapon.update(this, pointerX, pointerY);
            //}
        }
    }

    protected void updateTouch(){
        if(Units.invalidateTarget(target, this) &&
            !(target instanceof TileEntity && ((TileEntity)target).damaged() && target.isValid() && target.getTeam() == team && mech.canHeal && dst(target) < mech.range && !(((TileEntity)target).block instanceof BuildBlock))){
            target = null;
        }

        if(state.isEditor()){
            target = null;
        }

        float targetX = Core.camera.position.x, targetY = Core.camera.position.y;
        float attractDst = 15f;
        float speed = isBoosting && !mech.flying ? mech.boostSpeed : mech.speed;

        if(moveTarget != null && !moveTarget.isDead()){
            targetX = moveTarget.getX();
            targetY = moveTarget.getY();
            boolean tapping = moveTarget instanceof TileEntity && moveTarget.getTeam() == team;
            attractDst = 0f;

            if(tapping){
                velocity.setAngle(angleTo(moveTarget));
            }

            if(dst(moveTarget) <= 2f * Time.delta()){
                if(tapping && !isDead()){
                    Tile tile = ((TileEntity)moveTarget).tile;
                    tile.block().tapped(tile, this);
                }

                moveTarget = null;
            }
        }else{
            moveTarget = null;
        }

        movement.set((targetX - x) / Time.delta(), (targetY - y) / Time.delta()).limit(speed);
        movement.setAngle(Mathf.slerp(movement.angle(), velocity.angle(), 0.05f));

        if(dst(targetX, targetY) < attractDst){
            movement.setZero();
        }

        float expansion = 3f;

        hitbox(rect);
        rect.x -= expansion;
        rect.y -= expansion;
        rect.width += expansion * 2f;
        rect.height += expansion * 2f;

        isBoosting = collisions.overlapsTile(rect) || dst(targetX, targetY) > 85f;

        velocity.add(movement.scl(Time.delta()));

        if(velocity.len() <= 0.2f && mech.flying){
            rotation += Mathf.sin(Time.time() + id * 99, 10f, 1f);
        }else if(target == null){
            rotation = Mathf.slerpDelta(rotation, velocity.angle(), velocity.len() / 10f);
        }

        float lx = x, ly = y;
        updateVelocityStatus();
        moved = dst(lx, ly) > 0.001f;

        if(mech.flying){
            //hovering effect
            x += Mathf.sin(Time.time() + id * 999, 25f, 0.08f);
            y += Mathf.cos(Time.time() + id * 999, 25f, 0.08f);
        }

        //update shooting if not building, not mining and there's ammo left
        if(!isBuilding() && getMineTile() == null){

            //autofire
            if(target == null){
                isShooting = false;
                if(Core.settings.getBool("autotarget")){
                    target = Units.closestTarget(team, x, y, mech.range, u -> u.getTeam() != Team.derelict, u -> u.getTeam() != Team.derelict);

                    if(mech.canHeal && target == null){
                        target = Geometry.findClosest(x, y, indexer.getDamaged(Team.sharded));
                        if(target != null && dst(target) > mech.range){
                            target = null;
                        }else if(target != null){
                            target = ((Tile)target).entity;
                        }
                    }

                    if(target != null){
                        setMineTile(null);
                    }
                }
            }else if(target.isValid() || (target instanceof TileEntity && ((TileEntity)target).damaged() && target.getTeam() == team && mech.canHeal && dst(target) < mech.range)){
                //rotate toward and shoot the target
                if(mech.faceTarget){
                    rotation = Mathf.slerpDelta(rotation, angleTo(target), 0.2f);
                }

                Vec2 intercept = Predict.intercept(this, target, getWeapon().bullet.speed);

                pointerX = intercept.x;
                pointerY = intercept.y;

                updateShooting();
                isShooting = true;
            }

        }
    }

    //endregion

    //region utility methods

    public void sendMessage(String text){
        if(isLocal){
            if(Vars.ui != null){
                Vars.ui.chatfrag.addMessage(text, null);
            }
        }else{
            Call.sendMessage(con, text, null, null);
        }
    }

    public void sendMessage(String text, Player from){
        sendMessage(text, from, NetClient.colorizeName(from.id, from.name));
    }

    public void sendMessage(String text, Player from, String fromName){
        if(isLocal){
            if(Vars.ui != null){
                Vars.ui.chatfrag.addMessage(text, fromName);
            }
        }else{
            Call.sendMessage(con, text, fromName, from);
        }
    }

    public PlayerInfo getInfo(){
        if(uuid == null){
            throw new IllegalArgumentException("Local players cannot be traced and do not have info.");
        }else{
            return netServer.admins.getInfo(uuid);
        }
    }

    /** Resets all values of the player. */
    public void reset(){
        resetNoAdd();

        add();
    }

    public void resetNoAdd(){
        status.clear();
        team = Team.sharded;
        item.amount = 0;
        placeQueue.clear();
        dead = true;
        lastText = null;
        isBuilding = true;
        textFadeTime = 0f;
        target = null;
        moveTarget = null;
        isShooting = isBoosting = isTransferring = isTyping = false;
        spawner = lastSpawner = null;
        health = maxHealth();
        mining = null;
        boostHeat = drownTime = hitTime = 0f;
        mech = Mechs.starter;
        placeQueue.clear();
        respawns = state.rules.respawns;
    }

    public boolean isShooting(){
        return isShooting && (boostHeat < 0.1f || mech.flying) && mining == null;
    }

    public void updateRespawning(){

        if(state.isEditor()){
            //instant respawn at center of map.
            set(world.width() * tilesize/2f, world.height() * tilesize/2f);
            setDead(false);
        }else if(spawner != null && spawner.isValid()){
            spawner.updateSpawning(this);
        }else if(!netServer.isWaitingForPlayers()){
            if(!net.client()){
                if(lastSpawner != null && lastSpawner.isValid()){
                    this.spawner = lastSpawner;
                }else if(getClosestCore() != null){
                    this.spawner = (SpawnerTrait)getClosestCore();
                }
            }
        }else if(getClosestCore() != null){
            set(getClosestCore().getX(), getClosestCore().getY());
        }
    }

    public void beginRespawning(SpawnerTrait spawner){
        this.spawner = spawner;
        this.lastSpawner = spawner;
        this.dead = true;
        setNet(spawner.getX(), spawner.getY());
        spawner.updateSpawning(this);
    }

    //endregion

    //region read and write methods

    @Override
    public byte version(){
        return 0;
    }

    @Override
    public void writeSave(DataOutput stream) throws IOException{
        stream.writeBoolean(isLocal);

        if(isLocal){
            stream.writeByte(mech.id);
            stream.writeInt(lastSpawner == null ? noSpawner : lastSpawner.getTile().pos());
            super.writeSave(stream, false);
        }
    }

    @Override
    public void readSave(DataInput stream, byte version) throws IOException{
        boolean local = stream.readBoolean();

        if(local){
            byte mechid = stream.readByte();
            int spawner = stream.readInt();
            Tile stile = world.tile(spawner);
            Player player = headless ? this : Vars.player;
            player.readSaveSuper(stream, version);
            player.mech = content.getByID(ContentType.mech, mechid);
            player.dead = false;
            if(stile != null && stile.entity instanceof SpawnerTrait){
                player.lastSpawner = (SpawnerTrait)stile.entity;
            }
        }
    }

    private void readSaveSuper(DataInput stream, byte version) throws IOException{
        super.readSave(stream, version);

        add();
    }

    @Override
    public void write(DataOutput buffer) throws IOException{
        super.writeSave(buffer, !isLocal);
        TypeIO.writeStringData(buffer, name);
        buffer.writeByte(Pack.byteValue(isAdmin) | (Pack.byteValue(dead) << 1) | (Pack.byteValue(isBoosting) << 2) | (Pack.byteValue(isTyping) << 3)| (Pack.byteValue(isBuilding) << 4));
        buffer.writeInt(Color.rgba8888(color));
        buffer.writeByte(mech.id);
        buffer.writeInt(mining == null ? noSpawner : mining.pos());
        buffer.writeInt(spawner == null || !spawner.hasUnit(this) ? noSpawner : spawner.getTile().pos());
        buffer.writeShort((short)(baseRotation * 2));

        writeBuilding(buffer);
    }

    @Override
    public void read(DataInput buffer) throws IOException{
        float lastx = x, lasty = y, lastrot = rotation, lastvx = velocity.x, lastvy = velocity.y;

        super.readSave(buffer, version());

        name = TypeIO.readStringData(buffer);
        byte bools = buffer.readByte();
        isAdmin = (bools & 1) != 0;
        dead = (bools & 2) != 0;
        boolean boosting = (bools & 4) != 0;
        isTyping = (bools & 8) != 0;
        boolean building = (bools & 16) != 0;
        color.set(buffer.readInt());
        mech = content.getByID(ContentType.mech, buffer.readByte());
        int mine = buffer.readInt();
        int spawner = buffer.readInt();
        float baseRotation = buffer.readShort() / 2f;

        readBuilding(buffer, !isLocal);

        interpolator.read(lastx, lasty, x, y, rotation, baseRotation);
        rotation = lastrot;
        x = lastx;
        y = lasty;

        if(isLocal){
            velocity.x = lastvx;
            velocity.y = lastvy;
        }else{
            mining = world.tile(mine);
            isBuilding = building;
            isBoosting = boosting;
        }

        Tile tile = world.tile(spawner);
        if(tile != null && tile.entity instanceof SpawnerTrait){
            this.spawner = (SpawnerTrait)tile.entity;
        }else{
            this.spawner = null;
        }
    }

    //endregion
}<|MERGE_RESOLUTION|>--- conflicted
+++ resolved
@@ -36,11 +36,6 @@
 public class Player extends Unit implements BuilderMinerTrait, ShooterTrait{
     public static final int timerSync = 2;
     public static final int timerAbility = 3;
-<<<<<<< HEAD
-    private static final int timerShootLeft = 0;
-    private static final int timerShootRight = 1;
-=======
->>>>>>> ad6e0bcd
     private static final float liftoffBoost = 0.2f;
 
     private static final Rect rect = new Rect();
