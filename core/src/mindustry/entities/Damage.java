--- conflicted
+++ resolved
@@ -465,13 +465,8 @@
         for(int dx = -trad; dx <= trad; dx++){
             for(int dy = -trad; dy <= trad; dy++){
                 Tile tile = world.tile(Math.round(x / tilesize) + dx, Math.round(y / tilesize) + dy);
-<<<<<<< HEAD
                 if(tile != null && tile.build != null && (team == null ||team.isEnemy(tile.team())) && dx*dx + dy*dy <= trad){
-                    tile.build.damage(damage);
-=======
-                if(tile != null && tile.build != null && (team == null ||team.isEnemy(tile.team())) && Mathf.dst(dx, dy) <= trad){
                     tile.build.damage(team, damage);
->>>>>>> d254d971
                 }
             }
         }
