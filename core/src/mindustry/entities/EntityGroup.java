package mindustry.entities;

import arc.func.*;
import arc.math.geom.*;
import arc.struct.*;
import mindustry.gen.*;

import java.util.*;

import static mindustry.Vars.*;

/** Represents a group of a certain type of entity.*/
@SuppressWarnings("unchecked")
public class EntityGroup<T extends Entityc> implements Iterable<T>{
    private final Array<T> array = new Array<>(false, 32);
    private final Array<T> intersectArray = new Array<>();
    private final Rect intersectRect = new Rect();
    private IntMap<T> map;
    private QuadTree tree;
    private boolean clearing;

    private int index;

    public EntityGroup(boolean spatial, boolean mapping){
        if(spatial){
            tree = new QuadTree<>(new Rect(0, 0, 0, 0));
        }

        if(mapping){
            map = new IntMap<>();
        }
    }

    public void update(){

        if(useTree()){
            collisions.updatePhysics((EntityGroup<? extends Hitboxc>)this);
        }

        each(Entityc::update);
    }

    public void each(Cons<T> cons){
        T[] items = array.items;
        for(index = 0; index < array.size; index++){
            cons.get(items[index]);
        }
    }

    public void each(Boolf<T> filter, Cons<T> cons){
        T[] items = array.items;
        for(index = 0; index < array.size; index++){
            if(filter.get(items[index])) cons.get(items[index]);
        }
    }

    public boolean useTree(){
        return map != null;
    }

    public boolean mappingEnabled(){
        return map != null;
    }

<<<<<<< HEAD
=======
    public Class<T> getType(){
        return type;
    }

    public int getID(){
        return id;
    }

    public void updateEvents(){

        for(T e : entitiesToAdd){
            if(e == null)
                continue;
            entityArray.add(e);
            e.added();

            if(map != null){
                map.put(e.getID(), e);
            }
        }

        entitiesToAdd.clear();

        for(T e : entitiesToRemove){
            entityArray.remove(e, true);
            if(map != null){
                map.remove(e.getID());
            }
            e.removed();
        }

        entitiesToRemove.clear();
    }

>>>>>>> 8bb533f6
    public T getByID(int id){
        if(map == null) throw new RuntimeException("Mapping is not enabled for group " + id + "!");
        return map.get(id);
    }

    public void removeByID(int id){
        if(map == null) throw new RuntimeException("Mapping is not enabled for group " + id + "!");
        T t = map.get(id);
        if(t != null){ //remove if present in map already
            remove(t);
<<<<<<< HEAD
=======
        }else{ //maybe it's being queued?
            for(T check : entitiesToAdd){
                if(check.getID() == id){ //if it is indeed queued, remove it
                    entitiesToAdd.remove(check, true);
                    if(removeListener != null){
                        removeListener.get(check);
                    }
                    break;
                }
            }
>>>>>>> 8bb533f6
        }
    }

    @SuppressWarnings("unchecked")
    public void intersect(float x, float y, float width, float height, Cons<? super T> out){
        //don't waste time for empty groups
        if(isEmpty()) return;
        tree().getIntersect(out, x, y, width, height);
    }

    @SuppressWarnings("unchecked")
    public Array<T> intersect(float x, float y, float width, float height){
        intersectArray.clear();
        //don't waste time for empty groups
        if(isEmpty()) return intersectArray;
        tree().getIntersect(intersectArray, intersectRect.set(x, y, width, height));
        return intersectArray;
    }

    public QuadTree tree(){
        if(tree == null) throw new RuntimeException("This group does not support quadtrees! Enable quadtrees when creating it.");
        return tree;
    }

    /** Resizes the internal quadtree, if it is enabled.*/
    public void resize(float x, float y, float w, float h){
        if(tree != null){
            tree = new QuadTree<>(new Rect(x, y, w, h));
        }
    }

    public boolean isEmpty(){
        return array.size == 0;
    }

    public int size(){
        return array.size;
    }

    public boolean contains(Boolf<T> pred){
        return array.contains(pred);
    }

    public int count(Boolf<T> pred){
        return array.count(pred);
    }

    public void add(T type){
        if(type == null) throw new RuntimeException("Cannot add a null entity!");
        array.add(type);

        if(mappingEnabled()){
            map.put(type.id(), type);
        }
    }

    public void remove(T type){
        if(clearing) return;
        if(type == null) throw new RuntimeException("Cannot remove a null entity!");
        int idx = array.indexOf(type, true);
        if(idx != -1){
            array.remove(idx);

            //fix iteration index when removing
            if(index >= idx){
                index --;
            }
        }
    }

    public void clear(){
        clearing = true;

        array.each(Entityc::remove);
        array.clear();
        if(map != null)
            map.clear();

        clearing = false;
    }

    public T find(Boolf<T> pred){
        return array.find(pred);
    }

    @Override
    public Iterator<T> iterator(){
        return array.iterator();
    }
}<|MERGE_RESOLUTION|>--- conflicted
+++ resolved
@@ -31,6 +31,10 @@
         }
     }
 
+    public void sort(Comparator<? super T> comp){
+        array.sort(comp);
+    }
+
     public void update(){
 
         if(useTree()){
@@ -62,43 +66,6 @@
         return map != null;
     }
 
-<<<<<<< HEAD
-=======
-    public Class<T> getType(){
-        return type;
-    }
-
-    public int getID(){
-        return id;
-    }
-
-    public void updateEvents(){
-
-        for(T e : entitiesToAdd){
-            if(e == null)
-                continue;
-            entityArray.add(e);
-            e.added();
-
-            if(map != null){
-                map.put(e.getID(), e);
-            }
-        }
-
-        entitiesToAdd.clear();
-
-        for(T e : entitiesToRemove){
-            entityArray.remove(e, true);
-            if(map != null){
-                map.remove(e.getID());
-            }
-            e.removed();
-        }
-
-        entitiesToRemove.clear();
-    }
-
->>>>>>> 8bb533f6
     public T getByID(int id){
         if(map == null) throw new RuntimeException("Mapping is not enabled for group " + id + "!");
         return map.get(id);
@@ -109,19 +76,6 @@
         T t = map.get(id);
         if(t != null){ //remove if present in map already
             remove(t);
-<<<<<<< HEAD
-=======
-        }else{ //maybe it's being queued?
-            for(T check : entitiesToAdd){
-                if(check.getID() == id){ //if it is indeed queued, remove it
-                    entitiesToAdd.remove(check, true);
-                    if(removeListener != null){
-                        removeListener.get(check);
-                    }
-                    break;
-                }
-            }
->>>>>>> 8bb533f6
         }
     }
 
