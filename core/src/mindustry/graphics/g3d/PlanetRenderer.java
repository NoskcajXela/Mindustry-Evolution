package mindustry.graphics.g3d;

import arc.*;
import arc.graphics.*;
import arc.graphics.g2d.*;
import arc.graphics.g3d.*;
import arc.graphics.gl.*;
import arc.math.*;
import arc.math.geom.*;
import arc.struct.*;
import arc.util.*;
import mindustry.content.*;
import mindustry.game.EventType.*;
import mindustry.graphics.*;
import mindustry.graphics.g3d.PlanetGrid.*;
import mindustry.type.*;

public class PlanetRenderer implements Disposable{
    public static final float outlineRad = 1.17f, camLength = 4f;
    public static final Color
        outlineColor = Pal.accent.cpy().a(1f),
        hoverColor = Pal.accent.cpy().a(0.5f),
        borderColor = Pal.accent.cpy().a(0.3f),
        shadowColor = new Color(0, 0, 0, 0.7f);

    private static final Seq<Vec3> points = new Seq<>();

    /** Camera direction relative to the planet. Length is determined by zoom. */
    public final Vec3 camPos = new Vec3();
    /** The sun/main planet of the solar system from which everything is rendered. */
    public final Planet solarSystem = Planets.sun;
    /** Planet being looked at. */
    public Planet planet = Planets.serpulo;
    /** Camera used for rendering. */
    public Camera3D cam = new Camera3D();
    /** Raw vertex batch. */
    public final VertexBatch3D batch = new VertexBatch3D(20000, false, true, 0);

    public float zoom = 1f;

    private final Mesh[] outlines = new Mesh[10];
    public final PlaneBatch3D projector = new PlaneBatch3D();
    public final Mat3D mat = new Mat3D();
    public final FrameBuffer buffer = new FrameBuffer(2, 2, true);
    public PlanetInterfaceRenderer irenderer;

    public final Bloom bloom = new Bloom(Core.graphics.getWidth()/4, Core.graphics.getHeight()/4, true, false){{
        setThreshold(0.8f);
        blurPasses = 6;
    }};
    public final Mesh atmosphere = MeshBuilder.buildHex(Color.white, 2, false, 1.5f);

    //seed: 8kmfuix03fw
    public final CubemapMesh skybox = new CubemapMesh(new Cubemap("cubemaps/stars/"));

    public PlanetRenderer(){
        camPos.set(0, 0f, camLength);
        projector.setScaling(1f / 150f);
        cam.fov = 60f;
    }

    /** Render the entire planet scene to the screen. */
    public void render(PlanetInterfaceRenderer irenderer){
        this.irenderer = irenderer;

        Draw.flush();
        Gl.clear(Gl.depthBufferBit);
        Gl.enable(Gl.depthTest);
        Gl.depthMask(true);

        Gl.enable(Gl.cullFace);
        Gl.cullFace(Gl.back);

        //lock to up vector so it doesn't get confusing
        cam.up.set(Vec3.Y);

        cam.resize(Core.graphics.getWidth(), Core.graphics.getHeight());
        camPos.setLength(planet.radius * camLength + (zoom-1f) * planet.radius * 2);
        cam.position.set(planet.position).add(camPos);
        cam.lookAt(planet.position);
        cam.update();

        projector.proj(cam.combined);
        batch.proj(cam.combined);

        Events.fire(Trigger.universeDrawBegin);

        beginBloom();

        skybox.render(cam.combined);

        Events.fire(Trigger.universeDraw);

        renderPlanet(solarSystem);

        endBloom();

        Events.fire(Trigger.universeDrawEnd);

        Gl.enable(Gl.blend);

        irenderer.renderProjections();

        Gl.disable(Gl.cullFace);
        Gl.disable(Gl.depthTest);

        cam.update();
    }

    public void beginBloom(){
        bloom.resize(Core.graphics.getWidth() / 4, Core.graphics.getHeight() / 4);
        bloom.capture();
    }

    public void endBloom(){
        bloom.render();
    }

<<<<<<< HEAD
    private void renderPlanet(Planet planet){
        if(!planet.visible()) return;

=======
    public void renderPlanet(Planet planet){
>>>>>>> 1324e75e
        //render planet at offsetted position in the world
        planet.draw(cam.combined, planet.getTransform(mat));

        renderOrbit(planet);

        if(planet.isLandable() && planet == this.planet){
            renderSectors(planet);
        }

        if(planet.parent != null && planet.hasAtmosphere && Core.settings.getBool("atmosphere")){
            Blending.additive.apply();

            Shaders.atmosphere.camera = cam;
            Shaders.atmosphere.planet = planet;
            Shaders.atmosphere.bind();
            Shaders.atmosphere.apply();

            atmosphere.render(Shaders.atmosphere, Gl.triangles);

            Blending.normal.apply();
        }

        for(Planet child : planet.children){
            renderPlanet(child);
        }
    }

<<<<<<< HEAD
    private void renderOrbit(Planet planet){
        if(planet.parent == null || !planet.visible()) return;
=======
    public void renderOrbit(Planet planet){
        if(planet.parent == null) return;
>>>>>>> 1324e75e

        Vec3 center = planet.parent.position;
        float radius = planet.orbitRadius;
        int points = (int)(radius * 50);
        Angles.circleVectors(points, radius, (cx, cy) -> batch.vertex(Tmp.v32.set(center).add(cx, 0, cy), Pal.gray));
        batch.flush(Gl.lineLoop);
    }

    public void renderSectors(Planet planet){
        //apply transformed position
        batch.proj().mul(planet.getTransform(mat));

        irenderer.renderSectors(planet);

        //render sector grid
        Mesh mesh = outline(planet.grid.size);
        Shader shader = Shaders.planetGrid;
        Vec3 tile = planet.intersect(cam.getMouseRay(), outlineRad);
        Shaders.planetGrid.mouse.lerp(tile == null ? Vec3.Zero : tile.sub(planet.position).rotate(Vec3.Y, planet.getRotation()), 0.2f);

        shader.bind();
        shader.setUniformMatrix4("u_proj", cam.combined.val);
        shader.setUniformMatrix4("u_trans", planet.getTransform(mat).val);
        shader.apply();
        mesh.render(shader, Gl.lines);
    }

    public void drawArc(Planet planet, Vec3 a, Vec3 b){
        Vec3 avg = Tmp.v31.set(b).add(a).scl(0.5f);
        avg.setLength(planet.radius*2f);

        points.clear();
        points.addAll(Tmp.v33.set(b).setLength(outlineRad), Tmp.v31, Tmp.v34.set(a).setLength(outlineRad));
        Tmp.bz3.set(points);
        float points = 25;

        for(int i = 0; i < points + 1; i++){
            float f = i / points;
            Tmp.c1.set(Pal.accent).lerp(Color.clear, (f+Time.globalTime()/80f)%1f);
            batch.color(Tmp.c1);
            batch.vertex(Tmp.bz3.valueAt(Tmp.v32, f));

        }
        batch.flush(Gl.lineStrip);
    }

    public void drawBorders(Sector sector, Color base){
        Color color = Tmp.c1.set(base).a(base.a + 0.3f + Mathf.absin(Time.globalTime(), 5f, 0.3f));

        float r1 = 1f;
        float r2 = outlineRad + 0.001f;

        for(int i = 0; i < sector.tile.corners.length; i++){
            Corner c = sector.tile.corners[i], next = sector.tile.corners[(i+1) % sector.tile.corners.length];

            Tmp.v31.set(c.v).setLength(r2);
            Tmp.v32.set(next.v).setLength(r2);
            Tmp.v33.set(c.v).setLength(r1);

            batch.tri2(Tmp.v31, Tmp.v32, Tmp.v33, color);

            Tmp.v31.set(next.v).setLength(r2);
            Tmp.v32.set(next.v).setLength(r1);
            Tmp.v33.set(c.v).setLength(r1);

            batch.tri2(Tmp.v31, Tmp.v32, Tmp.v33, color);
        }

        if(batch.getNumVertices() >= batch.getMaxVertices() - 6 * 6){
            batch.flush(Gl.triangles);
        }
    }

    public void drawPlane(Sector sector, Runnable run){
        Draw.batch(projector, () -> {
            setPlane(sector);
            run.run();
        });
    }

    public void setPlane(Sector sector){
        float rotation = -planet.getRotation();
        float length = 0.01f;

        projector.setPlane(
        //origin on sector position
        Tmp.v33.set(sector.tile.v).setLength(outlineRad + length).rotate(Vec3.Y, rotation).add(planet.position),
        //face up
        sector.plane.project(Tmp.v32.set(sector.tile.v).add(Vec3.Y)).sub(sector.tile.v).rotate(Vec3.Y, rotation).nor(),
        //right vector
        Tmp.v31.set(Tmp.v32).rotate(Vec3.Y, -rotation).add(sector.tile.v).rotate(sector.tile.v, 90).sub(sector.tile.v).rotate(Vec3.Y, rotation).nor()
        );
    }

    public void fill(Sector sector, Color color, float offset){
        float rr = outlineRad + offset;
        for(int i = 0; i < sector.tile.corners.length; i++){
            Corner c = sector.tile.corners[i], next = sector.tile.corners[(i+1) % sector.tile.corners.length];
            batch.tri(Tmp.v31.set(c.v).setLength(rr), Tmp.v32.set(next.v).setLength(rr), Tmp.v33.set(sector.tile.v).setLength(rr), color);
        }
    }

    public void drawSelection(Sector sector){
        drawSelection(sector, Pal.accent, 0.04f, 0.001f);
    }

    public void drawSelection(Sector sector, Color color, float stroke, float length){
        float arad = outlineRad + length;

        for(int i = 0; i < sector.tile.corners.length; i++){
            Corner next = sector.tile.corners[(i + 1) % sector.tile.corners.length];
            Corner curr = sector.tile.corners[i];

            next.v.scl(arad);
            curr.v.scl(arad);
            sector.tile.v.scl(arad);

            Tmp.v31.set(curr.v).sub(sector.tile.v).setLength(curr.v.dst(sector.tile.v) - stroke).add(sector.tile.v);
            Tmp.v32.set(next.v).sub(sector.tile.v).setLength(next.v.dst(sector.tile.v) - stroke).add(sector.tile.v);

            batch.tri(curr.v, next.v, Tmp.v31, color);
            batch.tri(Tmp.v31, next.v, Tmp.v32, color);

            sector.tile.v.scl(1f / arad);
            next.v.scl(1f / arad);
            curr.v.scl(1f /arad);
        }
    }

    public Mesh outline(int size){
        if(outlines[size] == null){
            outlines[size] = MeshBuilder.buildHex(new HexMesher(){
                @Override
                public float getHeight(Vec3 position){
                    return 0;
                }

                @Override
                public Color getColor(Vec3 position){
                    return outlineColor;
                }
            }, size, true, outlineRad, 0.2f);
        }
        return outlines[size];
    }

    @Override
    public void dispose(){
        skybox.dispose();
        batch.dispose();
        projector.dispose();
        atmosphere.dispose();
        buffer.dispose();
        bloom.dispose();
        for(Mesh m : outlines){
            if(m != null){
                m.dispose();
            }
        }
    }

    public interface PlanetInterfaceRenderer{
        void renderSectors(Planet planet);
        void renderProjections();
    }
}<|MERGE_RESOLUTION|>--- conflicted
+++ resolved
@@ -116,13 +116,10 @@
         bloom.render();
     }
 
-<<<<<<< HEAD
-    private void renderPlanet(Planet planet){
+
+    public void renderPlanet(Planet planet){
         if(!planet.visible()) return;
-
-=======
-    public void renderPlanet(Planet planet){
->>>>>>> 1324e75e
+      
         //render planet at offsetted position in the world
         planet.draw(cam.combined, planet.getTransform(mat));
 
@@ -150,13 +147,8 @@
         }
     }
 
-<<<<<<< HEAD
-    private void renderOrbit(Planet planet){
+    public void renderOrbit(Planet planet){
         if(planet.parent == null || !planet.visible()) return;
-=======
-    public void renderOrbit(Planet planet){
-        if(planet.parent == null) return;
->>>>>>> 1324e75e
 
         Vec3 center = planet.parent.position;
         float radius = planet.orbitRadius;
