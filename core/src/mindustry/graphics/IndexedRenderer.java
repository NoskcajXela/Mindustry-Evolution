--- conflicted
+++ resolved
@@ -61,20 +61,12 @@
         updateMatrix();
 
         program.bind();
-<<<<<<< HEAD
-
-=======
->>>>>>> 8550995c
         texture.bind();
 
         program.setUniformMatrix4("u_projTrans", BatchShader.copyTransform(combined));
         program.setUniformi("u_texture", 0);
 
         mesh.render(program, Gl.triangles, 0, vertices.length / vsize);
-<<<<<<< HEAD
-
-=======
->>>>>>> 8550995c
     }
 
     public void setColor(Color color){
