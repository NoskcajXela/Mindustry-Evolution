package mindustry.editor;

import arc.*;
import arc.struct.*;
import arc.func.*;
import arc.graphics.*;
import arc.graphics.Pixmap.*;
import arc.math.*;
import arc.math.geom.*;
import arc.scene.ui.*;
import arc.scene.ui.ImageButton.*;
import arc.scene.ui.layout.*;
import arc.util.*;
import arc.util.async.*;
import mindustry.game.*;
import mindustry.gen.*;
import mindustry.graphics.*;
import mindustry.io.*;
import mindustry.maps.filters.*;
import mindustry.maps.filters.GenerateFilter.*;
import mindustry.ui.*;
import mindustry.ui.dialogs.*;
import mindustry.world.*;
import mindustry.world.blocks.*;

import static mindustry.Vars.*;

@SuppressWarnings("unchecked")
public class MapGenerateDialog extends FloatingDialog{
    private final Prov<GenerateFilter>[] filterTypes = new Prov[]{
        NoiseFilter::new, ScatterFilter::new, TerrainFilter::new, DistortFilter::new,
        RiverNoiseFilter::new, OreFilter::new, OreMedianFilter::new, MedianFilter::new,
        BlendFilter::new, MirrorFilter::new, ClearFilter::new, CoreSpawnFilter::new, EnemySpawnFilter::new
    };
    private final MapEditor editor;
    private final boolean applied;

    private Pixmap pixmap;
    private Texture texture;
    private GenerateInput input = new GenerateInput();
    private Array<GenerateFilter> filters = new Array<>();
    private int scaling = mobile ? 3 : 1;
    private Table filterTable;

    private AsyncExecutor executor = new AsyncExecutor(1);
    private AsyncResult<Void> result;
    private boolean generating;
    private GenTile returnTile = new GenTile();

    private GenTile[][] buffer1, buffer2;
    private Cons<Array<GenerateFilter>> applier;
    private CachedTile ctile = new CachedTile(){
        //nothing.
        @Override
        protected void changed(){

        }
    };

    /** @param applied whether or not to use the applied in-game mode. */
    public MapGenerateDialog(MapEditor editor, boolean applied){
        super("$editor.generate");
        this.editor = editor;
        this.applied = applied;

        shown(this::setup);
        addCloseButton();
        if(applied){
            buttons.addButton("$editor.apply", () -> {
                ui.loadAnd(() -> {
                    apply();
                    hide();
                });
            }).size(160f, 64f);
        }else{
            buttons.addButton("$settings.reset", () -> {
                filters.set(maps.readFilters(""));
                rebuildFilters();
                update();
            }).size(160f, 64f);
        }
        buttons.addButton("$editor.randomize", () -> {
            for(GenerateFilter filter : filters){
                filter.randomize();
            }
            update();
        }).size(160f, 64f);

        buttons.addImageTextButton("$add", Icon.add, this::showAdd).height(64f).width(140f);

        if(!applied){
            hidden(this::apply);
        }

        onResize(this::rebuildFilters);
    }

    public void show(Array<GenerateFilter> filters, Cons<Array<GenerateFilter>> applier){
        this.filters = filters;
        this.applier = applier;
        show();
    }

    public void show(Cons<Array<GenerateFilter>> applier){
        show(this.filters, applier);
    }

    /** Applies the specified filters to the editor. */
    public void applyToEditor(Array<GenerateFilter> filters){
        //writeback buffer
        GenTile[][] writeTiles = new GenTile[editor.width()][editor.height()];

        for(int x = 0; x < editor.width(); x++){
            for(int y = 0; y < editor.height(); y++){
                writeTiles[x][y] = new GenTile();
            }
        }

        for(GenerateFilter filter : filters){
            input.begin(filter, editor.width(), editor.height(), editor::tile);
            //write to buffer
            for(int x = 0; x < editor.width(); x++){
                for(int y = 0; y < editor.height(); y++){
                    Tile tile = editor.tile(x, y);
                    input.apply(x, y, tile.floor(), tile.block(), tile.overlay());
                    filter.apply(input);
                    writeTiles[x][y].set(input.floor, input.block, input.ore, tile.getTeam(), tile.rotation());
                }
            }

            editor.load(() -> {
                //read from buffer back into tiles
                for(int x = 0; x < editor.width(); x++){
                    for(int y = 0; y < editor.height(); y++){
                        Tile tile = editor.tile(x, y);
                        GenTile write = writeTiles[x][y];

                        tile.rotation(write.rotation);
                        tile.setFloor((Floor)content.block(write.floor));
                        tile.setBlock(content.block(write.block));
                        tile.setTeam(Team.get(write.team));
                        tile.setOverlay(content.block(write.ore));
                    }
                }
            });
        }

        //reset undo stack as generation... messes things up
        editor.load(editor::checkLinkedTiles);
        editor.renderer().updateAll();
        editor.clearOp();
    }

    void setup(){
        if(pixmap != null){
            pixmap.dispose();
            texture.dispose();
            pixmap = null;
            texture = null;
        }

        pixmap = new Pixmap(editor.width() / scaling, editor.height() / scaling, Format.RGBA8888);
        texture = new Texture(pixmap);

        cont.clear();
        cont.table(t -> {
            t.margin(8f);
            t.stack(new BorderImage(texture){
                {
                    setScaling(Scaling.fit);
                }

                @Override
                public void draw(){
                    super.draw();
                    for(GenerateFilter filter : filters){
                        filter.draw(this);
                    }
                }
            }, new Stack(){{
                add(new Image(Styles.black8));
                add(new Image(Icon.refresh, Scaling.none));
                visible(() -> generating && !updateEditorOnChange);
            }}).grow().padRight(10);
            t.pane(p -> filterTable = p.marginRight(6)).update(pane -> {
                if(Core.scene.getKeyboardFocus() instanceof Dialog && Core.scene.getKeyboardFocus() != this){
                    return;
                }

                Vec2 v = pane.stageToLocalCoordinates(Core.input.mouse());

                if(v.x >= 0 && v.y >= 0 && v.x <= pane.getWidth() && v.y <= pane.getHeight()){
                    Core.scene.setScrollFocus(pane);
                }else{
                    Core.scene.setScrollFocus(null);
                }
            }).grow().get().setScrollingDisabled(true, false);
        }).grow();

        buffer1 = create();
        buffer2 = create();

        update();
        rebuildFilters();
    }

    GenTile[][] create(){
        GenTile[][] out = new GenTile[editor.width() / scaling][editor.height() / scaling];

        for(int x = 0; x < out.length; x++){
            for(int y = 0; y < out[0].length; y++){
                out[x][y] = new GenTile();
            }
        }
        return out;
    }

    void rebuildFilters(){
        int cols = Math.max((int)(Math.max(filterTable.getParent().getWidth(), Core.graphics.getWidth()/2f * 0.9f) / Scl.scl(290f)), 1);
        filterTable.clearChildren();
        filterTable.top().left();
        int i = 0;

        for(GenerateFilter filter : filters){

            //main container
            filterTable.table(Tex.button, c -> {
                //icons to perform actions
                c.table(t -> {
                    t.top();
                    t.add(filter.name()).padTop(5).color(Pal.accent).growX().left();

                    t.row();

                    t.table(b -> {
                        ImageButtonStyle style = Styles.cleari;
                        b.defaults().size(50f);
                        b.addImageButton(Icon.refreshSmall, style, () -> {
                            filter.randomize();
                            update();
                        });

                        b.addImageButton(Icon.arrowUpSmall, style, () -> {
                            int idx = filters.indexOf(filter);
                            filters.swap(idx, Math.max(0, idx - 1));
                            rebuildFilters();
                            update();
                        });
                        b.addImageButton(Icon.arrowDownSmall, style, () -> {
                            int idx = filters.indexOf(filter);
                            filters.swap(idx, Math.min(filters.size - 1, idx + 1));
                            rebuildFilters();
                            update();
                        });
                        b.addImageButton(Icon.trashSmall, style, () -> {
                            filters.remove(filter);
                            rebuildFilters();
                            update();
                        });
                    });
                }).fillX();
                c.row();
                //all the options
                c.table(f -> {
                    f.left().top();
                    for(FilterOption option : filter.options()){
                        option.changed = this::update;

                        f.table(t -> {
                            t.left();
                            option.build(t);
                        }).growX().left();
                        f.row();
                    }
                }).grow().left().pad(2).top();
            }).width(280f).pad(3).top().left().fillY();
            if(++i % cols == 0){
                filterTable.row();
            }
        }

        if(filters.isEmpty()){
            filterTable.add("$filters.empty").wrap().width(200f);
        }
    }

    void showAdd(){
        FloatingDialog selection = new FloatingDialog("$add");
        selection.setFillParent(false);
        selection.cont.defaults().size(210f, 60f);
        int i = 0;
        for(Prov<GenerateFilter> gen : filterTypes){
            GenerateFilter filter = gen.get();

            if((!applied && filter.isBuffered()) || (filter.isPost() && applied)) continue;

            selection.cont.addButton(filter.name(), () -> {
                filters.add(filter);
                rebuildFilters();
                update();
                selection.hide();
            });
            if(++i % 2 == 0) selection.cont.row();
        }

        selection.cont.addButton("$filter.defaultores", () -> {
            maps.addDefaultOres(filters);
            rebuildFilters();
            update();
            selection.hide();
        });

        selection.addCloseButton();
        selection.show();
    }

    GenTile dset(Tile tile){
        returnTile.set(tile);
        return returnTile;
    }

    void apply(){
        if(result != null){
            result.get();
        }

        buffer1 = null;
        buffer2 = null;
        generating = false;
        if(pixmap != null){
            pixmap.dispose();
            texture.dispose();
            pixmap = null;
            texture = null;
        }

        applier.get(filters);
    }

    void update(){

        if(generating){
            return;
        }

        Array<GenerateFilter> copy = new Array<>(filters);

        result = executor.submit(() -> {
            try{
                generating = true;

                if(!filters.isEmpty()){
                    //write to buffer1 for reading
                    for(int px = 0; px < pixmap.getWidth(); px++){
                        for(int py = 0; py < pixmap.getHeight(); py++){
                            buffer1[px][py].set(editor.tile(px * scaling, py * scaling));
                        }
                    }
                }

                for(GenerateFilter filter : copy){
                    input.begin(filter, editor.width(), editor.height(), (x, y) -> buffer1[Mathf.clamp(x / scaling, 0, pixmap.getWidth()-1)][Mathf.clamp(y / scaling, 0, pixmap.getHeight()-1)].tile());

                    //read from buffer1 and write to buffer2
<<<<<<< HEAD
                    pixmap.each((px, py) -> {
                        int x = px * scaling, y = py * scaling;
                        GenTile tile = buffer1[px][py];
                        input.apply(x, y, content.block(tile.floor), content.block(tile.block), content.block(tile.ore));
                        filter.apply(input);
                        buffer2[px][py].set(input.floor, input.block, input.ore, Team.all[tile.team], tile.rotation);
                    });

                    pixmap.each((px, py) -> buffer1[px][py].set(buffer2[px][py]));
=======
                    for(int px = 0; px < pixmap.getWidth(); px++){
                        for(int py = 0; py < pixmap.getHeight(); py++){
                            int x = px * scaling, y = py * scaling;
                            GenTile tile = buffer1[px][py];
                            input.apply(x, y, content.block(tile.floor), content.block(tile.block), content.block(tile.ore));
                            filter.apply(input);
                            buffer2[px][py].set(input.floor, input.block, input.ore, Team.get(tile.team), tile.rotation);
                        }
                    }
                    for(int px = 0; px < pixmap.getWidth(); px++){
                        for(int py = 0; py < pixmap.getHeight(); py++){
                            buffer1[px][py].set(buffer2[px][py]);
                        }
                    }
>>>>>>> 7f23803d
                }

                for(int px = 0; px < pixmap.getWidth(); px++){
                    for(int py = 0; py < pixmap.getHeight(); py++){
                        int color;
                        //get result from buffer1 if there's filters left, otherwise get from editor directly
                        if(filters.isEmpty()){
                            Tile tile = editor.tile(px * scaling, py * scaling);
                            color = MapIO.colorFor(tile.floor(), tile.block(), tile.overlay(), Team.derelict);
                        }else{
                            GenTile tile = buffer1[px][py];
                            color = MapIO.colorFor(content.block(tile.floor), content.block(tile.block), content.block(tile.ore), Team.derelict);
                        }
                        pixmap.draw(px, pixmap.getHeight() - 1 - py, color);
                    }
                }

                Core.app.post(() -> {
                    if(pixmap == null || texture == null){
                        return;
                    }
                    texture.draw(pixmap, 0, 0);
                    generating = false;
                });
            }catch(Exception e){
                generating = false;
                e.printStackTrace();
            }
            return null;
        });
    }

    private class GenTile{
        public byte team, rotation;
        public short block, floor, ore;

        public void set(Block floor, Block wall, Block ore, Team team, int rotation){
            this.floor = floor.id;
            this.block = wall.id;
            this.ore = ore.id;
            this.team = (byte) team.id;
            this.rotation = (byte)rotation;
        }

        public void set(GenTile other){
            this.floor = other.floor;
            this.block = other.block;
            this.ore = other.ore;
            this.team = other.team;
            this.rotation = other.rotation;
        }

        public GenTile set(Tile other){
            set(other.floor(), other.block(), other.overlay(), other.getTeam(), other.rotation());
            return this;
        }

        Tile tile(){
            ctile.setFloor((Floor)content.block(floor));
            ctile.setBlock(content.block(block));
            ctile.setOverlay(content.block(ore));
            ctile.rotation(rotation);
            ctile.setTeam(Team.get(team));
            return ctile;
        }
    }
}<|MERGE_RESOLUTION|>--- conflicted
+++ resolved
@@ -362,32 +362,15 @@
                     input.begin(filter, editor.width(), editor.height(), (x, y) -> buffer1[Mathf.clamp(x / scaling, 0, pixmap.getWidth()-1)][Mathf.clamp(y / scaling, 0, pixmap.getHeight()-1)].tile());
 
                     //read from buffer1 and write to buffer2
-<<<<<<< HEAD
                     pixmap.each((px, py) -> {
                         int x = px * scaling, y = py * scaling;
                         GenTile tile = buffer1[px][py];
                         input.apply(x, y, content.block(tile.floor), content.block(tile.block), content.block(tile.ore));
                         filter.apply(input);
-                        buffer2[px][py].set(input.floor, input.block, input.ore, Team.all[tile.team], tile.rotation);
+                        buffer2[px][py].set(input.floor, input.block, input.ore, Team.get(tile.team), tile.rotation);
                     });
 
                     pixmap.each((px, py) -> buffer1[px][py].set(buffer2[px][py]));
-=======
-                    for(int px = 0; px < pixmap.getWidth(); px++){
-                        for(int py = 0; py < pixmap.getHeight(); py++){
-                            int x = px * scaling, y = py * scaling;
-                            GenTile tile = buffer1[px][py];
-                            input.apply(x, y, content.block(tile.floor), content.block(tile.block), content.block(tile.ore));
-                            filter.apply(input);
-                            buffer2[px][py].set(input.floor, input.block, input.ore, Team.get(tile.team), tile.rotation);
-                        }
-                    }
-                    for(int px = 0; px < pixmap.getWidth(); px++){
-                        for(int py = 0; py < pixmap.getHeight(); py++){
-                            buffer1[px][py].set(buffer2[px][py]);
-                        }
-                    }
->>>>>>> 7f23803d
                 }
 
                 for(int px = 0; px < pixmap.getWidth(); px++){
