package mindustry.editor;

import arc.struct.StringMap;
import arc.files.Fi;
import arc.func.Cons;
import arc.func.Boolf;
import arc.graphics.Pixmap;
import arc.math.Mathf;
import arc.util.Structs;
import mindustry.content.Blocks;
import mindustry.game.Team;
import mindustry.gen.TileOp;
import mindustry.io.MapIO;
import mindustry.maps.Map;
import mindustry.world.*;
import mindustry.world.blocks.BlockPart;

import static mindustry.Vars.*;

public class MapEditor{
    public static final int[] brushSizes = {1, 2, 3, 4, 5, 9, 15, 20};

    private final Context context = new Context();
    private StringMap tags = new StringMap();
    private MapRenderer renderer = new MapRenderer(this);

    private OperationStack stack = new OperationStack();
    private DrawOperation currentOp;
    private boolean loading;

    public int brushSize = 1;
    public int rotation;
    public Block drawBlock = Blocks.stone;
    public Team drawTeam = Team.sharded;

    public StringMap getTags(){
        return tags;
    }

    public void beginEdit(int width, int height){
        reset();

        loading = true;
        createTiles(width, height);
        renderer.resize(width(), height());
        loading = false;
    }

    public void beginEdit(Map map){
        reset();

        loading = true;
        tags.putAll(map.tags);
        if(map.file.parent().parent().name().equals("1127400") && steam){
            tags.put("steamid",  map.file.parent().name());
        }
        MapIO.loadMap(map, context);
        checkLinkedTiles();
        renderer.resize(width(), height());
        loading = false;
    }

    public void beginEdit(Pixmap pixmap){
        reset();

        createTiles(pixmap.getWidth(), pixmap.getHeight());
        load(() -> MapIO.readPixmap(pixmap, tiles()));
        renderer.resize(width(), height());
    }

    //adds missing blockparts
    //TODO remove, may not be necessary with blockpart refactor later
    public void checkLinkedTiles(){
        Tiles tiles = world.tiles;

        //clear old parts
        for(Tile tile : tiles){
            if(tile.block() instanceof BlockPart){
                tile.setBlock(Blocks.air);
            }
        }

<<<<<<< HEAD
        //re-add them
        for(Tile tile : tiles){
            if(tile.block().isMultiblock()){
                world.setBlock(tile, tile.block(), tile.getTeam());
=======
        //set up missing blockparts
        for(int x = 0; x < width(); x++){
            for(int y = 0; y < height(); y++){
                if(tiles[x][y].block().isMultiblock()){
                    tiles[x][y].set(tiles[x][y].block(), tiles[x][y].getTeam());
                }
>>>>>>> 7f23803d
            }

        }
    }

    public void load(Runnable r){
        loading = true;
        r.run();
        loading = false;
    }

    /** Creates a 2-D array of EditorTiles with stone as the floor block. */
    private void createTiles(int width, int height){
        Tiles tiles = world.resize(width, height);

        for(int x = 0; x < width; x++){
            for(int y = 0; y < height; y++){
                tiles.set(x, y, new EditorTile(x, y, Blocks.stone.id, (short)0, (short)0));
            }
        }
    }

    public Map createMap(Fi file){
        return new Map(file, width(), height(), new StringMap(tags), true);
    }

    private void reset(){
        clearOp();
        brushSize = 1;
        drawBlock = Blocks.stone;
        tags = new StringMap();
    }

    public Tiles tiles(){
        return world.tiles;
    }

    public Tile tile(int x, int y){
        return world.rawTile(x, y);
    }

    public int width(){
        return world.width();
    }

    public int height(){
        return world.height();
    }

    public void drawBlocksReplace(int x, int y){
        drawBlocks(x, y, tile -> tile.block() != Blocks.air || drawBlock.isFloor());
    }

    public void drawBlocks(int x, int y){
        drawBlocks(x, y, false, tile -> true);
    }

    public void drawBlocks(int x, int y, Boolf<Tile> tester){
        drawBlocks(x, y, false, tester);
    }

    public void drawBlocks(int x, int y, boolean square, Boolf<Tile> tester){
        if(drawBlock.isMultiblock()){
            x = Mathf.clamp(x, (drawBlock.size - 1) / 2, width() - drawBlock.size / 2 - 1);
            y = Mathf.clamp(y, (drawBlock.size - 1) / 2, height() - drawBlock.size / 2 - 1);

            int offsetx = -(drawBlock.size - 1) / 2;
            int offsety = -(drawBlock.size - 1) / 2;

            for(int dx = 0; dx < drawBlock.size; dx++){
                for(int dy = 0; dy < drawBlock.size; dy++){
                    int worldx = dx + offsetx + x;
                    int worldy = dy + offsety + y;

                    if(Structs.inBounds(worldx, worldy, width(), height())){
                        Tile tile = tile(worldx, worldy);

                        Block block = tile.block();

                        //bail out if there's anything blocking the way
                        if(block.isMultiblock() || block instanceof BlockPart){
                            return;
                        }

                        renderer.updatePoint(worldx, worldy);
                    }
                }
            }

            tile(x, y).set(drawBlock, drawTeam);
        }else{
            boolean isFloor = drawBlock.isFloor() && drawBlock != Blocks.air;

            Cons<Tile> drawer = tile -> {
                if(!tester.get(tile)) return;

                //remove linked tiles blocking the way
                if(!isFloor && (tile.isLinked() || tile.block().isMultiblock())){
                    tile.link().remove();
                }

                if(isFloor){
                    tile.setFloor(drawBlock.asFloor());
                }else{
                    tile.setBlock(drawBlock);
                    if(drawBlock.synthetic()){
                        tile.setTeam(drawTeam);
                    }
                    if(drawBlock.rotate){
                        tile.rotation((byte)rotation);
                    }
                }
            };

            if(square){
                drawSquare(x, y, drawer);
            }else{
                drawCircle(x, y, drawer);
            }
        }
    }

    public void drawCircle(int x, int y, Cons<Tile> drawer){
        for(int rx = -brushSize; rx <= brushSize; rx++){
            for(int ry = -brushSize; ry <= brushSize; ry++){
                if(Mathf.dst2(rx, ry) <= (brushSize - 0.5f) * (brushSize - 0.5f)){
                    int wx = x + rx, wy = y + ry;

                    if(wx < 0 || wy < 0 || wx >= width() || wy >= height()){
                        continue;
                    }

                    drawer.get(tile(wx, wy));
                }
            }
        }
    }

    public void drawSquare(int x, int y, Cons<Tile> drawer){
        for(int rx = -brushSize; rx <= brushSize; rx++){
            for(int ry = -brushSize; ry <= brushSize; ry++){
                int wx = x + rx, wy = y + ry;

                if(wx < 0 || wy < 0 || wx >= width() || wy >= height()){
                    continue;
                }

                drawer.get(tile(wx, wy));
            }
        }
    }

    public MapRenderer renderer(){
        return renderer;
    }

    public void resize(int width, int height){
        clearOp();

        Tiles previous = world.tiles;
        int offsetX = -(width - width()) / 2, offsetY = -(height - height()) / 2;
        loading = true;

        Tiles tiles = world.resize(width, height);
        for(int x = 0; x < width; x++){
            for(int y = 0; y < height; y++){
                int px = offsetX + x, py = offsetY + y;
                if(previous.in(px, py)){
                    tiles.set(x, y, previous.getn(px, py));
                    tiles.getn(x, y).x = (short)x;
                    tiles.getn(x, y).y = (short)y;
                }else{
                    tiles.set(x, y, new EditorTile(x, y, Blocks.stone.id, (short)0, (short)0));
                }
            }
        }

        renderer.resize(width, height);
        loading = false;
    }

    public void clearOp(){
        stack.clear();
    }

    public void undo(){
        if(stack.canUndo()){
            stack.undo();
        }
    }

    public void redo(){
        if(stack.canRedo()){
            stack.redo();
        }
    }

    public boolean canUndo(){
        return stack.canUndo();
    }

    public boolean canRedo(){
        return stack.canRedo();
    }

    public void flushOp(){
        if(currentOp == null || currentOp.isEmpty()) return;
        stack.add(currentOp);
        currentOp = null;
    }

    public void addTileOp(long data){
        if(loading) return;

        if(currentOp == null) currentOp = new DrawOperation(this);
        currentOp.addOperation(data);

        renderer.updatePoint(TileOp.x(data), TileOp.y(data));
    }

    class Context implements WorldContext{
        @Override
        public Tile tile(int x, int y){
            return world.tile(x, y);
        }

        @Override
        public void resize(int width, int height){
            world.resize(width, height);
        }

        @Override
        public Tile create(int x, int y, int floorID, int overlayID, int wallID){
            Tile tile = new EditorTile(x, y, floorID, overlayID, wallID);
            tiles().set(x, y, tile);
            return tile;
        }

        @Override
        public boolean isGenerating(){
            return world.isGenerating();
        }

        @Override
        public void begin(){
            world.beginMapLoad();
        }

        @Override
        public void end(){
            world.endMapLoad();
        }
    }
}<|MERGE_RESOLUTION|>--- conflicted
+++ resolved
@@ -80,19 +80,10 @@
             }
         }
 
-<<<<<<< HEAD
         //re-add them
         for(Tile tile : tiles){
             if(tile.block().isMultiblock()){
-                world.setBlock(tile, tile.block(), tile.getTeam());
-=======
-        //set up missing blockparts
-        for(int x = 0; x < width(); x++){
-            for(int y = 0; y < height(); y++){
-                if(tiles[x][y].block().isMultiblock()){
-                    tiles[x][y].set(tiles[x][y].block(), tiles[x][y].getTeam());
-                }
->>>>>>> 7f23803d
+                tile.set(tile.block(), tile.getTeam());
             }
 
         }
