--- conflicted
+++ resolved
@@ -159,10 +159,6 @@
         }
     }
 
-<<<<<<< HEAD
-    @Remote(targets = Loc.both, called = Loc.both, forward = true)
-    public static void onTileConfig(Player player, Tile tile, @Nullable Object value){
-=======
     @Remote(targets = Loc.both, called = Loc.server, forward = true)
     public static void onTileTapped(Playerc player, Tile tile){
         if(tile == null || player == null) return;
@@ -173,8 +169,7 @@
     }
 
     @Remote(targets = Loc.both, called = Loc.both, forward = true)
-    public static void onTileConfig(Playerc player, Tile tile, int value){
->>>>>>> 087f8129
+    public static void onTileConfig(Playerc player, Tile tile, @Nullable Object value){
         if(tile == null) return;
         if(net.server() && (!Units.canInteract(player, tile) ||
             !netServer.admins.allowAction(player, ActionType.configure, tile, action -> action.config = value))) throw new ValidateException(player, "Player cannot configure a tile.");
@@ -590,13 +585,8 @@
         }
 
         //call tapped event
-<<<<<<< HEAD
-        if(!consumed && tile.interactable(player.getTeam())){
+        if(!consumed && tile.interactable(player.team())){
             Call.onTileConfig(player, tile, null);
-=======
-        if(!consumed && tile.interactable(player.team())){
-            Call.onTileTapped(player, tile);
->>>>>>> 087f8129
         }
 
         //consume tap event if necessary
