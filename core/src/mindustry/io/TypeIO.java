--- conflicted
+++ resolved
@@ -1,20 +1,8 @@
 package mindustry.io;
 
 import arc.graphics.*;
-<<<<<<< HEAD
 import arc.math.geom.*;
 import arc.struct.*;
-import mindustry.annotations.Annotations.*;
-import mindustry.ctype.*;
-import mindustry.entities.*;
-import mindustry.entities.Effects.*;
-import mindustry.entities.bullet.*;
-import mindustry.entities.traits.BuilderTrait.*;
-import mindustry.entities.traits.*;
-import mindustry.entities.type.*;
-import mindustry.entities.units.*;
-import mindustry.game.*;
-=======
 import arc.util.io.*;
 import mindustry.annotations.Annotations.*;
 import mindustry.ctype.*;
@@ -22,7 +10,6 @@
 import mindustry.entities.units.*;
 import mindustry.game.*;
 import mindustry.gen.*;
->>>>>>> 087f8129
 import mindustry.net.Administration.*;
 import mindustry.net.Packets.*;
 import mindustry.type.*;
@@ -38,95 +25,60 @@
 @TypeIOHandler
 public class TypeIO{
 
-<<<<<<< HEAD
-    @WriteClass(Object.class)
-    public static void writeObject(ByteBuffer buffer, Object object){
+    public static void writeObject(Writes write, Object object){
         if(object == null){
-            buffer.put((byte)0);
+            write.b((byte)0);
         }else if(object instanceof Integer){
-            buffer.put((byte)1);
-            buffer.putInt((Integer)object);
+            write.b((byte)1);
+            write.i((Integer)object);
         }else if(object instanceof Long){
-            buffer.put((byte)2);
-            buffer.putLong((Long)object);
+            write.b((byte)2);
+            write.l((Long)object);
         }else if(object instanceof Float){
-            buffer.put((byte)3);
-            buffer.putFloat((Float)object);
+            write.b((byte)3);
+            write.f((Float)object);
         }else if(object instanceof String){
-            buffer.put((byte)4);
-            writeString(buffer, (String)object);
+            write.b((byte)4);
+            writeString(write, (String)object);
+            writeString(write, (String)object);
         }else if(object instanceof Content){
             Content map = (Content)object;
-            buffer.put((byte)5);
-            buffer.put((byte)map.getContentType().ordinal());
-            buffer.putShort(map.id);
+            write.b((byte)5);
+            write.b((byte)map.getContentType().ordinal());
+            write.s(map.id);
         }else if(object instanceof IntArray){
-            buffer.put((byte)6);
+            write.b((byte)6);
             IntArray arr = (IntArray)object;
-            buffer.putShort((short)arr.size);
+            write.s((short)arr.size);
             for(int i = 0; i < arr.size; i++){
-                buffer.putInt(arr.items[i]);
+                write.i(arr.items[i]);
             }
         }else if(object instanceof Point2){
-            buffer.put((byte)7);
-            buffer.putInt(((Point2)object).x);
-            buffer.putInt(((Point2)object).y);
+            write.b((byte)7);
+            write.i(((Point2)object).x);
+            write.i(((Point2)object).y);
         }else{
             throw new IllegalArgumentException("Unknown object type: " + object.getClass());
         }
     }
 
-    @ReadClass(Object.class)
-    public static Object readObject(ByteBuffer buffer){
-        byte type = buffer.get();
+    public static Object readObject(Reads read){
+        byte type = read.b();
         switch(type){
             case 0: return null;
-            case 1: return buffer.getInt();
-            case 2: return buffer.getLong();
-            case 3: return buffer.getFloat();
-            case 4: return readString(buffer);
-            case 5: return content.getByID(ContentType.all[buffer.get()], buffer.getShort());
-            case 6: short length = buffer.getShort(); IntArray arr = new IntArray(); for(int i = 0; i < length; i ++) arr.add(buffer.getInt()); return arr;
-            case 7: return new Point2(buffer.getInt(), buffer.getInt());
+            case 1: return read.i();
+            case 2: return read.l();
+            case 3: return read.f();
+            case 4: return readString(read);
+            case 5: return content.getByID(ContentType.all[read.b()], read.s());
+            case 6: short length = read.s(); IntArray arr = new IntArray(); for(int i = 0; i < length; i ++) arr.add(read.i()); return arr;
+            case 7: return new Point2(read.i(), read.i());
             default: throw new IllegalArgumentException("Unknown object type: " + type);
         }
     }
 
-    @WriteClass(Player.class)
-    public static void writePlayer(ByteBuffer buffer, Player player){
-        if(player == null){
-            buffer.putInt(-1);
-        }else{
-            buffer.putInt(player.id);
-        }
-    }
-
-    @ReadClass(Player.class)
-    public static Player readPlayer(ByteBuffer buffer){
-        int id = buffer.getInt();
-        return id == -1 ? null : playerGroup.getByID(id);
-    }
-
-    @WriteClass(Unit.class)
-    public static void writeUnit(ByteBuffer buffer, Unit unit){
-        if(unit.getGroup() == null){
-            buffer.put((byte)-1);
-            return;
-        }
-        buffer.put((byte)unit.getGroup().getID());
-        buffer.putInt(unit.getID());
-    }
-
-    @ReadClass(Unit.class)
-    public static Unit readUnit(ByteBuffer buffer){
-        byte gid = buffer.get();
-        if(gid == -1) return null;
-        int id = buffer.getInt();
-        return (Unit)entities.get(gid).getByID(id);
-=======
     public static void writeEntity(Writes write, Entityc entity){
         write.i(entity == null ? -1 : entity.id());
->>>>>>> 087f8129
     }
 
     public static <T extends Entityc> T readEntity(Reads read){
