--- conflicted
+++ resolved
@@ -50,7 +50,7 @@
             if(tile.block() instanceof StorageBlock && !(tile.block() instanceof CoreBlock) && world.getZone() != null){
                 for(Item item : world.getZone().resources){
                     if(Mathf.chance(0.3)){
-                        tile.entity.items.add(item, Math.min(Mathf.random(500), tile.block().itemCapacity));
+                        tile.entity.items().add(item, Math.min(Mathf.random(500), tile.block().itemCapacity));
                     }
                 }
             }
@@ -65,19 +65,7 @@
                     if(tile.overlay().itemDrop != null){
                         tile.clearOverlay();
                     }
-<<<<<<< HEAD
-                }
-
-                if(tile.block() instanceof StorageBlock && !(tile.block() instanceof CoreBlock) && world.getZone() != null){
-                    for(Item item : world.getZone().resources){
-                        if(Mathf.chance(0.3)){
-                            tile.entity.items().add(item, Math.min(Mathf.random(500), tile.block().itemCapacity));
-                        }
-                    }
-                }
-=======
                 });
->>>>>>> 2fe3fea7
             }
 
             if(tile.block() instanceof CoreBlock && tile.getTeam() == state.rules.defaultTeam){
