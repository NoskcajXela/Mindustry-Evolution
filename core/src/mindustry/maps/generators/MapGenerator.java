package mindustry.maps.generators;

import arc.math.*;
import arc.math.geom.*;
import mindustry.content.*;
import mindustry.game.*;
import mindustry.io.*;
import mindustry.maps.*;
import mindustry.type.*;
import mindustry.world.*;
import mindustry.world.blocks.storage.*;

import static mindustry.Vars.*;

//TODO:
//- limited # of enemy spawns as filter
//- spawn loadout selection as filter
//- configure map loadout, make 1 core the default
public class MapGenerator extends Generator{
    private Map map;
    private String mapName;

    public MapGenerator(String mapName){
        this.mapName = mapName;
    }

    public void removePrefix(String name){
        this.mapName = this.mapName.substring(name.length() + 1);
    }

    public Map getMap(){
        return map;
    }

    @Override
    public void init(Schematic loadout){
        this.loadout = loadout;
        map = maps.loadInternalMap(mapName);
        width = map.width;
        height = map.height;
    }

    @Override
    public void generate(Tiles tiles){
        tiles.fill();

        SaveIO.load(map.file);

<<<<<<< HEAD
        for(Tile tile : tiles){
            if(tile.block() instanceof StorageBlock && !(tile.block() instanceof CoreBlock) && world.getZone() != null){
                for(Item item : world.getZone().resources){
                    if(Mathf.chance(0.3)){
                        tile.entity.items.add(item, Math.min(Mathf.random(500), tile.block().itemCapacity));
                    }
=======
        for(int x = 0; x < width; x++){
            for(int y = 0; y < height; y++){
                if(tiles[x][y].block() instanceof CoreBlock && tiles[x][y].getTeam() == state.rules.defaultTeam){
                    players.add(new Point2(x, y));
                    tiles[x][y].setBlock(Blocks.air);
                }

                if(tiles[x][y].overlay() == Blocks.spawn && enemySpawns != -1){
                    enemies.add(new Point2(x, y));
                    tiles[x][y].setOverlay(Blocks.air);
                }

                if(tiles[x][y].block() instanceof BlockPart){
                    tiles[x][y].setBlock(Blocks.air);
>>>>>>> 7f23803d
                }
            }
        }

        boolean anyCores = false;

        for(Tile tile : tiles){
            if(tile.overlay() == Blocks.spawn){
                int rad = 10;
                Geometry.circle(tile.x, tile.y, tiles.width(), tiles.height(), rad, (wx, wy) -> {
                    if(tile.overlay().itemDrop != null){
                        tile.clearOverlay();
                    }
                });
            }

            if(tile.block() instanceof CoreBlock && tile.getTeam() == defaultTeam){
                schematics.placeLoadout(loadout, tile.x, tile.y);
                anyCores = true;
            }
        }

        if(!anyCores){
            throw new IllegalArgumentException("All zone maps must have a core.");
        }

        world.prepareTiles(tiles);
        world.setMap(map);
    }
}<|MERGE_RESOLUTION|>--- conflicted
+++ resolved
@@ -46,29 +46,12 @@
 
         SaveIO.load(map.file);
 
-<<<<<<< HEAD
         for(Tile tile : tiles){
             if(tile.block() instanceof StorageBlock && !(tile.block() instanceof CoreBlock) && world.getZone() != null){
                 for(Item item : world.getZone().resources){
                     if(Mathf.chance(0.3)){
                         tile.entity.items.add(item, Math.min(Mathf.random(500), tile.block().itemCapacity));
                     }
-=======
-        for(int x = 0; x < width; x++){
-            for(int y = 0; y < height; y++){
-                if(tiles[x][y].block() instanceof CoreBlock && tiles[x][y].getTeam() == state.rules.defaultTeam){
-                    players.add(new Point2(x, y));
-                    tiles[x][y].setBlock(Blocks.air);
-                }
-
-                if(tiles[x][y].overlay() == Blocks.spawn && enemySpawns != -1){
-                    enemies.add(new Point2(x, y));
-                    tiles[x][y].setOverlay(Blocks.air);
-                }
-
-                if(tiles[x][y].block() instanceof BlockPart){
-                    tiles[x][y].setBlock(Blocks.air);
->>>>>>> 7f23803d
                 }
             }
         }
@@ -85,7 +68,7 @@
                 });
             }
 
-            if(tile.block() instanceof CoreBlock && tile.getTeam() == defaultTeam){
+            if(tile.block() instanceof CoreBlock && tile.getTeam() == state.rules.defaultTeam){
                 schematics.placeLoadout(loadout, tile.x, tile.y);
                 anyCores = true;
             }
