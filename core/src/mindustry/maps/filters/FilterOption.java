--- conflicted
+++ resolved
@@ -78,22 +78,14 @@
         @Override
         public void build(Table table){
             table.addButton(b -> b.addImage(supplier.get().icon(Cicon.small)).update(i -> ((TextureRegionDrawable)i.getDrawable())
-<<<<<<< HEAD
-                .setRegion(supplier.get() == Blocks.air ? Core.atlas.find("Icon.none") : supplier.get().icon(Cicon.small))).size(8 * 3), () -> {
-=======
                 .setRegion(supplier.get() == Blocks.air ? Icon.block.getRegion() : supplier.get().icon(Cicon.small))).size(8 * 3), () -> {
->>>>>>> a2933e03
                 FloatingDialog dialog = new FloatingDialog("");
                 dialog.setFillParent(false);
                 int i = 0;
                 for(Block block : Vars.content.blocks()){
                     if(!filter.get(block)) continue;
 
-<<<<<<< HEAD
-                    dialog.cont.addImage(block == Blocks.air ? Core.atlas.find("Icon.none-") : block.icon(Cicon.medium)).size(8 * 4).pad(3).get().clicked(() -> {
-=======
                     dialog.cont.addImage(block == Blocks.air ? Icon.block.getRegion() : block.icon(Cicon.medium)).size(8 * 4).pad(3).get().clicked(() -> {
->>>>>>> a2933e03
                         consumer.get(block);
                         dialog.hide();
                         changed.run();
