package mindustry.world;

import arc.*;
import arc.Graphics.*;
import arc.Graphics.Cursor.*;
import arc.audio.*;
import arc.func.*;
import arc.graphics.*;
import arc.graphics.g2d.*;
import arc.graphics.g2d.TextureAtlas.*;
import arc.math.*;
import arc.math.geom.*;
import arc.scene.ui.layout.*;
import arc.struct.EnumSet;
import arc.struct.*;
import arc.util.*;
import arc.util.ArcAnnotate.*;
import arc.util.pooling.*;
import mindustry.annotations.Annotations.*;
import mindustry.ctype.*;
import mindustry.entities.*;
import mindustry.entities.units.*;
import mindustry.gen.*;
import mindustry.graphics.*;
import mindustry.graphics.MultiPacker.*;
import mindustry.type.*;
import mindustry.ui.*;
import mindustry.world.blocks.*;
import mindustry.world.blocks.power.*;
import mindustry.world.consumers.*;
import mindustry.world.meta.*;
import mindustry.world.meta.values.*;

import java.util.*;

import static mindustry.Vars.*;

public class Block extends BlockStorage{
    public static final int crackRegions = 8, maxCrackSize = 5;

    /** whether this block has a tile entity that updates */
    public boolean update;
    /** whether this block has health and can be destroyed */
    public boolean destructible;
    /** whether unloaders work on this block*/
    public boolean unloadable = true;
    /** whether this is solid */
    public boolean solid;
    /** whether this block CAN be solid. */
    public boolean solidifes;
    /** whether this is rotateable */
    public boolean rotate;
    /** whether you can break this with rightclick */
    public boolean breakable;
    /** whether to add this block to brokenblocks */
    public boolean rebuildable = true;
    /** whether this floor can be placed on. */
    public boolean placeableOn = true;
    /** whether this block has insulating properties. */
    public boolean insulated = false;
    /** tile entity health */
    public int health = -1;
    /** base block explosiveness */
    public float baseExplosiveness = 0f;
    /** whether this block can be placed on edges of liquids. */
    public boolean floating = false;
    /** multiblock size */
    public int size = 1;
    /** Whether to draw this block in the expanded draw range. */
    public boolean expanded = false;
    /** Max of timers used. */
    public int timers = 0;
    /** Cache layer. Only used for 'cached' rendering. */
    public CacheLayer cacheLayer = CacheLayer.normal;
    /** Special flag; if false, floor will be drawn under this block even if it is cached. */
    public boolean fillsTile = true;
    /** Layer to draw extra stuff on. */
    public Layer layer = null;
    /** Extra layer to draw extra extra stuff on. */
    public Layer layer2 = null;
    /** whether this block can be replaced in all cases */
    public boolean alwaysReplace = false;
    /** The block group. Unless {@link #canReplace} is overriden, blocks in the same group can replace each other. */
    public BlockGroup group = BlockGroup.none;
    /** List of block flags. Used for AI indexing. */
    public EnumSet<BlockFlag> flags = EnumSet.of();
    /** Targeting priority of this block, as seen by enemies.*/
    public TargetPriority priority = TargetPriority.base;
    /** Whether the block can be tapped and selected to configure. */
    public boolean configurable;
    /** Whether this block consumes touchDown events when tapped. */
    public boolean consumesTap;
    /** Whether to draw the glow of the liquid for this block, if it has one. */
    public boolean drawLiquidLight = true;
    /** Whether to periodically sync this block across the network.*/
    public boolean sync;
    /** Whether this block uses conveyor-type placement mode.*/
    public boolean conveyorPlacement;
    /**
     * The color of this block when displayed on the minimap or map preview.
     * Do not set manually! This is overriden when loading for most blocks.
     */
    public Color mapColor = new Color(0, 0, 0, 1);
    /** Whether this block has a minimap color. */
    public boolean hasColor = false;
    /** Whether units target this block. */
    public boolean targetable = true;
    /** Whether the overdrive core has any effect on this block. */
    public boolean canOverdrive = true;
    /** Outlined icon color.*/
    public Color outlineColor = Color.valueOf("404049");
    /** Whether the icon region has an outline added. */
    public boolean outlineIcon = false;
    /** Whether this block has a shadow under it. */
    public boolean hasShadow = true;
    /** Sounds made when this block breaks.*/
    public Sound breakSound = Sounds.boom;

    /** The sound that this block makes while active. One sound loop. Do not overuse.*/
    public Sound activeSound = Sounds.none;
    /** Active sound base volume. */
    public float activeSoundVolume = 0.5f;

    /** The sound that this block makes while idle. Uses one sound loop for all blocks.*/
    public Sound idleSound = Sounds.none;
    /** Idle sound base volume. */
    public float idleSoundVolume = 0.5f;

    /** Cost of constructing this block. */
    public ItemStack[] requirements = {};
    /** Category in place menu. */
    public Category category = Category.distribution;
    /** Cost of building this block; do not modify directly! */
    public float buildCost;
    /** Whether this block is visible and can currently be built. */
    public BuildVisibility buildVisibility = BuildVisibility.hidden;
    /** Multiplier for speed of building this block. */
    public float buildCostMultiplier = 1f;
    /** Whether this block has instant transfer.*/
    public boolean instantTransfer = false;
    public boolean alwaysUnlocked = false;

    protected TextureRegion[] cacheRegions = {};
    protected Array<String> cacheRegionStrings = new Array<>();
<<<<<<< HEAD
    protected Prov<TileEntity> entityType = TileEntity::new;
    protected ObjectMap<Class<?>, ConfigHandler> configurations = new ObjectMap<>();
=======
    protected Prov<Tilec> entityType = TileEntity::create;
>>>>>>> 087f8129

    protected Array<Tile> tempTiles = new Array<>();
    protected TextureRegion[] generatedIcons;
    protected TextureRegion[] variantRegions, editorVariantRegions;
    protected TextureRegion region, editorIcon;

    protected static TextureRegion[][] cracks;

    /** Dump timer ID.*/
    protected final int timerDump = timers++;
    /** How often to try dumping items in ticks, e.g. 5 = 12 times/sec*/
    protected final int dumpTime = 5;

    public Block(String name){
        super(name);
        this.solid = false;
    }

    public boolean isAir(){
        return id == 0;
    }

    public boolean canBreak(Tile tile){
        return true;
    }

    public boolean isBuildable(){
        return buildVisibility != BuildVisibility.hidden && buildVisibility != BuildVisibility.debugOnly;
    }

    public boolean isStatic(){
        return cacheLayer == CacheLayer.walls;
    }

    public void onProximityRemoved(Tile tile){
        if(tile.entity.power() != null){
            tile.block().powerGraphRemoved(tile);
        }
    }

    public void onProximityAdded(Tile tile){
        if(tile.block().hasPower) tile.block().updatePowerGraph(tile);
    }

    protected void updatePowerGraph(Tile tile){
        Tilec entity = tile.ent();

        for(Tile other : getPowerConnections(tile, tempTiles)){
            if(other.entity.power() != null){
                other.entity.power().graph.add(entity.power().graph);
            }
        }
    }

    protected void powerGraphRemoved(Tile tile){
        if(tile.entity == null || tile.entity.power() == null){
            return;
        }

        tile.entity.power().graph.remove(tile);
        for(int i = 0; i < tile.entity.power().links.size; i++){
            Tile other = world.tile(tile.entity.power().links.get(i));
            if(other != null && other.entity != null && other.entity.power() != null){
                other.entity.power().links.removeValue(tile.pos());
            }
        }
    }

    public Array<Tile> getPowerConnections(Tile tile, Array<Tile> out){
        out.clear();
        if(tile == null || tile.entity == null || tile.entity.power() == null) return out;

        for(Tile other : tile.entity.proximity()){
            if(other != null && other.entity != null && other.entity.power() != null
            && !(consumesPower && other.block().consumesPower && !outputsPower && !other.block().outputsPower)
            && !tile.entity.power().links.contains(other.pos())){
                out.add(other);
            }
        }

        for(int i = 0; i < tile.entity.power().links.size; i++){
            Tile link = world.tile(tile.entity.power().links.get(i));
            if(link != null && link.entity != null && link.entity.power() != null) out.add(link);
        }
        return out;
    }

    protected float getProgressIncrease(Tilec entity, float baseTime){
        return 1f / baseTime * entity.delta() * entity.efficiency();
    }

    /** @return whether this block should play its active sound.*/
    public boolean shouldActiveSound(Tile tile){
        return false;
    }

    /** @return whether this block should play its idle sound.*/
    public boolean shouldIdleSound(Tile tile){
        return shouldConsume(tile);
    }

    public void drawLayer(Tile tile){
    }

    public void drawLayer2(Tile tile){
    }

    public void drawCracks(Tile tile){
        if(!tile.entity.damaged() || size > maxCrackSize) return;
        int id = tile.pos();
        TextureRegion region = cracks[size - 1][Mathf.clamp((int)((1f - tile.entity.healthf()) * crackRegions), 0, crackRegions-1)];
        Draw.colorl(0.2f, 0.1f + (1f - tile.entity.healthf())* 0.6f);
        Draw.rect(region, tile.drawx(), tile.drawy(), (id%4)*90);
        Draw.color();
    }

    /** Draw the block overlay that is shown when a cursor is over the block. */
    public void drawSelect(Tile tile){
    }

    /** Drawn when you are placing a block. */
    public void drawPlace(int x, int y, int rotation, boolean valid){
    }

    public float drawPlaceText(String text, int x, int y, boolean valid){
        if(renderer.pixelator.enabled()) return 0;

        Color color = valid ? Pal.accent : Pal.remove;
        BitmapFont font = Fonts.outline;
        GlyphLayout layout = Pools.obtain(GlyphLayout.class, GlyphLayout::new);
        boolean ints = font.usesIntegerPositions();
        font.setUseIntegerPositions(false);
        font.getData().setScale(1f / 4f / Scl.scl(1f));
        layout.setText(font, text);

        float width = layout.width;

        font.setColor(color);
        float dx = x * tilesize + offset(), dy = y * tilesize + offset() + size * tilesize / 2f + 3;
        font.draw(text, dx, dy + layout.height + 1, Align.center);
        dy -= 1f;
        Lines.stroke(2f, Color.darkGray);
        Lines.line(dx - layout.width / 2f - 2f, dy, dx + layout.width / 2f + 1.5f, dy);
        Lines.stroke(1f, color);
        Lines.line(dx - layout.width / 2f - 2f, dy, dx + layout.width / 2f + 1.5f, dy);

        font.setUseIntegerPositions(ints);
        font.setColor(Color.white);
        font.getData().setScale(1f);
        Draw.reset();
        Pools.free(layout);
        return width;
    }

    public void draw(Tile tile){
        Draw.rect(region, tile.drawx(), tile.drawy(), rotate ? tile.rotation() * 90 : 0);
    }

    public void drawLight(Tile tile){
        if(tile.entity != null && hasLiquids && drawLiquidLight && tile.entity.liquids().current().lightColor.a > 0.001f){
            drawLiquidLight(tile, tile.entity.liquids().current(), tile.entity.liquids().smoothAmount());
        }
    }

    public void drawLiquidLight(Tile tile, Liquid liquid, float amount){
        if(amount > 0.01f){
            Color color = liquid.lightColor;
            float fract = 1f;
            float opacity = color.a * fract;
            if(opacity > 0.001f){
                renderer.lights.add(tile.drawx(), tile.drawy(), size * 30f * fract, color, opacity);
            }
        }
    }

    public void drawTeam(Tile tile){
        Draw.color(tile.team().color);
        Draw.rect("block-border", tile.drawx() - size * tilesize / 2f + 4, tile.drawy() - size * tilesize / 2f + 4);
        Draw.color();
    }

    /** Called after the block is placed by this client. */
    @CallSuper
    public void playerPlaced(Tile tile){

    }

    /** Called after the block is placed by anyone. */
    @CallSuper
    public void placed(Tile tile){
        if(net.client()) return;

        if((consumesPower && !outputsPower) || (!consumesPower && outputsPower)){
            int range = 10;
            tempTiles.clear();
            Geometry.circle(tile.x, tile.y, range, (x, y) -> {
                Tile other = world.ltile(x, y);
                if(other != null && other.block instanceof PowerNode && ((PowerNode)other.block).linkValid(other, tile) && !PowerNode.insulated(other, tile) && !other.entity.proximity().contains(tile) &&
                !(outputsPower && tile.entity.proximity().contains(p -> p.entity != null && p.entity.power() != null && p.entity.power().graph == other.entity.power().graph))){
                    tempTiles.add(other);
                }
            });
            tempTiles.sort(Structs.comparingFloat(t -> t.dst2(tile)));
            if(!tempTiles.isEmpty()){
                Tile toLink = tempTiles.first();
                if(!toLink.entity.power().links.contains(tile.pos())){
                    toLink.configureAny(tile.pos());
                }
            }
        }
    }

    public void removed(Tile tile){
    }

    /** Called every frame a unit is on this tile. */
    public void unitOn(Tile tile, Unitc unit){
    }

    /** Called when a unit that spawned at this tile is removed. */
    public void unitRemoved(Tile tile, Unitc unit){
    }

    /** Returns whether ot not this block can be place on the specified tile. */
    public boolean canPlaceOn(Tile tile){
        return true;
    }

    /** Call when some content is produced. This unlocks the content if it is applicable. */
    public void useContent(Tile tile, UnlockableContent content){
        //only unlocks content in zones
        if(!headless && tile.team() == player.team() && state.isCampaign()){
            logic.handleContent(content);
        }
    }

    public float sumAttribute(Attribute attr, int x, int y){
        Tile tile = world.tile(x, y);
        if(tile == null) return 0;
        float sum = 0;
        for(Tile other : tile.getLinkedTilesAs(this, tempTiles)){
            sum += other.floor().attributes.get(attr);
        }
        return sum;
    }

    public float percentSolid(int x, int y){
        Tile tile = world.tile(x, y);
        if(tile == null) return 0;
        float sum = 0;
        for(Tile other : tile.getLinkedTilesAs(this, tempTiles)){
            sum += !other.floor.isLiquid ? 1f : 0f;
        }
        return sum / size / size;
    }

    @Override
    public void displayInfo(Table table){
        ContentDisplay.displayBlock(table, this);
    }

    @Override
    public ContentType getContentType(){
        return ContentType.block;
    }

    /** Called after all blocks are created. */
    @Override
    @CallSuper
    public void init(){
        //initialize default health based on size
        if(health == -1){
            health = size * size * 40;
        }

        buildCost = 0f;
        for(ItemStack stack : requirements){
            buildCost += stack.amount * stack.item.cost;
        }
        buildCost *= buildCostMultiplier;

        if(consumes.has(ConsumeType.power)) hasPower = true;
        if(consumes.has(ConsumeType.item)) hasItems = true;
        if(consumes.has(ConsumeType.liquid)) hasLiquids = true;

        setStats();
        setBars();

        consumes.init();

        if(!outputsPower && consumes.hasPower() && consumes.getPower().buffered){
            throw new IllegalArgumentException("Consumer using buffered power: " + name);
        }
    }

    @Override
    public void load(){
        region = Core.atlas.find(name);

        cacheRegions = new TextureRegion[cacheRegionStrings.size];
        for(int i = 0; i < cacheRegions.length; i++){
            cacheRegions[i] = Core.atlas.find(cacheRegionStrings.get(i));
        }

        if(cracks == null || (cracks[0][0].getTexture() != null && cracks[0][0].getTexture().isDisposed())){
            cracks = new TextureRegion[maxCrackSize][crackRegions];
            for(int size = 1; size <= maxCrackSize; size++){
                for(int i = 0; i < crackRegions; i++){
                    cracks[size - 1][i] = Core.atlas.find("cracks-" + size + "-" + i);
                }
            }
        }
    }

    /** Adds a region by name to be loaded, with the final name "{name}-suffix". Returns an ID to looks this region up by in {@link #reg(int)}. */
    protected int reg(String suffix){
        cacheRegionStrings.add(name + suffix);
        return cacheRegionStrings.size - 1;
    }

    /** Returns an internally cached region by ID. */
    protected TextureRegion reg(int id){
        return cacheRegions[id];
    }

<<<<<<< HEAD
    /** Called when the block is tapped. This is equivalent to being configured with null. */
    public void tapped(Tile tile, Player player){
=======
    /** Called when the block is tapped. */
    public void tapped(Tile tile, Playerc player){
>>>>>>> 087f8129

    }

    /** Called when arbitrary configuration is applied to a tile. */
<<<<<<< HEAD
    public void configured(Tile tile, @Nullable Player player, @Nullable Object value){
        if(value == null){
            tapped(tile, player);
        }else if(configurations.containsKey(value.getClass())){
            configurations.get(value.getClass()).configured(tile, player, value);
        }
    }
=======
    public void configured(Tile tile, @Nullable Playerc player, int value){
>>>>>>> 087f8129

    public <T> void config(Class<T> type, ConfigHandler<T> config){
        configurations.put(type, config);
    }

    /** Returns whether or not a hand cursor should be shown over this block. */
    public Cursor getCursor(Tile tile){
        return configurable ? SystemCursor.hand : SystemCursor.arrow;
    }

    /**
     * Called when this block is tapped to build a UI on the table.
     * {@link #configurable} must return true for this to be called.
     */
    public void buildConfiguration(Tile tile, Table table){
    }

    /** Update table alignment after configuring.*/
    public void updateTableAlign(Tile tile, Table table){
        Vec2 pos = Core.input.mouseScreen(tile.drawx(), tile.drawy() - tile.block().size * tilesize / 2f - 1);
        table.setPosition(pos.x, pos.y, Align.top);
    }

    /**
     * Called when another tile is tapped while this block is selected.
     * Returns whether or not this block should be deselected.
     */
    public boolean onConfigureTileTapped(Tile tile, Tile other){
        return tile != other;
    }

    /** Returns whether this config menu should show when the specified player taps it. */
    public boolean shouldShowConfigure(Tile tile, Playerc player){
        return true;
    }

    /** Whether this configuration should be hidden now. Called every frame the config is open. */
    public boolean shouldHideConfigure(Tile tile, Playerc player){
        return false;
    }

    public boolean synthetic(){
        return update || destructible;
    }

    public void drawConfigure(Tile tile){
        Draw.color(Pal.accent);
        Lines.stroke(1f);
        Lines.square(tile.drawx(), tile.drawy(), tile.block().size * tilesize / 2f + 1f);
        Draw.reset();
    }

    public void setStats(){
        stats.add(BlockStat.size, "{0}x{0}", size);
        stats.add(BlockStat.health, health, StatUnit.none);
        if(isBuildable()){
            stats.add(BlockStat.buildTime, buildCost / 60, StatUnit.seconds);
            stats.add(BlockStat.buildCost, new ItemListValue(false, requirements));
        }

        consumes.display(stats);

        // Note: Power stats are added by the consumers.
        if(hasLiquids) stats.add(BlockStat.liquidCapacity, liquidCapacity, StatUnit.liquidUnits);
        if(hasItems) stats.add(BlockStat.itemCapacity, itemCapacity, StatUnit.items);
    }

    public void setBars(){
        bars.add("health", entity -> new Bar("blocks.health", Pal.health, entity::healthf).blink(Color.white));

        if(hasLiquids){
            Func<Tilec, Liquid> current;
            if(consumes.has(ConsumeType.liquid) && consumes.get(ConsumeType.liquid) instanceof ConsumeLiquid){
                Liquid liquid = consumes.<ConsumeLiquid>get(ConsumeType.liquid).liquid;
                current = entity -> liquid;
            }else{
                current = entity -> entity.liquids().current();
            }
            bars.add("liquid", entity -> new Bar(() -> entity.liquids().get(current.get(entity)) <= 0.001f ? Core.bundle.get("bar.liquid") : current.get(entity).localizedName,
                    () -> current.get(entity).barColor(), () -> entity.liquids().get(current.get(entity)) / liquidCapacity));
        }

        if(hasPower && consumes.hasPower()){
            ConsumePower cons = consumes.getPower();
            boolean buffered = cons.buffered;
            float capacity = cons.capacity;

            bars.add("power", entity -> new Bar(() -> buffered ? Core.bundle.format("bar.poweramount", Float.isNaN(entity.power().status * capacity) ? "<ERROR>" : (int)(entity.power().status * capacity)) :
                Core.bundle.get("bar.power"), () -> Pal.powerBar, () -> Mathf.zero(cons.requestedPower(entity)) && entity.power().graph.getPowerProduced() + entity.power().graph.getBatteryStored() > 0f ? 1f : entity.power().status));
        }

        if(hasItems && configurable){
            bars.add("items", entity -> new Bar(() -> Core.bundle.format("bar.items", entity.items().total()), () -> Pal.items, () -> (float)entity.items().total() / itemCapacity));
        }
    }

    public Tile linked(Tile tile){
        return tile;
    }

    public boolean isSolidFor(Tile tile){
        return false;
    }

    public boolean canReplace(Block other){
        return (other != this || rotate) && this.group != BlockGroup.none && other.group == this.group;
    }

    /** @return a possible replacement for this block when placed in a line by the player. */
    public Block getReplacement(BuildRequest req, Array<BuildRequest> requests){
        return this;
    }

    public float handleDamage(Tile tile, float amount){
        return amount;
    }

    public void handleBulletHit(Tilec entity, Bulletc bullet){
        entity.damage(bullet.damage());
    }

    public void update(Tile tile){
    }

    public boolean isAccessible(){
        return (hasItems && itemCapacity > 0);
    }

    /** Called when the block is destroyed. */
    public void onDestroyed(Tile tile){
        float x = tile.worldx(), y = tile.worldy();
        float explosiveness = baseExplosiveness;
        float flammability = 0f;
        float power = 0f;

        if(hasItems){
            for(Item item : content.items()){
                int amount = tile.entity.items().get(item);
                explosiveness += item.explosiveness * amount;
                flammability += item.flammability * amount;
            }
        }

        if(hasLiquids){
            flammability += tile.entity.liquids().sum((liquid, amount) -> liquid.explosiveness * amount / 2f);
            explosiveness += tile.entity.liquids().sum((liquid, amount) -> liquid.flammability * amount / 2f);
        }

        if(consumes.hasPower() && consumes.getPower().buffered){
            power += tile.entity.power().status * consumes.getPower().capacity;
        }

        if(hasLiquids){

            tile.entity.liquids().each((liquid, amount) -> {
                float splash = Mathf.clamp(amount / 4f, 0f, 10f);

                for(int i = 0; i < Mathf.clamp(amount / 5, 0, 30); i++){
                    Time.run(i / 2f, () -> {
                        Tile other = world.tile(tile.x + Mathf.range(size / 2), tile.y + Mathf.range(size / 2));
                        if(other != null){
                            Puddles.deposit(other, liquid, splash);
                        }
                    });
                }
            });
        }

        Damage.dynamicExplosion(x, y, flammability, explosiveness * 3.5f, power, tilesize * size / 2f, Pal.darkFlame);
        if(!tile.floor().solid && !tile.floor().isLiquid){
            Effects.rubble(tile.drawx(), tile.drawy(), size);
        }
    }

    /**
     * Returns the flammability of the tile. Used for fire calculations.
     * Takes flammability of floor liquid into account.
     */
    public float getFlammability(Tile tile){
        if(!hasItems || tile.entity == null){
            if(tile.floor().isLiquid && !solid){
                return tile.floor().liquidDrop.flammability;
            }
            return 0;
        }else{
            float result = tile.entity.items().sum((item, amount) -> item.flammability * amount);

            if(hasLiquids){
                result += tile.entity.liquids().sum((liquid, amount) -> liquid.flammability * amount / 3f);
            }

            return result;
        }
    }

    public String getDisplayName(Tile tile){
        return localizedName;
    }

    public TextureRegion getDisplayIcon(Tile tile){
        return icon(Cicon.medium);
    }

    public void display(Tile tile, Table table){
        Tilec entity = tile.entity;

        if(entity != null){
            table.table(bars -> {
                bars.defaults().growX().height(18f).pad(4);

                displayBars(tile, bars);
            }).growX();
            table.row();
            table.table(ctable -> {
                displayConsumption(tile, ctable);
            }).growX();

            table.marginBottom(-5);
        }
    }

    public void displayConsumption(Tile tile, Table table){
        table.left();
        for(Consume cons : consumes.all()){
            if(cons.isOptional() && cons.isBoost()) continue;
            cons.build(tile, table);
        }
    }

    public void displayBars(Tile tile, Table table){
        for(Func<Tilec, Bar> bar : bars.list()){
            table.add(bar.get(tile.entity)).growX();
            table.row();
        }
    }

    public void drawRequest(BuildRequest req, Eachable<BuildRequest> list, boolean valid){
        Draw.reset();
        Draw.mixcol(!valid ? Pal.breakInvalid : Color.white, (!valid ? 0.4f : 0.24f) + Mathf.absin(Time.globalTime(), 6f, 0.28f));
        Draw.alpha(1f);
        drawRequestRegion(req, list);
        Draw.reset();
    }

    public void drawRequestRegion(BuildRequest req, Eachable<BuildRequest> list){
        TextureRegion reg = icon(Cicon.full);
        Draw.rect(icon(Cicon.full), req.drawx(), req.drawy(),
            reg.getWidth() * req.animScale * Draw.scl,
            reg.getHeight() * req.animScale * Draw.scl,
            !rotate ? 0 : req.rotation * 90);

        if(req.hasConfig){
            drawRequestConfig(req, list);
        }
    }

    public void drawRequestConfig(BuildRequest req, Eachable<BuildRequest> list){

    }

    public void drawRequestConfigCenter(BuildRequest req, Content content, String region){
        Color color = content instanceof Item ? ((Item)content).color : content instanceof Liquid ? ((Liquid)content).color : null;
        if(color == null) return;

        float prev = Draw.scl;

        Draw.color(color);
        Draw.scl *= req.animScale;
        Draw.rect(region, req.drawx(), req.drawy());
        Draw.scl = prev;
        Draw.color();
    }

    /** @return a custom minimap color for this tile, or 0 to use default colors. */
    public int minimapColor(Tile tile){
        return 0;
    }

    public void drawRequestConfigTop(BuildRequest req, Eachable<BuildRequest> list){

    }

    @Override
    public void createIcons(MultiPacker packer){
        super.createIcons(packer);

        packer.add(PageType.editor, name + "-icon-editor", Core.atlas.getPixmap((AtlasRegion)icon(Cicon.full)));

        if(!synthetic()){
            PixmapRegion image = Core.atlas.getPixmap((AtlasRegion)icon(Cicon.full));
            mapColor.set(image.getPixel(image.width/2, image.height/2));
        }

        getGeneratedIcons();

        Pixmap last = null;

        if(outlineIcon){
            final int radius = 4;
            PixmapRegion region = Core.atlas.getPixmap(getGeneratedIcons()[getGeneratedIcons().length-1]);
            Pixmap out = new Pixmap(region.width, region.height);
            Color color = new Color();
            for(int x = 0; x < region.width; x++){
                for(int y = 0; y < region.height; y++){

                    region.getPixel(x, y, color);
                    out.draw(x, y, color);
                    if(color.a < 1f){
                        boolean found = false;
                        outer:
                        for(int rx = -radius; rx <= radius; rx++){
                            for(int ry = -radius; ry <= radius; ry++){
                                if(Structs.inBounds(rx + x, ry + y, region.width, region.height) && Mathf.dst2(rx, ry) <= radius*radius && color.set(region.getPixel(rx + x, ry + y)).a > 0.01f){
                                    found = true;
                                    break outer;
                                }
                            }
                        }
                        if(found){
                            out.draw(x, y, outlineColor);
                        }
                    }
                }
            }
            last = out;

            packer.add(PageType.main, name, out);
        }

        if(generatedIcons.length > 1){
            Pixmap base = Core.atlas.getPixmap(generatedIcons[0]).crop();
            for(int i = 1; i < generatedIcons.length; i++){
                if(i == generatedIcons.length - 1 && last != null){
                    base.drawPixmap(last);
                }else{
                    base.draw(Core.atlas.getPixmap(generatedIcons[i]));
                }
            }
            packer.add(PageType.main, "block-" + name + "-full", base);
            generatedIcons = null;
            Arrays.fill(cicons, null);
        }
    }

    /** Never use outside of the editor! */
    public TextureRegion editorIcon(){
        if(editorIcon == null) editorIcon = Core.atlas.find(name + "-icon-editor");
        return editorIcon;
    }

    /** Never use outside of the editor! */
    public TextureRegion[] editorVariantRegions(){
        if(editorVariantRegions == null){
            variantRegions();
            editorVariantRegions = new TextureRegion[variantRegions.length];
            for(int i = 0; i < variantRegions.length; i++){
                AtlasRegion region = (AtlasRegion)variantRegions[i];
                editorVariantRegions[i] = Core.atlas.find("editor-" + region.name);
            }
        }
        return editorVariantRegions;
    }

    protected TextureRegion[] generateIcons(){
        return new TextureRegion[]{Core.atlas.find(name)};
    }

    public TextureRegion[] getGeneratedIcons(){
        if(generatedIcons == null){
            generatedIcons = generateIcons();
        }
        return generatedIcons;
    }

    public TextureRegion[] variantRegions(){
        if(variantRegions == null){
            variantRegions = new TextureRegion[]{icon(Cicon.full)};
        }
        return variantRegions;
    }

    public boolean hasEntity(){
        return destructible || update;
    }

    public final Tilec newEntity(){
        return entityType.get();
    }

    /** Offset for placing and drawing multiblocks. */
    public float offset(){
        return ((size + 1) % 2) * tilesize / 2f;
    }

    public Rect bounds(int x, int y, Rect rect){
        return rect.setSize(size * tilesize).setCenter(x * tilesize + offset(), y * tilesize + offset());
    }

    public boolean isMultiblock(){
        return size > 1;
    }

    public boolean isVisible(){
        return buildVisibility.visible() && !isHidden();
    }

    public boolean isFloor(){
        return this instanceof Floor;
    }

    public boolean isOverlay(){
        return this instanceof OverlayFloor;
    }

    public Floor asFloor(){
        return (Floor)this;
    }

    @Override
    public boolean isHidden(){
        return !buildVisibility.visible();
    }

    @Override
    public boolean alwaysUnlocked(){
        return alwaysUnlocked;
    }

    protected void requirements(Category cat, ItemStack[] stacks, boolean unlocked){
        requirements(cat, BuildVisibility.shown, stacks);
        this.alwaysUnlocked = unlocked;
    }

    protected void requirements(Category cat, ItemStack[] stacks){
        requirements(cat, BuildVisibility.shown, stacks);
    }

    /** Sets up requirements. Use only this method to set up requirements. */
    protected void requirements(Category cat, BuildVisibility visible, ItemStack[] stacks){
        this.category = cat;
        this.requirements = stacks;
        this.buildVisibility = visible;

        Arrays.sort(requirements, Structs.comparingInt(i -> i.item.id));
    }

    public interface ConfigHandler<T>{
        void configured(Tile tile, Player player, T value);
    }

}<|MERGE_RESOLUTION|>--- conflicted
+++ resolved
@@ -142,12 +142,8 @@
 
     protected TextureRegion[] cacheRegions = {};
     protected Array<String> cacheRegionStrings = new Array<>();
-<<<<<<< HEAD
-    protected Prov<TileEntity> entityType = TileEntity::new;
+    protected Prov<Tilec> entityType = TileEntity::create;
     protected ObjectMap<Class<?>, ConfigHandler> configurations = new ObjectMap<>();
-=======
-    protected Prov<Tilec> entityType = TileEntity::create;
->>>>>>> 087f8129
 
     protected Array<Tile> tempTiles = new Array<>();
     protected TextureRegion[] generatedIcons;
@@ -473,28 +469,19 @@
         return cacheRegions[id];
     }
 
-<<<<<<< HEAD
     /** Called when the block is tapped. This is equivalent to being configured with null. */
-    public void tapped(Tile tile, Player player){
-=======
-    /** Called when the block is tapped. */
     public void tapped(Tile tile, Playerc player){
->>>>>>> 087f8129
 
     }
 
     /** Called when arbitrary configuration is applied to a tile. */
-<<<<<<< HEAD
-    public void configured(Tile tile, @Nullable Player player, @Nullable Object value){
+    public void configured(Tile tile, @Nullable Playerc player, @Nullable Object value){
         if(value == null){
             tapped(tile, player);
         }else if(configurations.containsKey(value.getClass())){
             configurations.get(value.getClass()).configured(tile, player, value);
         }
     }
-=======
-    public void configured(Tile tile, @Nullable Playerc player, int value){
->>>>>>> 087f8129
 
     public <T> void config(Class<T> type, ConfigHandler<T> config){
         configurations.put(type, config);
