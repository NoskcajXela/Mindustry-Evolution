--- conflicted
+++ resolved
@@ -46,8 +46,6 @@
     }
 
     @Override
-<<<<<<< HEAD
-=======
     public void configured(Tile tile, Playerc player, int value){
         tile.<SorterEntity>ent().sortItem = content.item(value);
         if(!headless){
@@ -56,7 +54,6 @@
     }
 
     @Override
->>>>>>> 087f8129
     public void drawRequestConfig(BuildRequest req, Eachable<BuildRequest> list){
         drawRequestConfigCenter(req, (Item)req.config, "center");
     }
