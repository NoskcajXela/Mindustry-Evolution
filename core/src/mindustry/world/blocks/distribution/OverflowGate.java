--- conflicted
+++ resolved
@@ -7,8 +7,6 @@
 import mindustry.type.*;
 import mindustry.world.*;
 import mindustry.world.meta.*;
-
-import java.io.*;
 
 import static mindustry.Vars.world;
 
@@ -127,32 +125,23 @@
         float time;
 
         @Override
-<<<<<<< HEAD
-        public void read(Reads read, byte revision){
-            super.read(read, revision);
-            if(revision == 1){
-                new DirectionalItemBuffer(25, 50f).read(read);
-=======
         public byte version(){
             return 3;
         }
 
         @Override
-        public void write(DataOutput stream) throws IOException{
-            super.write(stream);
-            stream.writeInt(lastInput == null ? Pos.invalid : lastInput.pos());
+        public void write(Writes write){
+            write.i(lastInput == null ? Pos.invalid : lastInput.pos());
         }
 
         @Override
-        public void read(DataInput stream, byte revision) throws IOException{
-            super.read(stream, revision);
-
+        public void read(Reads read, byte revision){
+            super.read(read, revision);
             if(revision == 1){
-                new DirectionalItemBuffer(25, 50f).read(stream);
+                new DirectionalItemBuffer(25, 50f).read(read);
             }else if(revision == 3){
-                lastInput = world.tile(stream.readInt());
+                lastInput = world.tile(read.i());
                 lastItem = items.first();
->>>>>>> b96d5c41
             }
         }
     }
