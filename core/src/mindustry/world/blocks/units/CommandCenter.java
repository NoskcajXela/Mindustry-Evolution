package mindustry.world.blocks.units;

import arc.*;
import arc.graphics.*;
import arc.graphics.g2d.*;
import arc.scene.style.*;
import arc.scene.ui.*;
import arc.scene.ui.layout.*;
import arc.struct.*;
import arc.util.*;
import mindustry.content.*;
import mindustry.entities.*;
import mindustry.entities.Effects.*;
import mindustry.entities.type.*;
import mindustry.entities.units.*;
import mindustry.game.EventType.*;
import mindustry.graphics.*;
import mindustry.ui.*;
import mindustry.world.*;
import mindustry.world.meta.*;

import java.io.*;

import static mindustry.Vars.*;

public class CommandCenter extends Block{
    protected TextureRegionDrawable[] commandRegions = new TextureRegionDrawable[UnitCommand.all.length];
    protected Color topColor = Pal.command;
    protected Color bottomColor = Color.valueOf("5e5e5e");
    protected Effect effect = Fx.commandSend;

    public CommandCenter(String name){
        super(name);

        flags = EnumSet.of(BlockFlag.comandCenter);
        destructible = true;
        solid = true;
        configurable = true;
        entityType = CommandCenterEntity::new;
    }

    @Override
    public void placed(Tile tile){
        super.placed(tile);
        ObjectSet<Tile> set = indexer.getAllied(tile.getTeam(), BlockFlag.comandCenter);

        if(set.size > 0){
            CommandCenterEntity entity = tile.ent();
            CommandCenterEntity oe = set.first().ent();
            entity.command = oe.command;
        }
    }

    @Override
    public void removed(Tile tile){
        super.removed(tile);

        ObjectSet<Tile> set = indexer.getAllied(tile.getTeam(), BlockFlag.comandCenter);

        if(set.size == 1){
            Units.each(tile.getTeam(), u -> u.onCommand(UnitCommand.all[0]));
        }
    }

    @Override
    public void load(){
        super.load();

<<<<<<< HEAD
        for(UnitCommand cmd : UnitCommand.all){
            commandRegions[cmd.ordinal()] = Core.atlas.find("Icon.command-" + cmd.name() + "-");
=======
        if(ui != null){
            for(UnitCommand cmd : UnitCommand.all){
                commandRegions[cmd.ordinal()] = ui.getIcon("command" + Strings.capitalize(cmd.name()));
            }
>>>>>>> a2933e03
        }
    }

    @Override
    public void draw(Tile tile){
        CommandCenterEntity entity = tile.ent();
        super.draw(tile);

        float size = 6f;

        Draw.color(bottomColor);
        Draw.rect(commandRegions[entity.command.ordinal()].getRegion(), tile.drawx(), tile.drawy() - 1, size, size);
        Draw.color(topColor);
        Draw.rect(commandRegions[entity.command.ordinal()].getRegion(), tile.drawx(), tile.drawy(), size, size);
        Draw.color();
    }

    @Override
    public void buildConfiguration(Tile tile, Table table){
        CommandCenterEntity entity = tile.ent();
        ButtonGroup<ImageButton> group = new ButtonGroup<>();
        Table buttons = new Table();

        for(UnitCommand cmd : UnitCommand.all){
<<<<<<< HEAD
            buttons.addImageButton(Core.atlas.drawable("Icon.command-" + cmd.name() + "-"), Styles.clearToggleTransi, () -> tile.configure(cmd.ordinal()))
=======
            buttons.addImageButton(commandRegions[cmd.ordinal()], Styles.clearToggleTransi, () -> tile.configure(cmd.ordinal()))
>>>>>>> a2933e03
            .size(44).group(group).update(b -> b.setChecked(entity.command == cmd));
        }
        table.add(buttons);
        table.row();
        table.label(() -> entity.command.localized()).style(Styles.outlineLabel).center().growX().get().setAlignment(Align.center);
    }

    @Override
    public void configured(Tile tile, Player player, int value){
        UnitCommand command = UnitCommand.all[value];
        Effects.effect(((CommandCenter)tile.block()).effect, tile);

        for(Tile center : indexer.getAllied(tile.getTeam(), BlockFlag.comandCenter)){
            if(center.block() instanceof CommandCenter){
                CommandCenterEntity entity = center.ent();
                entity.command = command;
            }
        }

        Units.each(tile.getTeam(), u -> u.onCommand(command));
        Events.fire(new CommandIssueEvent(tile, command));
    }

    public class CommandCenterEntity extends TileEntity{
        public UnitCommand command = UnitCommand.attack;

        @Override
        public int config(){
            return command.ordinal();
        }

        @Override
        public void write(DataOutput stream) throws IOException{
            super.write(stream);
            stream.writeByte(command.ordinal());
        }

        @Override
        public void read(DataInput stream, byte version) throws IOException{
            super.read(stream, version);
            command = UnitCommand.all[stream.readByte()];
        }
    }
}<|MERGE_RESOLUTION|>--- conflicted
+++ resolved
@@ -66,15 +66,10 @@
     public void load(){
         super.load();
 
-<<<<<<< HEAD
-        for(UnitCommand cmd : UnitCommand.all){
-            commandRegions[cmd.ordinal()] = Core.atlas.find("Icon.command-" + cmd.name() + "-");
-=======
         if(ui != null){
             for(UnitCommand cmd : UnitCommand.all){
                 commandRegions[cmd.ordinal()] = ui.getIcon("command" + Strings.capitalize(cmd.name()));
             }
->>>>>>> a2933e03
         }
     }
 
@@ -99,11 +94,7 @@
         Table buttons = new Table();
 
         for(UnitCommand cmd : UnitCommand.all){
-<<<<<<< HEAD
-            buttons.addImageButton(Core.atlas.drawable("Icon.command-" + cmd.name() + "-"), Styles.clearToggleTransi, () -> tile.configure(cmd.ordinal()))
-=======
             buttons.addImageButton(commandRegions[cmd.ordinal()], Styles.clearToggleTransi, () -> tile.configure(cmd.ordinal()))
->>>>>>> a2933e03
             .size(44).group(group).update(b -> b.setChecked(entity.command == cmd));
         }
         table.add(buttons);
