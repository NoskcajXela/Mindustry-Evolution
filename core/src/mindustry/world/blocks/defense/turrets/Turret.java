--- conflicted
+++ resolved
@@ -530,14 +530,9 @@
                     int ii = i;
                     Time.run(burstSpacing * i, () -> {
                         if(dead || !hasAmmo()) return;
-<<<<<<< HEAD
 
                         bulletOffset.trns(rotation, shootLength, Mathf.range(xRand));
-                        bullet(type, rotation + Mathf.range(inaccuracy + type.inaccuracy) + (ii - (int)(shots / 2f)) * spread);
-=======
-                        tr.trns(rotation, shootLength, Mathf.range(xRand));
                         bullet(peekAmmo(), rotation + Mathf.range(inaccuracy + peekAmmo().inaccuracy) + (ii - (int)(shots / 2f)) * spread);
->>>>>>> cc221d66
                         effects();
                         useAmmo();
                         recoil = recoilAmount;
