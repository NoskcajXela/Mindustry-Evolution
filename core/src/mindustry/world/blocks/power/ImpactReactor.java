package mindustry.world.blocks.power;

import arc.*;
import arc.graphics.*;
import arc.graphics.g2d.*;
import arc.math.*;
import arc.util.*;
import arc.util.io.*;
import mindustry.content.*;
import mindustry.entities.*;
import mindustry.game.EventType.*;
import mindustry.gen.*;
import mindustry.graphics.*;
import mindustry.ui.*;
import mindustry.world.meta.*;

import static mindustry.Vars.*;

public class ImpactReactor extends PowerGenerator{
    public final int timerUse = timers++;

    public int plasmas = 4;
    public float warmupSpeed = 0.001f;
    public float itemDuration = 60f;
    public int explosionRadius = 50;
    public int explosionDamage = 2000;

    public Color plasma1 = Color.valueOf("ffd06b"), plasma2 = Color.valueOf("ff361b");
    public int bottomRegion;
    public int[] plasmaRegions;

    public ImpactReactor(String name){
        super(name);
        hasPower = true;
        hasLiquids = true;
        liquidCapacity = 30f;
        hasItems = true;
        outputsPower = consumesPower = true;
    bottomRegion = reg("-bottom");
        plasmaRegions = new int[plasmas];
        for(int i = 0; i < plasmas; i++){
            plasmaRegions[i] = reg("-plasma-" + i);
        }
    }

    @Override
    public void setBars(){
        super.setBars();

        bars.add("poweroutput", entity -> new Bar(() ->
        Core.bundle.format("bar.poweroutput",
        Strings.fixed(Math.max(entity.getPowerProduction() - consumes.getPower().usage, 0) * 60 * entity.timeScale(), 1)),
        () -> Pal.powerBar,
        () -> ((GeneratorEntity)entity).productionEfficiency));
    }

    @Override
    public void setStats(){
        super.setStats();

        if(hasItems){
            stats.add(BlockStat.productionTime, itemDuration / 60f, StatUnit.seconds);
        }
    }

    @Override
    public TextureRegion[] generateIcons(){
        return new TextureRegion[]{Core.atlas.find(name + "-bottom"), Core.atlas.find(name)};
    }

    public class FusionReactorEntity extends GeneratorEntity{
        public float warmup;


        @Override
        public void updateTile(){
            if(consValid() && power.status >= 0.99f){
                boolean prevOut = getPowerProduction() <= consumes.getPower().requestedPower(this);

                warmup = Mathf.lerpDelta(warmup, 1f, warmupSpeed);
                if(Mathf.equal(warmup, 1f, 0.001f)){
                    warmup = 1f;
                }

                if(!prevOut && (getPowerProduction() > consumes.getPower().requestedPower(this))){
                    Events.fire(Trigger.impactPower);
                }

                if(timer(timerUse, itemDuration / timeScale())){
                    consume();
                }
            }else{
                warmup = Mathf.lerpDelta(warmup, 0f, 0.01f);
            }

            productionEfficiency = Mathf.pow(warmup, 5f);
        }

<<<<<<< HEAD
        @Override
        public void draw(){
            Draw.rect(reg(bottomRegion), x, y);
=======
        entity.productionEfficiency = Mathf.pow(entity.warmup, 5f);
    }

    @Override
    public void draw(Tile tile){
        FusionReactorEntity entity = tile.ent();

        Draw.rect(reg(bottomRegion), tile.drawx(), tile.drawy());

        for(int i = 0; i < plasmas; i++){
            float r = size * tilesize - 3f + Mathf.absin(Time.time(), 2f + i * 1f, 5f - i * 0.5f);
>>>>>>> 9c173068

            for(int i = 0; i < plasmas; i++){
                float r = 29f + Mathf.absin(Time.time(), 2f + i * 1f, 5f - i * 0.5f);

                Draw.color(plasma1, plasma2, (float)i / plasmas);
                Draw.alpha((0.3f + Mathf.absin(Time.time(), 2f + i * 2f, 0.3f + i * 0.05f)) * warmup);
                Draw.blend(Blending.additive);
                Draw.rect(reg(plasmaRegions[i]), x, y, r, r, Time.time() * (12 + i * 6f) * warmup);
                Draw.blend();
            }

            Draw.color();

            Draw.rect(region, x, y);

            Draw.color();
        }

        @Override
        public void drawLight(){
            float fract = tile.<FusionReactorEntity>ent().warmup;
            renderer.lights.add(x, y, (110f + Mathf.absin(5, 5f)) * fract, Tmp.c1.set(plasma2).lerp(plasma1, Mathf.absin(7f, 0.2f)), 0.8f * fract);
        }

        @Override
        public void onDestroyed(){
            super.onDestroyed();

            if(warmup < 0.4f || !state.rules.reactorExplosions) return;

            Sounds.explosionbig.at(tile);

            Effects.shake(6f, 16f, x, y);
            Fx.impactShockwave.at(x, y);
            for(int i = 0; i < 6; i++){
                Time.run(Mathf.random(80), () -> Fx.impactcloud.at(x, y));
            }

            Damage.damage(x, y, explosionRadius * tilesize, explosionDamage * 4);


            for(int i = 0; i < 20; i++){
                Time.run(Mathf.random(80), () -> {
                    Tmp.v1.rnd(Mathf.random(40f));
                    Fx.explosion.at(Tmp.v1.x + x, Tmp.v1.y + y);
                });
            }

            for(int i = 0; i < 70; i++){
                Time.run(Mathf.random(90), () -> {
                    Tmp.v1.rnd(Mathf.random(120f));
                    Fx.impactsmoke.at(Tmp.v1.x + x, Tmp.v1.y + y);
                });
            }
        }

        @Override
        public void write(Writes write){
            super.write(write);
            write.f(warmup);
        }

        @Override
        public void read(Reads read, byte revision){
            super.read(read, revision);
            warmup = read.f();
        }
    }
}<|MERGE_RESOLUTION|>--- conflicted
+++ resolved
@@ -96,26 +96,12 @@
             productionEfficiency = Mathf.pow(warmup, 5f);
         }
 
-<<<<<<< HEAD
         @Override
         public void draw(){
             Draw.rect(reg(bottomRegion), x, y);
-=======
-        entity.productionEfficiency = Mathf.pow(entity.warmup, 5f);
-    }
-
-    @Override
-    public void draw(Tile tile){
-        FusionReactorEntity entity = tile.ent();
-
-        Draw.rect(reg(bottomRegion), tile.drawx(), tile.drawy());
 
         for(int i = 0; i < plasmas; i++){
             float r = size * tilesize - 3f + Mathf.absin(Time.time(), 2f + i * 1f, 5f - i * 0.5f);
->>>>>>> 9c173068
-
-            for(int i = 0; i < plasmas; i++){
-                float r = 29f + Mathf.absin(Time.time(), 2f + i * 1f, 5f - i * 0.5f);
 
                 Draw.color(plasma1, plasma2, (float)i / plasmas);
                 Draw.alpha((0.3f + Mathf.absin(Time.time(), 2f + i * 2f, 0.3f + i * 0.05f)) * warmup);
