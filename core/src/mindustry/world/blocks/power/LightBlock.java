--- conflicted
+++ resolved
@@ -29,11 +29,8 @@
         update = true;
         configurable = true;
         saveConfig = true;
-<<<<<<< HEAD
         envEnabled |= Env.space;
-=======
         swapDiagonalPlacement = true;
->>>>>>> 53214f0d
 
         config(Integer.class, (LightBuild tile, Integer value) -> tile.color = value);
     }
