package mindustry.world.blocks;

import arc.*;
import arc.Graphics.*;
import arc.Graphics.Cursor.*;
import arc.graphics.g2d.*;
import arc.math.*;
import arc.util.ArcAnnotate.*;
import arc.util.*;
import arc.util.io.*;
import mindustry.annotations.Annotations.*;
import mindustry.content.*;
import mindustry.entities.*;
import mindustry.entities.units.*;
import mindustry.game.EventType.*;
import mindustry.game.*;
import mindustry.gen.*;
import mindustry.graphics.*;
import mindustry.type.*;
import mindustry.ui.*;
import mindustry.world.*;
import mindustry.world.modules.*;

import static mindustry.Vars.*;

public class BuildBlock extends Block{
    public static final int maxSize = 16;
    private static final BuildBlock[] buildBlocks = new BuildBlock[maxSize];

    private static long lastTime = 0;
    private static int pitchSeq = 0;
    private static long lastPlayed;

    public BuildBlock(int size){
        super("build" + size);
        this.size = size;
        update = true;
        health = 20;
        layer = Layer.placement;
        consumesTap = true;
        solidifes = true;
        buildBlocks[size - 1] = this;
    }

    /** Returns a BuildBlock by size. */
    public static BuildBlock get(int size){
        if(size > maxSize) throw new IllegalArgumentException("No. Don't place BuildBlocks of size greater than " + maxSize);
        return buildBlocks[size - 1];
    }

    @Remote(called = Loc.server)
    public static void onDeconstructFinish(Tile tile, Block block, int builderID){
        Team team = tile.team();
        Fx.breakBlock.at(tile.drawx(), tile.drawy(), block.size);
        Events.fire(new BlockBuildEndEvent(tile, Groups.unit.getByID(builderID), team, true));
        tile.remove();
        if(shouldPlay()) Sounds.breaks.at(tile, calcPitch(false));
    }

    @Remote(called = Loc.server)
    public static void onConstructFinish(Tile tile, Block block, int builderID, byte rotation, Team team, boolean skipConfig){
        if(tile == null) return;
        float healthf = tile.entity.healthf();
        tile.setBlock(block, team, (int)rotation);
        tile.entity.health(block.health * healthf);
        //last builder was this local client player, call placed()
        if(!headless && builderID == player.unit().id()){
            if(!skipConfig){
                tile.entity.playerPlaced();
            }
        }
        Fx.placeBlock.at(tile.drawx(), tile.drawy(), block.size);
    }

    static boolean shouldPlay(){
        if(Time.timeSinceMillis(lastPlayed) >= 32){
            lastPlayed = Time.millis();
            return true;
        }else{
            return false;
        }
    }

    static float calcPitch(boolean up){
        if(Time.timeSinceMillis(lastTime) < 16 * 30){
            lastTime = Time.millis();
            pitchSeq ++;
            if(pitchSeq > 30){
                pitchSeq = 0;
            }
            return 1f + Mathf.clamp(pitchSeq / 30f) * (up ? 1.9f : -0.4f);
        }else{
            pitchSeq = 0;
            lastTime = Time.millis();
            return Mathf.random(0.7f, 1.3f);
        }
    }

    public static void constructed(Tile tile, Block block, int builderID, byte rotation, Team team, boolean skipConfig){
        Call.onConstructFinish(tile, block, builderID, rotation, team, skipConfig);
        tile.entity.placed();

        Events.fire(new BlockBuildEndEvent(tile, Groups.unit.getByID(builderID), team, false));
        if(shouldPlay()) Sounds.place.at(tile, calcPitch(true));
    }

    @Override
    public boolean isHidden(){
        return true;
    }

    public class BuildEntity extends TileEntity{
        /**
         * The recipe of the block that is being constructed.
         * If there is no recipe for this block, as is the case with rocks, 'previous' is used.
         */
        public @Nullable Block cblock;

        public float progress = 0;
        public float buildCost;
        /**
         * The block that used to be here.
         * If a non-recipe block is being deconstructed, this is the block that is being deconstructed.
         */
        public Block previous;
        public int builderID = -1;

        private float[] accumulator;
        private float[] totalAccumulator;
        
        @Override
        public String getDisplayName(){
            return Core.bundle.format("block.constructing", cblock == null ? previous.localizedName : cblock.localizedName);
        }

        @Override
        public TextureRegion getDisplayIcon(){
            return (cblock == null ? previous : cblock).icon(Cicon.full);
        }

        @Override
        public boolean checkSolid(){
            return (cblock != null && cblock.solid) || previous == null || previous.solid;
        }

        @Override
        public Cursor getCursor(){
            return SystemCursor.hand;
        }

        @Override
        public void tapped(Playerc player){
            //if the target is constructible, begin constructing
            if(!headless && cblock != null){
                if(control.input.buildWasAutoPaused && !control.input.isBuilding && player.isBuilder()){
                    control.input.isBuilding = true;
                }
                player.builder().addBuild(new BuildRequest(tile.x, tile.y, tile.rotation(), cblock), false);
            }
        }

        @Override
        public void onDestroyed(){
            Fx.blockExplosionSmoke.at(tile);

            if(!tile.floor().solid && !tile.floor().isLiquid){
                Effects.rubble(x, y, size);
            }
        }

        @Override
        public void draw(){
            //When breaking, don't draw the previous block... since it's the thing you were breaking
            if(cblock != null && previous == cblock){
                return;
            }

            if(previous == null || cblock == null) return;

            if(Core.atlas.isFound(previous.icon(Cicon.full))){
                Draw.rect(previous.icon(Cicon.full), x, y, previous.rotate ? tile.rotation() * 90 : 0);
            }
        }

        @Override
        public void drawLayer(){
            Shaders.blockbuild.color = Pal.accent;

            Block target = cblock == null ? previous : cblock;

            if(target == null) return;

            for(TextureRegion region : target.getGeneratedIcons()){
                Shaders.blockbuild.region = region;
                Shaders.blockbuild.progress = progress;

                Draw.rect(region, x, y, target.rotate ? tile.rotation() * 90 : 0);
                Draw.flush();
            }
        }

        public boolean construct(Unitc builder, @Nullable Tilec core, float amount, boolean configured){
            if(cblock == null){
                kill();
                return false;
            }

            if(cblock.requirements.length != accumulator.length || totalAccumulator.length != cblock.requirements.length){
                setConstruct(previous, cblock);
            }

            float maxProgress = core == null ? amount : checkRequired(core.items(), amount, false);

            for(int i = 0; i < cblock.requirements.length; i++){
                int reqamount = Math.round(state.rules.buildCostMultiplier * cblock.requirements[i].amount);
                accumulator[i] += Math.min(reqamount * maxProgress, reqamount - totalAccumulator[i] + 0.00001f); //add min amount progressed to the accumulator
                totalAccumulator[i] = Math.min(totalAccumulator[i] + reqamount * maxProgress, reqamount);
            }

            maxProgress = core == null ? maxProgress : checkRequired(core.items(), maxProgress, true);

            progress = Mathf.clamp(progress + maxProgress);
            builderID = builder.id();

            if(progress >= 1f || state.rules.infiniteResources){
                constructed(tile, cblock, builderID, tile.rotation(), builder.team(), configured);
                return true;
            }
            return false;
        }

<<<<<<< HEAD
        public void deconstruct(Unitc builder, @Nullable Tilec core, float amount){
            float deconstructMultiplier = 0.5f;
=======
        public void deconstruct(Unit builder, @Nullable TileEntity core, float amount){
            float deconstructMultiplier = state.rules.deconstructRefundMultiplier;
>>>>>>> 71f20f92

            if(cblock != null){
                ItemStack[] requirements = cblock.requirements;
                if(requirements.length != accumulator.length || totalAccumulator.length != requirements.length){
                    setDeconstruct(cblock);
                }

                //make sure you take into account that you can't deconstruct more than there is deconstructed
                float clampedAmount = Math.min(amount, progress);

                for(int i = 0; i < requirements.length; i++){
                    int reqamount = Math.round(state.rules.buildCostMultiplier * requirements[i].amount);
                    accumulator[i] += Math.min(clampedAmount * deconstructMultiplier * reqamount, deconstructMultiplier * reqamount - totalAccumulator[i]); //add scaled amount progressed to the accumulator
                    totalAccumulator[i] = Math.min(totalAccumulator[i] + reqamount * clampedAmount * deconstructMultiplier, reqamount);

                    int accumulated = (int)(accumulator[i]); //get amount

                    if(clampedAmount > 0 && accumulated > 0){ //if it's positive, add it to the core
                        if(core != null){
                            int accepting = core.acceptStack(requirements[i].item, accumulated, builder);
                            core.handleStack(requirements[i].item, accepting, builder);
                            accumulator[i] -= accepting;
                        }else{
                            accumulator[i] -= accumulated;
                        }
                    }
                }
            }

            progress = Mathf.clamp(progress - amount);

            builderID = builder.id();

            if(progress <= 0 || state.rules.infiniteResources){
                Call.onDeconstructFinish(tile, this.cblock == null ? previous : this.cblock, builderID);
            }
        }

        private float checkRequired(ItemModule inventory, float amount, boolean remove){
            float maxProgress = amount;

            for(int i = 0; i < cblock.requirements.length; i++){
                int sclamount = Math.round(state.rules.buildCostMultiplier * cblock.requirements[i].amount);
                int required = (int)(accumulator[i]); //calculate items that are required now

                if(inventory.get(cblock.requirements[i].item) == 0 && sclamount != 0){
                    maxProgress = 0f;
                }else if(required > 0){ //if this amount is positive...
                    //calculate how many items it can actually use
                    int maxUse = Math.min(required, inventory.get(cblock.requirements[i].item));
                    //get this as a fraction
                    float fraction = maxUse / (float)required;

                    //move max progress down if this fraction is less than 1
                    maxProgress = Math.min(maxProgress, maxProgress * fraction);

                    accumulator[i] -= maxUse;

                    //remove stuff that is actually used
                    if(remove){
                        inventory.remove(cblock.requirements[i].item, maxUse);
                    }
                }
                //else, no items are required yet, so just keep going
            }

            return maxProgress;
        }

        public float progress(){
            return progress;
        }

        public void setConstruct(Block previous, Block block){
            this.cblock = block;
            this.previous = previous;
            this.accumulator = new float[block.requirements.length];
            this.totalAccumulator = new float[block.requirements.length];
            this.buildCost = block.buildCost * state.rules.buildCostMultiplier;
        }

        public void setDeconstruct(Block previous){
            if(previous == null) return;
            this.previous = previous;
            this.progress = 1f;
            if(previous.buildCost >= 0.01f){
                this.cblock = previous;
                this.buildCost = previous.buildCost * state.rules.buildCostMultiplier;
            }else{
                this.buildCost = 20f; //default no-requirement build cost is 20
            }
            this.accumulator = new float[previous.requirements.length];
            this.totalAccumulator = new float[previous.requirements.length];
        }

        @Override
        public void write(Writes write){
            super.write(write);
            write.f(progress);
            write.s(previous == null ? -1 : previous.id);
            write.s(cblock == null ? -1 : cblock.id);

            if(accumulator == null){
                write.b(-1);
            }else{
                write.b(accumulator.length);
                for(int i = 0; i < accumulator.length; i++){
                    write.f(accumulator[i]);
                    write.f(totalAccumulator[i]);
                }
            }
        }

        @Override
        public void read(Reads read, byte revision){
            super.read(read, revision);
            progress = read.f();
            short pid = read.s();
            short rid = read.s();
            byte acsize = read.b();

            if(acsize != -1){
                accumulator = new float[acsize];
                totalAccumulator = new float[acsize];
                for(int i = 0; i < acsize; i++){
                    accumulator[i] = read.f();
                    totalAccumulator[i] = read.f();
                }
            }

            if(pid != -1) previous = content.block(pid);
            if(rid != -1) cblock = content.block(rid);

            if(cblock != null){
                buildCost = cblock.buildCost * state.rules.buildCostMultiplier;
            }else{
                buildCost = 20f;
            }
        }
    }
}<|MERGE_RESOLUTION|>--- conflicted
+++ resolved
@@ -127,7 +127,7 @@
 
         private float[] accumulator;
         private float[] totalAccumulator;
-        
+
         @Override
         public String getDisplayName(){
             return Core.bundle.format("block.constructing", cblock == null ? previous.localizedName : cblock.localizedName);
@@ -229,13 +229,8 @@
             return false;
         }
 
-<<<<<<< HEAD
         public void deconstruct(Unitc builder, @Nullable Tilec core, float amount){
-            float deconstructMultiplier = 0.5f;
-=======
-        public void deconstruct(Unit builder, @Nullable TileEntity core, float amount){
             float deconstructMultiplier = state.rules.deconstructRefundMultiplier;
->>>>>>> 71f20f92
 
             if(cblock != null){
                 ItemStack[] requirements = cblock.requirements;
