--- conflicted
+++ resolved
@@ -137,11 +137,7 @@
         if(outputItem != null && tile.entity.items().get(outputItem.item) >= itemCapacity){
             return false;
         }
-<<<<<<< HEAD
-        return outputLiquid == null || !(tile.entity.liquids().get(outputLiquid.liquid) >= liquidCapacity);
-=======
-        return outputLiquid == null || !(tile.entity.liquids.get(outputLiquid.liquid) >= liquidCapacity - 0.001f);
->>>>>>> baab36bf
+        return outputLiquid == null || !(tile.entity.liquids().get(outputLiquid.liquid) >= liquidCapacity - 0.001f);
     }
 
     @Override
