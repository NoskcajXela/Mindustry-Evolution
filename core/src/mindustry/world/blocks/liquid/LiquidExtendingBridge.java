package mindustry.world.blocks.liquid;

import arc.math.*;
import arc.util.*;
import mindustry.type.*;
import mindustry.world.*;
import mindustry.world.blocks.distribution.*;
import mindustry.world.meta.*;

import static mindustry.Vars.world;

public class LiquidExtendingBridge extends ExtendingItemBridge{

    public LiquidExtendingBridge(String name){
        super(name);
        hasItems = false;
        hasLiquids = true;
        outputsLiquid = true;
        group = BlockGroup.liquids;
    }

    @Override
    public void update(Tile tile){
        ItemBridgeEntity entity = tile.ent();

        entity.time += entity.cycleSpeed * Time.delta();
        entity.time2 += (entity.cycleSpeed - 1f) * Time.delta();

        Tile other = world.tile(entity.link);
        if(!linkValid(tile, other)){
            tryDumpLiquid(tile, entity.liquids().current());
        }else{
            ((ItemBridgeEntity)world.tile(entity.link).entity).incoming.add(tile.pos());

            if(entity.consValid()){
                entity.uptime = Mathf.lerpDelta(entity.uptime, 1f, 0.04f);
            }else{
                entity.uptime = Mathf.lerpDelta(entity.uptime, 0f, 0.02f);
            }

            if(entity.uptime >= 0.5f){
<<<<<<< HEAD

                if(tryMoveLiquid(tile, other, false, entity.liquids().current()) > 0.1f){
=======
                if(tryMoveLiquid(tile, other, false, entity.liquids.current()) > 0.1f){
>>>>>>> baab36bf
                    entity.cycleSpeed = Mathf.lerpDelta(entity.cycleSpeed, 4f, 0.05f);
                }else{
                    entity.cycleSpeed = Mathf.lerpDelta(entity.cycleSpeed, 1f, 0.01f);
                }
            }
        }
    }

    @Override
    public boolean acceptItem(Item item, Tile tile, Tile source){
        return false;
    }
}<|MERGE_RESOLUTION|>--- conflicted
+++ resolved
@@ -39,12 +39,7 @@
             }
 
             if(entity.uptime >= 0.5f){
-<<<<<<< HEAD
-
                 if(tryMoveLiquid(tile, other, false, entity.liquids().current()) > 0.1f){
-=======
-                if(tryMoveLiquid(tile, other, false, entity.liquids.current()) > 0.1f){
->>>>>>> baab36bf
                     entity.cycleSpeed = Mathf.lerpDelta(entity.cycleSpeed, 4f, 0.05f);
                 }else{
                     entity.cycleSpeed = Mathf.lerpDelta(entity.cycleSpeed, 1f, 0.01f);
