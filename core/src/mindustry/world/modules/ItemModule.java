--- conflicted
+++ resolved
@@ -69,11 +69,17 @@
         return total;
     }
 
-    public Item first(){
+    public Item first(){ // fixme: entangle with take()
         for(int i = 0; i < items.length; i++){
-<<<<<<< HEAD
-            if(items[i] > 0) return content.item(i);
-=======
+            if(items[i] > 0){
+                return content.item(i);
+            }
+        }
+        return null;
+    }
+
+    public Item take(){
+        for(int i = 0; i < items.length; i++){
             int index = (i + takeRotation);
             if(index >= items.length) index -= items.length; //conditional instead of mod
             if(items[index] > 0){
@@ -82,19 +88,8 @@
                 takeRotation = index + 1;
                 return content.item(index % items.length);
             }
->>>>>>> 67106abb
         }
         return null;
-    }
-
-    public Item take(){
-        if(first() == null) return null;
-
-        int id = first().id;
-        items[id]--;
-        total--;
-
-        return content.item(id);
     }
 
     public int get(Item item){
