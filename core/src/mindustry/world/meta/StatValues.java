package mindustry.world.meta;

import arc.*;
import arc.func.*;
import arc.graphics.*;
import arc.graphics.g2d.*;
import arc.math.*;
import arc.scene.*;
import arc.scene.event.*;
import arc.scene.ui.*;
import arc.scene.ui.Tooltip.*;
import arc.scene.ui.layout.*;
import arc.struct.*;
import arc.util.*;
import mindustry.*;
import mindustry.content.*;
import mindustry.core.*;
import mindustry.ctype.*;
import mindustry.entities.abilities.*;
import mindustry.entities.bullet.*;
import mindustry.gen.*;
import mindustry.maps.*;
import mindustry.type.*;
import mindustry.ui.*;
import mindustry.world.*;
import mindustry.world.blocks.defense.turrets.*;
import mindustry.world.blocks.environment.*;

import static mindustry.Vars.*;

/** Utilities for displaying certain stats in a table. */
public class StatValues{

    public static StatValue string(String value, Object... args){
        String result = Strings.format(value, args);
        return table -> table.add(result);
    }

    public static StatValue bool(boolean value){
        return table ->  table.add(!value ? "@no" : "@yes");
    }

    public static String fixValue(float value){
        return Strings.autoFixed(value, 2);
    }

    public static StatValue squared(float value, StatUnit unit){
        return table -> {
            String fixed = fixValue(value);
            table.add(fixed + "x" + fixed);
            table.add((unit.space ? " " : "") + unit.localized());
        };
    }

    public static StatValue number(float value, StatUnit unit, boolean merge){
        return table -> {
            String l1 = (unit.icon == null ? "" : unit.icon + " ") + fixValue(value), l2 = (unit.space ? " " : "") + unit.localized();

            if(merge){
                table.add(l1 + l2).left();
            }else{
                table.add(l1).left();
                table.add(l2).left();
            }
        };
    }

    public static StatValue number(float value, StatUnit unit){
        return number(value, unit, false);
    }

    public static StatValue multiplierModifier(float value, StatUnit unit, boolean merge){
        return table -> {
            String l1 = (unit.icon == null ? "" : unit.icon + " ") + multStat(value), l2 = (unit.space ? " " : "") + unit.localized();

            if(merge){
                table.add(l1 + l2).left();
            }else{
                table.add(l1).left();
                table.add(l2).left();
            }
        };
    }

    public static StatValue multiplierModifier(float value, StatUnit unit){
        return multiplierModifier(value, unit, true);
    }

    public static StatValue multiplierModifier(float value){
        return multiplierModifier(value, StatUnit.multiplier);
    }

    public static StatValue percentModifier(float value, StatUnit unit, boolean merge){
        return table -> {
            String l1 = (unit.icon == null ? "" : unit.icon + " ") + ammoStat((value - 1) * 100), l2 = (unit.space ? " " : "") + unit.localized();

            if(merge){
                table.add(l1 + l2).left();
            }else{
                table.add(l1).left();
                table.add(l2).left();
            }
        };
    }

    public static StatValue percentModifier(float value, StatUnit unit){
        return percentModifier(value, unit, true);
    }

    public static StatValue percentModifier(float value){
        return percentModifier(value, StatUnit.percent);
    }

    public static StatValue liquid(Liquid liquid, float amount, boolean perSecond){
<<<<<<< HEAD
        return table -> table.add(displayLiquid(liquid, amount, perSecond));
=======
        return table -> table.add(new LiquidDisplay(liquid, amount, perSecond)).left();
>>>>>>> a58ff061
    }

    public static StatValue liquids(Boolf<Liquid> filter, float amount, boolean perSecond){
        return table -> {
            Seq<Liquid> list = content.liquids().select(i -> filter.get(i) && i.unlockedNow() && !i.isHidden());

            for(int i = 0; i < list.size; i++){
                table.add(displayLiquid(list.get(i), amount, perSecond)).padRight(5);

                if(i != list.size - 1){
                    table.add("/");
                }
            }
        };
    }

    public static StatValue liquids(float timePeriod, LiquidStack... stacks){
        return liquids(timePeriod, true, stacks);
    }

    public static StatValue liquids(float timePeriod, boolean perSecond, LiquidStack... stacks){
        return table -> {
            for(var stack : stacks){
                table.add(displayLiquid(stack.liquid, stack.amount * (60f / timePeriod), perSecond)).padRight(5);
            }
        };
    }

    public static StatValue items(ItemStack... stacks){
        return items(true, stacks);
    }

    public static StatValue items(boolean displayName, ItemStack... stacks){
        return table -> {
            for(ItemStack stack : stacks){
                table.add(displayItem(stack.item, stack.amount, displayName)).padRight(5);
            }
        };
    }

    public static StatValue items(float timePeriod, ItemStack... stacks){
        return table -> {
            for(ItemStack stack : stacks){
                table.add(displayItem(stack.item, stack.amount, timePeriod, true)).padRight(5);
            }
        };
    }

    public static StatValue items(Boolf<Item> filter){
        return items(-1, filter);
    }

    public static StatValue items(float timePeriod, Boolf<Item> filter){
        return table -> {
            Seq<Item> list = content.items().select(i -> filter.get(i) && i.unlockedNow() && !i.isHidden());

            for(int i = 0; i < list.size; i++){
                Item item = list.get(i);

                table.add(timePeriod <= 0 ? displayItem(item) : displayItem(item, 1, timePeriod, true)).padRight(5);

                if(i != list.size - 1){
                    table.add("/");
                }
            }
        };
    }

    public static Table displayLiquid(Liquid liquid, float amount, boolean perSecond){
        Table t = new Table();

        t.add(new Stack(){{
            add(new Image(liquid.uiIcon).setScaling(Scaling.fit));

            if(amount != 0){
                Table t = new Table().left().bottom();
                t.add(Strings.autoFixed(amount, 2)).style(Styles.outlineLabel);
                add(t);
            }
        }}).size(iconMed).padRight(3  + (amount != 0 ? (Strings.autoFixed(amount, 2).length() - 1) * 10 : 0)).with(s -> withTooltip(s, liquid, false));

        if(perSecond && amount != 0){
            t.add(StatUnit.perSecond.localized()).padLeft(2).padRight(5).color(Color.lightGray).style(Styles.outlineLabel);
        }

        t.add(liquid.localizedName);

        return t;
    }

    public static <T extends Element> T withTooltip(T element, UnlockableContent content, boolean tooltip){
        if(content != null){
            if(!mobile){
                if(tooltip){
                    element.addListener(Tooltips.getInstance().create(content.localizedName, mobile));
                }
                element.addListener(new HandCursorListener(() -> !content.isHidden(), true));
            }
            element.clicked(() -> {
                if(!content.isHidden()){
                    Vars.ui.content.show(content);
                }
            });
        }
        return element;
    }

    public static <T extends Element> T withTooltip(T element, UnlockableContent content){
        return withTooltip(element, content, false);
    }

    /** Displays an item with a specified amount. */
    private static Stack stack(TextureRegion region, int amount, @Nullable UnlockableContent content, boolean tooltip){
        Stack stack = new Stack();

        stack.add(new Table(o -> {
            o.left();
            o.add(new Image(region)).size(32f).scaling(Scaling.fit);
        }));

        if(amount != 0){
            stack.add(new Table(t -> {
                t.left().bottom();
                t.add(amount >= 1000 ? UI.formatAmount(amount) : amount + "").style(Styles.outlineLabel);
                t.pack();
            }));
        }

        withTooltip(stack, content, tooltip);

        return stack;
    }

    /** Displays an item with a specified amount. */
    private static Stack stack(TextureRegion region, int amount, @Nullable UnlockableContent content){
        return stack(region, amount, content, true);
    }

    public static Stack stack(ItemStack stack){
        return stack(stack.item.uiIcon, stack.amount, stack.item);
    }

    public static Stack stack(UnlockableContent item, int amount){
        return stack(item.uiIcon, amount, item);
    }

    public static Stack stack(UnlockableContent item, int amount, boolean tooltip){
        return stack(item.uiIcon, amount, item, tooltip);
    }

    public static Stack stack(Item item){
        return stack(item.uiIcon, 0, item);
    }

    public static Stack stack(PayloadStack stack){
        return stack(stack.item.uiIcon, stack.amount, stack.item);
    }

    public static Table displayItem(Item item){
        return displayItem(item, 0);
    }

    public static Table displayItem(Item item, int amount, boolean showName){
        Table t = new Table();
        t.add(stack(item, amount, !showName));
        if(showName) t.add(item.localizedName).padLeft(4 + amount > 99 ? 4 : 0);
        return t;
    }

    public static Table displayItem(Item item, int amount){
        return displayItem(item, amount, true);
    }

    /** Displays the item with a "/sec" qualifier based on the time period, in ticks. */
    public static Table displayItem(Item item, int amount, float timePeriod, boolean showName){
        Table t = new Table();
        t.add(stack(item, amount, !showName));
        t.add((showName ? item.localizedName + "\n" : "") + "[lightgray]" + Strings.autoFixed(amount / (timePeriod / 60f), 2) + StatUnit.perSecond.localized()).padLeft(2).padRight(5).style(Styles.outlineLabel);
        return t;
    }

    /** Displays the item with a "/sec" qualifier based on the time period, in ticks. */
    public static Table displayItemPercent(Item item, int percent, boolean showName){
        Table t = new Table();
        t.add(stack(item, 0, !showName));
        t.add((showName ? item.localizedName + "\n" : "") + "[lightgray]" +  percent + "%").padLeft(2).padRight(5).style(Styles.outlineLabel);
        return t;
    }

    public static StatValue content(UnlockableContent content){
        return table -> {
            table.add(new Image(content.uiIcon)).size(iconSmall).padRight(3);
            table.add(content.localizedName).padRight(3);
        };
    }

    public static StatValue blockEfficiency(Block floor, float multiplier, boolean startZero){
        return table -> table.stack(
            new Image(floor.uiIcon).setScaling(Scaling.fit),
            new Table(t -> t.top().right().add((multiplier < 0 ? "[scarlet]" : startZero ? "[accent]" : "[accent]+") + (int)((multiplier) * 100) + "%").style(Styles.outlineLabel))
        ).maxSize(64f);
    }

    public static StatValue blocks(Attribute attr, boolean floating, float scale, boolean startZero){
        return blocks(attr, floating, scale, startZero, true);
    }

    public static StatValue blocks(Attribute attr, boolean floating, float scale, boolean startZero, boolean checkFloors){
        return table -> table.table(c -> {
            Runnable[] rebuild = {null};
            Map[] lastMap = {null};

            rebuild[0] = () -> {
                c.clearChildren();
                c.left();

                if(state.isGame()){
                    var blocks = Vars.content.blocks()
                    .select(block -> (!checkFloors || block instanceof Floor) && indexer.isBlockPresent(block) && block.attributes.get(attr) != 0 && !((block instanceof Floor f && f.isDeep()) && !floating))
                    .with(s -> s.sort(f -> f.attributes.get(attr)));

                    if(blocks.any()){
                        int i = 0;
                        for(var block : blocks){

                            blockEfficiency(block, block.attributes.get(attr) * scale, startZero).display(c);
                            if(++i % 5 == 0){
                                c.row();
                            }
                        }
                    }else{
                        c.add("@none.inmap");
                    }
                }else{
                    c.add("@stat.showinmap");
                }
            };

            rebuild[0].run();

            //rebuild when map changes.
            c.update(() -> {
                Map current = state.isGame() ? state.map : null;

                if(current != lastMap[0]){
                    rebuild[0].run();
                    lastMap[0] = current;
                }
            });
        });
    }
    public static StatValue content(Seq<UnlockableContent> list){
        return content(list, i -> true);
    }

    public static <T extends UnlockableContent> StatValue content(Seq<T> list, Boolf<T> check){
        return table -> table.table(l -> {
            l.left();

            boolean any = false;
            for(int i = 0; i < list.size; i++){
                var item = list.get(i);

                if(!check.get(item)) continue;
                any = true;

                if(item.uiIcon.found()) l.image(item.uiIcon).size(iconSmall).scaling(Scaling.fit).padRight(2).padLeft(2).padTop(3).padBottom(3).with(img -> withTooltip(img, item, false));
                l.add(item.localizedName).left().padLeft(1).padRight(4).colspan(item.uiIcon.found() ? 1 : 2);
                if(i % 5 == 4){
                    l.row();
                }
            }

            if(!any){
                l.add("@none.inmap");
            }
        });
    }

    public static StatValue blocks(Boolf<Block> pred){
        return content(content.blocks(), pred);
    }

    public static StatValue blocks(Seq<Block> list){
        return content(list.as());
    }

    public static StatValue statusEffects(Seq<StatusEffect> list){
        return content(list.as());
    }

    public static StatValue drillables(float drillTime, float drillMultiplier, float size, ObjectFloatMap<Item> multipliers, Boolf<Block> filter){
        return table -> {
            table.row();
            table.table(c -> {
                int i = 0;
                for(Block block : content.blocks()){
                    if(!filter.get(block)) continue;

                    c.table(Styles.grayPanel, b -> {
                        b.image(block.uiIcon).size(40).pad(10f).left().scaling(Scaling.fit);
                        b.table(info -> {
                            info.left();
                            info.add(block.localizedName).left().row();
                            info.add(block.itemDrop.emoji()).with(l -> withTooltip(l, block.itemDrop)).left();
                        }).grow();
                        if(multipliers != null){
                            b.add(Strings.autoFixed(60f / (Math.max(drillTime + drillMultiplier * block.itemDrop.hardness, drillTime) / multipliers.get(block.itemDrop, 1f)) * size, 2) + StatUnit.perSecond.localized())
                            .right().pad(10f).padRight(15f).color(Color.lightGray);
                        }
                    }).growX().pad(5);
                    if(++i % 2 == 0) c.row();
                }
            }).growX().colspan(table.getColumns());
        };
    }

    public static StatValue boosters(float reload, float maxUsed, float multiplier, boolean baseReload, Boolf<Liquid> filter){
        return table -> {
            table.row();
            table.table(c -> {
                for(Liquid liquid : content.liquids()){
                    if(!filter.get(liquid)) continue;

                    c.table(Styles.grayPanel, b -> {
                        b.image(liquid.uiIcon).size(40).pad(10f).left().scaling(Scaling.fit).with(i -> withTooltip(i, liquid, false));;
                        b.table(info -> {
                            info.add(liquid.localizedName).left().row();
                            info.add(Strings.autoFixed(maxUsed * 60f, 2) + StatUnit.perSecond.localized()).left().color(Color.lightGray);
                        });

                        b.table(bt -> {
                            bt.right().defaults().padRight(3).left();

                            float reloadRate = (baseReload ? 1f : 0f) + maxUsed * multiplier * liquid.heatCapacity;
                            float standardReload = baseReload ? reload : reload / (maxUsed * multiplier * 0.4f);
                            float result = standardReload / (reload / reloadRate);
                            bt.add(Core.bundle.format("bullet.reload", Strings.autoFixed(result * 100, 2))).pad(5);
                        }).right().grow().pad(10f).padRight(15f);
                    }).growX().pad(5).row();
                }
            }).growX().colspan(table.getColumns());
            table.row();
        };
    }

    public static StatValue itemEffMultiplier(Floatf<Item> efficiency, float timePeriod, Boolf<Item> filter){
        return table -> {
            table.getCells().peek().growX(); //Expand the spacer on the row above to push everything to the left
            table.row();
            table.table(c -> {
                for(Item item : content.items().select(i -> filter.get(i) && i.unlockedNow() && !i.isHidden())){
                    c.table(Styles.grayPanel, b -> {
                        b.image(item.uiIcon).size(40).pad(10f).left().scaling(Scaling.fit);
                        b.add(item.localizedName + (timePeriod > 0 ? "\n[lightgray]" + Strings.autoFixed(1f / (timePeriod / 60f), 2) + StatUnit.perSecond.localized() : "")).left().grow();
                        b.add(Core.bundle.format("stat.efficiency", fixValue(efficiency.get(item) * 100f))).right().pad(10f).padRight(15f);
                    }).growX().pad(5).row();
                }
            }).growX().colspan(table.getColumns()).row();
        };
    }

    public static StatValue liquidEffMultiplier(Floatf<Liquid> efficiency, float amount, Boolf<Liquid> filter){
        return table -> {
            table.getCells().peek().growX(); //Expand the spacer on the row above to push everything to the left
            table.row();
            table.table(c -> {
                for(Liquid liquid : content.liquids().select(l -> filter.get(l) && l.unlockedNow() && !l.isHidden())){
                    c.table(Styles.grayPanel, b -> {
                        b.add(new LiquidDisplay(liquid, 40f, amount, true)).pad(10f).left().grow();
                        b.add(Core.bundle.format("stat.efficiency", fixValue(efficiency.get(liquid) * 100f))).right().pad(10f).padRight(15f);
                    }).growX().pad(5).row();
                }
            }).growX().colspan(table.getColumns()).row();
        };
    }

    public static StatValue speedBoosters(String unit, float amount, float speed, boolean strength, Boolf<Liquid> filter){
        return table -> {
            table.row();
            table.table(c -> {
                for(Liquid liquid : content.liquids()){
                    if(!filter.get(liquid)) continue;

                    c.table(Styles.grayPanel, b -> {
                        b.image(liquid.uiIcon).size(40).pad(10f).left().scaling(Scaling.fit).with(i -> withTooltip(i, liquid, false));;
                        b.table(info -> {
                            info.add(liquid.localizedName).left().row();
                            info.add(Strings.autoFixed(amount * 60f, 2) + StatUnit.perSecond.localized()).left().color(Color.lightGray);
                        });

                        b.table(bt -> {
                            bt.right().defaults().padRight(3).left();
                            if(speed != Float.MAX_VALUE) bt.add(unit.replace("{0}", "[stat]" + Strings.autoFixed(speed * (strength ? liquid.heatCapacity : 1f) + (strength ? 1f : 0f), 2) + "[lightgray]")).pad(5);
                        }).right().grow().pad(10f).padRight(15f);
                    }).growX().pad(5).row();
                }
            }).growX().colspan(table.getColumns());
            table.row();
        };
    }

    public static StatValue itemBoosters(String unit, float timePeriod, float speedBoost, float rangeBoost, ItemStack[] items){
        return table -> {
            table.row();
            table.table(c -> {
                c.table(Styles.grayPanel, b -> {
                    b.table(it -> {
                        for(ItemStack stack : items){
                            if(timePeriod < 0){
                                it.add(displayItem(stack.item, stack.amount, true)).pad(10f).padLeft(15f).left();
                            }else{
                                it.add(displayItem(stack.item, stack.amount, timePeriod, true)).pad(10f).padLeft(15f).left();
                            }
                            it.row();
                        }
                    }).left();

                    b.table(bt -> {
                        bt.right().defaults().padRight(3).left();
                        if(rangeBoost != 0) bt.add("[lightgray]+[stat]" + Strings.autoFixed(rangeBoost / tilesize, 2) + "[lightgray] " + StatUnit.blocks.localized()).row();
                        if(speedBoost != 0) bt.add("[lightgray]" + unit.replace("{0}", "[stat]" + Strings.autoFixed(speedBoost, 2) + "[lightgray]"));
                    }).right().top().grow().pad(10f).padRight(15f);
                }).growX().pad(5).padBottom(-5).row();
            }).growX().colspan(table.getColumns());
            table.row();
        };
    }

    public static StatValue weapons(UnitType unit, Seq<Weapon> weapons){
        return table -> {
            table.row();
            for(int i = 0; i < weapons.size; i++){
                Weapon weapon = weapons.get(i);

                if(weapon.flipSprite || !weapon.hasStats(unit)){
                    //flipped weapons are not given stats
                    continue;
                }

                TextureRegion region = !weapon.name.isEmpty() ? Core.atlas.find(weapon.name + "-preview", weapon.region) : null;

                table.table(Styles.grayPanel, w -> {
                    w.left().top().defaults().padRight(3).left();
                    if(region != null && region.found() && weapon.showStatSprite) w.image(region).size(60).scaling(Scaling.bounded).left().top();
                    w.row();

                    weapon.addStats(unit, w);
                }).growX().pad(5).margin(10);
                table.row();
            }
        };
    }

    public static StatValue abilities(Seq<Ability> abilities){
        return table -> {
            table.row();
            table.table(t -> {
                int count = 0;
                for(Ability ability : abilities){
                    if(ability.display){
                        t.table(Styles.grayPanel, a -> {
                            a.add("[accent]" + ability.localized()).padBottom(4).center().top().expandX();
                            a.row();
                            a.left().top().defaults().left();
                            ability.addStats(a);
                        }).pad(5).margin(10).growX().top().uniformX();
                        if((++count) == 2){
                            count = 0;
                            t.row();
                        }
                    }
                };
            });
        };
    }

    public static <T extends UnlockableContent> StatValue ammo(ObjectMap<T, BulletType> map){
        return ammo(map, false, false);
    }

    public static <T extends UnlockableContent> StatValue ammo(ObjectMap<T, BulletType> map, boolean showUnit){
        return ammo(map, false, showUnit);
    }

    public static <T extends UnlockableContent> StatValue ammo(ObjectMap<T, BulletType> map, boolean nested, boolean showUnit){
        return table -> {

            table.row();

            var orderedKeys = map.keys().toSeq();
            orderedKeys.sort();

            for(T t : orderedKeys){
                boolean compact = t instanceof UnitType && !showUnit || nested;

                BulletType type = map.get(t);

                if(type.spawnUnit != null && type.spawnUnit.weapons.size > 0){
                    ammo(ObjectMap.of(t, type.spawnUnit.weapons.first().bullet), nested, false).display(table);
                    continue;
                }

                table.table(Styles.grayPanel, bt -> {
                    bt.left().top().defaults().padRight(3).left();
                    //no point in displaying unit icon twice
                    if(!compact && !(t instanceof Turret)){
                        bt.table(title -> {
                            title.image(icon(t)).size(3 * 8).padRight(4).right().scaling(Scaling.fit).top().with(i -> withTooltip(i, t, false));
                            title.add(t.localizedName).padRight(10).left().top();
                        });
                        bt.row();
                    }

                    if(type.damage > 0 && (type.collides || type.splashDamage <= 0)){
                        if(type.continuousDamage() > 0){
                            bt.add(Core.bundle.format("bullet.damage", type.continuousDamage()) + StatUnit.perSecond.localized());
                        }else{
                            bt.add(Core.bundle.format("bullet.damage", type.damage));
                        }
                    }

                    if(type.buildingDamageMultiplier != 1){
                        int val = (int)(type.buildingDamageMultiplier * 100 - 100);
                        sep(bt, Core.bundle.format("bullet.buildingdamage", ammoStat(val)));
                    }

                    if(type.rangeChange != 0 && !compact){
                        sep(bt, Core.bundle.format("bullet.range", ammoStat(type.rangeChange / tilesize)));
                    }

                    if(type.splashDamage > 0){
                        sep(bt, Core.bundle.format("bullet.splashdamage", (int)type.splashDamage, Strings.fixed(type.splashDamageRadius / tilesize, 1)));
                    }

                    if(!compact && !Mathf.equal(type.ammoMultiplier, 1f) && type.displayAmmoMultiplier && (!(t instanceof Turret turret) || turret.displayAmmoMultiplier)){
                        sep(bt, Core.bundle.format("bullet.multiplier", (int)type.ammoMultiplier));
                    }

                    if(!compact && !Mathf.equal(type.reloadMultiplier, 1f)){
                        int val = (int)(type.reloadMultiplier * 100 - 100);
                        sep(bt, Core.bundle.format("bullet.reload", ammoStat(val)));
                    }

                    if(type.knockback > 0){
                        sep(bt, Core.bundle.format("bullet.knockback", Strings.autoFixed(type.knockback, 2)));
                    }

                    if(type.healPercent > 0f){
                        sep(bt, Core.bundle.format("bullet.healpercent", Strings.autoFixed(type.healPercent, 2)));
                    }

                    if(type.healAmount > 0f){
                        sep(bt, Core.bundle.format("bullet.healamount", Strings.autoFixed(type.healAmount, 2)));
                    }

                    if(type.pierce || type.pierceCap != -1){
                        sep(bt, type.pierceCap == -1 ? "@bullet.infinitepierce" : Core.bundle.format("bullet.pierce", type.pierceCap));
                    }

                    if(type.incendAmount > 0){
                        sep(bt, "@bullet.incendiary");
                    }

                    if(type.homingPower > 0.01f){
                        sep(bt, "@bullet.homing");
                    }

                    if(type.lightning > 0){
                        sep(bt, Core.bundle.format("bullet.lightning", type.lightning, type.lightningDamage < 0 ? type.damage : type.lightningDamage));
                    }

                    if(type.pierceArmor){
                        sep(bt, "@bullet.armorpierce");
                    }

                    if(type.maxDamageFraction > 0){
                        sep(bt, Core.bundle.format("bullet.maxdamagefraction", (int)(type.maxDamageFraction * 100)));
                    }

                    if(type.suppressionRange > 0){
                        sep(bt, Core.bundle.format("bullet.suppression", Strings.autoFixed(type.suppressionDuration / 60f, 2), Strings.fixed(type.suppressionRange / tilesize, 1)));
                    }

                    if(type.status != StatusEffects.none){
                        sep(bt, (type.status.hasEmoji() ? type.status.emoji() : "") + "[stat]" + type.status.localizedName + (type.status.reactive ? "" : "[lightgray] ~ [stat]" +
                            ((int)(type.statusDuration / 60f)) + "[lightgray] " + Core.bundle.get("unit.seconds"))).with(c -> withTooltip(c, type.status));
                    }

                    if(!type.targetMissiles){
                        sep(bt, "@bullet.notargetsmissiles");
                    }

                    if(!type.targetBlocks){
                        sep(bt, "@bullet.notargetsbuildings");
                    }

                    if(type.intervalBullet != null){
                        bt.row();

                        Table ic = new Table();
                        ammo(ObjectMap.of(t, type.intervalBullet), true, false).display(ic);
                        Collapser coll = new Collapser(ic, true);
                        coll.setDuration(0.1f);

                        bt.table(it -> {
                            it.left().defaults().left();

                            it.add(Core.bundle.format("bullet.interval", Strings.autoFixed(type.intervalBullets / type.bulletInterval * 60, 2)));
                            it.button(Icon.downOpen, Styles.emptyi, () -> coll.toggle(false)).update(i -> i.getStyle().imageUp = (!coll.isCollapsed() ? Icon.upOpen : Icon.downOpen)).size(8).padLeft(16f).expandX();
                        });
                        bt.row();
                        bt.add(coll);
                    }

                    if(type.fragBullet != null){
                        bt.row();

                        Table fc = new Table();
                        ammo(ObjectMap.of(t, type.fragBullet), true, false).display(fc);
                        Collapser coll = new Collapser(fc, true);
                        coll.setDuration(0.1f);

                        bt.table(ft -> {
                            ft.left().defaults().left();

                            ft.add(Core.bundle.format("bullet.frags", type.fragBullets));
                            ft.button(Icon.downOpen, Styles.emptyi, () -> coll.toggle(false)).update(i -> i.getStyle().imageUp = (!coll.isCollapsed() ? Icon.upOpen : Icon.downOpen)).size(8).padLeft(16f).expandX();
                        });
                        bt.row();
                        bt.add(coll);
                    }
                }).padLeft(5).padTop(5).padBottom(compact ? 0 : 5).growX().margin(compact ? 0 : 10);
                table.row();
            }
        };
    }

    //for AmmoListValue
    private static Cell<?> sep(Table table, String text){
        table.row();
        return table.add(text);
    }

    //for AmmoListValue
    private static String ammoStat(float val){
        return (val > 0 ? "[stat]+" : "[negstat]") + Strings.autoFixed(val, 1);
    }

    private static String multStat(float val){
        return (val >= 1 ? "[stat]" : "[negstat]") + Strings.autoFixed(val, 2);
    }

    private static TextureRegion icon(UnlockableContent t){
        return t.uiIcon;
    }
}<|MERGE_RESOLUTION|>--- conflicted
+++ resolved
@@ -112,11 +112,7 @@
     }
 
     public static StatValue liquid(Liquid liquid, float amount, boolean perSecond){
-<<<<<<< HEAD
-        return table -> table.add(displayLiquid(liquid, amount, perSecond));
-=======
-        return table -> table.add(new LiquidDisplay(liquid, amount, perSecond)).left();
->>>>>>> a58ff061
+        return table -> table.add(displayLiquid(liquid, amount, perSecond)).left();
     }
 
     public static StatValue liquids(Boolf<Liquid> filter, float amount, boolean perSecond){
@@ -486,7 +482,7 @@
             table.table(c -> {
                 for(Liquid liquid : content.liquids().select(l -> filter.get(l) && l.unlockedNow() && !l.isHidden())){
                     c.table(Styles.grayPanel, b -> {
-                        b.add(new LiquidDisplay(liquid, 40f, amount, true)).pad(10f).left().grow();
+                        b.add(displayLiquid(liquid, amount, true)).pad(10f).left().grow();
                         b.add(Core.bundle.format("stat.efficiency", fixValue(efficiency.get(liquid) * 100f))).right().pad(10f).padRight(15f);
                     }).growX().pad(5).row();
                 }
