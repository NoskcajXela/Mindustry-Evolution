--- conflicted
+++ resolved
@@ -55,33 +55,6 @@
 
     private static String report(){
         return "https://github.com/Anuken/Mindustry/issues/new?assignees=&labels=bug&body=" +
-<<<<<<< HEAD
-            Strings.encode(Strings.format(
-            """
-            **Platform**: `@`
-                        
-            **Build**: `@`
-                        
-            **Issue**: *Explain your issue in detail.*
-                        
-            **Steps to reproduce**: *How you happened across the issue, and what exactly you did to make the bug happen.*
-                        
-            **Link(s) to mod(s) used**: `@`
-                        
-            **Save file**: *The (zipped) save file you were playing on when the bug happened. THIS IS REQUIRED FOR ANY ISSUE HAPPENING IN-GAME, REGARDLESS OF WHETHER YOU THINK IT HAPPENS EVERYWHERE. DO NOT DELETE OR OMIT THIS LINE UNLESS YOU ARE SURE THAT THE ISSUE DOES NOT HAPPEN IN-GAME.*
-                        
-            **Crash report**: *The contents of relevant crash report files. REQUIRED if you are reporting a crash.*
-                        
-            ---
-                        
-            *Place an X (no spaces) between the brackets to confirm that you have read the line below.*
-            - [ ] **I have updated to the latest release (https://github.com/Anuken/Mindustry/releases) to make sure my issue has not been fixed.**
-            - [ ] **I have searched the closed and open issues to make sure that this problem has not already been reported.**
-            """,
-            OS.isAndroid ? "Android " + Core.app.getVersion() : (OS.osName + " x" + OS.osArchBits),
-            Version.combined(),
-            Vars.mods.list().any() ? Vars.mods.list().select(LoadedMod::enabled).map(l -> l.meta.author + "/" + l.name + ":" + l.meta.version) : "none"));
-=======
         Strings.encode(Strings.format(
         """
         **Platform**: `@`
@@ -107,6 +80,5 @@
         OS.isAndroid ? "Android " + Core.app.getVersion() : (OS.osName + " x" + OS.osArchBits),
         Version.combined(),
         Vars.mods.list().any() ? Vars.mods.list().select(LoadedMod::enabled).map(l -> l.meta.author + "/" + l.name + ":" + l.meta.version) : "none"));
->>>>>>> 53214f0d
     }
 }