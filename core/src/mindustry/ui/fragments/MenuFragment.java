package mindustry.ui.fragments;

import arc.*;
import arc.graphics.*;
import arc.graphics.g2d.*;
import arc.math.*;
import arc.scene.*;
import arc.scene.actions.*;
import arc.scene.event.*;
import arc.scene.style.*;
import arc.scene.ui.*;
import arc.scene.ui.layout.*;
import arc.util.*;
import mindustry.core.*;
import mindustry.game.EventType.*;
import mindustry.gen.*;
import mindustry.graphics.*;
import mindustry.ui.*;

import static mindustry.Vars.*;

public class MenuFragment extends Fragment{
    private Table container, submenu;
    private Button currentMenu;
    private MenuRenderer renderer;

    public MenuFragment(){
        Events.on(DisposeEvent.class, event -> {
            renderer.dispose();
        });
    }

    @Override
    public void build(Group parent){
        renderer = new MenuRenderer();

        Group group = new WidgetGroup();
        group.setFillParent(true);
        group.visible(() -> !ui.editor.isShown());
        parent.addChild(group);

        parent = group;

        parent.fill((x, y, w, h) -> renderer.render());

        parent.fill(c -> {
            container = c;

            if(!mobile){
                buildDesktop();
                Events.on(ResizeEvent.class, event -> buildDesktop());
            }else{
                buildMobile();
                Events.on(ResizeEvent.class, event -> buildMobile());
            }
        });

        //info icon
        if(mobile){
            parent.fill(c -> c.bottom().left().addButton("", Styles.infot, ui.about::show).size(84, 45));
            parent.fill(c -> c.bottom().right().addButton("", Styles.discordt, ui.discord::show).size(84, 45));
        }else if(becontrol.active()){
            parent.fill(c -> c.bottom().right().addImageTextButton("$be.check", Icon.refresh, () -> {
                ui.loadfrag.show();
                becontrol.checkUpdate(result -> {
                    ui.loadfrag.hide();
                    if(!result){
                        ui.showInfo("$be.noupdates");
                    }
                });
            }).size(200, 60).update(t -> {
                t.getLabel().setColor(becontrol.isUpdateAvailable() ? Tmp.c1.set(Color.white).lerp(Pal.accent, Mathf.absin(5f, 1f)) : Color.white);
            }));
        }

        String versionText = "[#ffffffba]" + ((Version.build == -1) ? "[#fc8140aa]custom build" : (Version.type.equals("official") ? Version.modifier : Version.type) + " build " + Version.build + (Version.revision == 0 ? "" : "." + Version.revision));

        parent.fill((x, y, w, h) -> {
            TextureRegion logo = Core.atlas.find("logo");
            float logoscl = Scl.scl(1);
            float logow = Math.min(logo.getWidth() * logoscl, Core.graphics.getWidth() - Scl.scl(20));
            float logoh = logow * (float)logo.getHeight() / logo.getWidth();

            float fx = (int)(Core.graphics.getWidth() / 2f);
            float fy = (int)(Core.graphics.getHeight() - 6 - logoh) + logoh / 2 - (Core.graphics.isPortrait() ? Scl.scl(30f) : 0f);

            Draw.color();
            Draw.rect(logo, fx, fy, logow, logoh);

            Fonts.def.setColor(Color.white);
            Fonts.def.draw(versionText, fx, fy - logoh/2f, Align.center);
        }).touchable(Touchable.disabled);
    }

    private void buildMobile(){
        container.clear();
        container.setSize(Core.graphics.getWidth(), Core.graphics.getHeight());

        float size = 120f;
        container.defaults().size(size).pad(5).padTop(4f);

        MobileButton
            play = new MobileButton(Icon.play, "$campaign", () -> checkPlay(ui.deploy::show)),
            custom = new MobileButton(Icon.rightOpenOut, "$customgame", () -> checkPlay(ui.custom::show)),
            maps = new MobileButton(Icon.download, "$loadgame", () -> checkPlay(ui.load::show)),
            join = new MobileButton(Icon.add, "$joingame", () -> checkPlay(ui.join::show)),
            editor = new MobileButton(Icon.terrain, "$editor", () -> checkPlay(ui.maps::show)),
            tools = new MobileButton(Icon.settings, "$settings", ui.settings::show),
            mods = new MobileButton(Icon.book, "$mods", ui.mods::show),
            donate = new MobileButton(Icon.link, "$website", () -> Core.net.openURI("https://anuke.itch.io/mindustry")),
            exit = new MobileButton(Icon.exit, "$quit", () -> Core.app.exit());

        if(!Core.graphics.isPortrait()){
            container.marginTop(60f);
            container.add(play);
            container.add(join);
            container.add(custom);
            container.add(maps);
            container.row();

            container.table(table -> {
                table.defaults().set(container.defaults());

                table.add(editor);
                table.add(tools);

                table.add(mods);
                //if(platform.canDonate()) table.add(donate);
                if(!ios) table.add(exit);
            }).colspan(4);
        }else{
            container.marginTop(0f);
            container.add(play);
            container.add(maps);
            container.row();
            container.add(custom);
            container.add(join);
            container.row();
            container.add(editor);
            container.add(tools);
            container.row();

            container.table(table -> {
                table.defaults().set(container.defaults());

                table.add(mods);
                //if(platform.canDonate()) table.add(donate);
                if(!ios) table.add(exit);
            }).colspan(2);
        }
    }

    private void buildDesktop(){
        container.clear();
        container.setSize(Core.graphics.getWidth(), Core.graphics.getHeight());


        float width = 230f;
        Drawable background = Styles.black6;

        container.left();
        container.add().width(Core.graphics.getWidth()/10f);
        container.table(background, t -> {
            t.defaults().width(width).height(70f);

            buttons(t,
                new Buttoni("$play", Icon.play,
                    new Buttoni("$campaign", Icon.play, () -> checkPlay(ui.deploy::show)),
                    new Buttoni("$joingame", Icon.add, () -> checkPlay(ui.join::show)),
                    new Buttoni("$customgame", Icon.terrain, () -> checkPlay(ui.custom::show)),
                    new Buttoni("$loadgame", Icon.download, () -> checkPlay(ui.load::show)),
                    new Buttoni("$tutorial", Icon.info, () -> checkPlay(control::playTutorial))
                ),
<<<<<<< HEAD
                new Buttoni("$editor", Icon.terrain, () -> checkPlay(ui.maps::show)), steam ? new Buttoni("$workshop", Icon.save, platform::openWorkshop) : null,
=======
                new Buttoni("$editor", Icon.terrain, () -> checkPlay(ui.maps::show)), steam ? new Buttoni("$workshop", Icon.book, platform::openWorkshop) : null,
>>>>>>> a2933e03
                new Buttoni(Core.bundle.get("mods"), Icon.bookOpen, ui.mods::show),
                //not enough space for this button
                //new Buttoni("$schematics", Icon.paste, ui.schematics::show),
                new Buttoni("$settings", Icon.settings, ui.settings::show),
                new Buttoni("$about.button", Icon.info, ui.about::show),
                new Buttoni("$quit", Icon.exit, Core.app::exit)
            );

        }).width(width).growY();

        container.table(background, t -> {
            submenu = t;
            t.getColor().a = 0f;
            t.top();
            t.defaults().width(width).height(70f);
            t.visible(() -> !t.getChildren().isEmpty());

        }).width(width).growY();
    }

    private void checkPlay(Runnable run){
        if(!mods.hasContentErrors()){
            run.run();
        }else{
            ui.showInfo("$mod.noerrorplay");
        }
    }

    private void fadeInMenu(){
        submenu.clearActions();
        submenu.actions(Actions.alpha(1f, 0.15f, Interpolation.fade));
    }

    private void fadeOutMenu(){
        //nothing to fade out
        if(submenu.getChildren().isEmpty()){
            return;
        }

        submenu.clearActions();
        submenu.actions(Actions.alpha(1f), Actions.alpha(0f, 0.2f, Interpolation.fade), Actions.run(() -> submenu.clearChildren()));
    }

    private void buttons(Table t, Buttoni... buttons){
        for(Buttoni b : buttons){
            if(b == null) continue;
            Button[] out = {null};
            out[0] = t.addImageTextButton(b.text, b.icon, Styles.clearToggleMenut, () -> {
                if(currentMenu == out[0]){
                    currentMenu = null;
                    fadeOutMenu();
                }else{
                    if(b.submenu != null){
                        currentMenu = out[0];
                        submenu.clearChildren();
                        fadeInMenu();
                        //correctly offset the button
                        submenu.add().height((Core.graphics.getHeight() - out[0].getY(Align.topLeft)) / Scl.scl(1f));
                        submenu.row();
                        buttons(submenu, b.submenu);
                    }else{
                        currentMenu = null;
                        fadeOutMenu();
                        b.runnable.run();
                    }
                }
            }).marginLeft(11f).get();
            out[0].update(() -> out[0].setChecked(currentMenu == out[0]));
            t.row();
        }
    }

    private class Buttoni{
        final Drawable icon;
        final String text;
        final Runnable runnable;
        final Buttoni[] submenu;

        public Buttoni(String text, Drawable icon, Runnable runnable){
            this.icon = icon;
            this.text = text;
            this.runnable = runnable;
            this.submenu = null;
        }

        public Buttoni(String text, Drawable icon, Buttoni... buttons){
            this.icon = icon;
            this.text = text;
            this.runnable = () -> {};
            this.submenu = buttons;
        }
    }
}<|MERGE_RESOLUTION|>--- conflicted
+++ resolved
@@ -171,11 +171,7 @@
                     new Buttoni("$loadgame", Icon.download, () -> checkPlay(ui.load::show)),
                     new Buttoni("$tutorial", Icon.info, () -> checkPlay(control::playTutorial))
                 ),
-<<<<<<< HEAD
-                new Buttoni("$editor", Icon.terrain, () -> checkPlay(ui.maps::show)), steam ? new Buttoni("$workshop", Icon.save, platform::openWorkshop) : null,
-=======
                 new Buttoni("$editor", Icon.terrain, () -> checkPlay(ui.maps::show)), steam ? new Buttoni("$workshop", Icon.book, platform::openWorkshop) : null,
->>>>>>> a2933e03
                 new Buttoni(Core.bundle.get("mods"), Icon.bookOpen, ui.mods::show),
                 //not enough space for this button
                 //new Buttoni("$schematics", Icon.paste, ui.schematics::show),
