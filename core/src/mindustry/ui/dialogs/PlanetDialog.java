package mindustry.ui.dialogs;

import arc.*;
import arc.func.*;
import arc.graphics.*;
import arc.graphics.g2d.*;
import arc.graphics.gl.*;
import arc.input.*;
import arc.math.*;
import arc.math.geom.*;
import arc.scene.*;
import arc.scene.event.*;
import arc.scene.style.*;
import arc.scene.ui.*;
import arc.scene.ui.layout.*;
import arc.struct.*;
import arc.util.*;
import mindustry.content.*;
import mindustry.content.TechTree.*;
import mindustry.core.*;
import mindustry.ctype.*;
import mindustry.game.Objectives.*;
import mindustry.game.SectorInfo.*;
import mindustry.game.*;
import mindustry.gen.*;
import mindustry.graphics.*;
import mindustry.graphics.g3d.*;
import mindustry.graphics.g3d.PlanetGrid.*;
import mindustry.input.*;
import mindustry.io.legacy.*;
import mindustry.maps.*;
import mindustry.type.*;
import mindustry.ui.*;
import mindustry.world.blocks.storage.*;

import static arc.Core.*;
import static mindustry.Vars.*;
import static mindustry.graphics.g3d.PlanetRenderer.*;
import static mindustry.ui.dialogs.PlanetDialog.Mode.*;

public class PlanetDialog extends BaseDialog implements PlanetInterfaceRenderer{
    static final String[] defaultIcons = {
    "effect", "power", "logic", "units", "liquid", "production", "defense", "turret", "distribution", "crafting",
    "settings", "cancel", "zoom", "ok", "star", "home", "pencil", "up", "down", "left", "right",
    "hammer", "warning", "tree", "admin", "map", "modePvp", "terrain",
    "modeSurvival", "commandRally", "commandAttack",
    };

    //if true, enables launching anywhere for testing
    public static boolean debugSelect = false;
    public static float sectorShowDuration = 60f * 2.4f;

    public final FrameBuffer buffer = new FrameBuffer(2, 2, true);
    public final PlanetRenderer planets = renderer.planets;
    public final LaunchLoadoutDialog loadouts = new LaunchLoadoutDialog();

    public float zoom = 1f, selectAlpha = 1f;
    public @Nullable Sector selected, hovered, launchSector;
    public Mode mode = look;
    public boolean launching;
    public Cons<Sector> listener = s -> {};

    public Seq<Sector> newPresets = new Seq<>();
    public float presetShow = 0f;
    public boolean showed = false, sectorsShown;
    public String searchText = "";

    public Table sectorTop = new Table(), notifs;
    public Label hoverLabel = new Label("");

    public PlanetDialog(){
        super("", Styles.fullDialog);

        shouldPause = true;
        planets.planet = content.getByName(ContentType.planet, Core.settings.getString("lastplanet", "serpulo"));
        if(planets.planet == null) planets.planet = Planets.serpulo;

        addListener(new InputListener(){
            @Override
            public boolean keyDown(InputEvent event, KeyCode key){
                if(event.targetActor == PlanetDialog.this && (key == KeyCode.escape || key == KeyCode.back || key == Core.keybinds.get(Binding.planet_map).key)){
                    if(showing() && newPresets.size > 1){
                        //clear all except first, which is the last sector.
                        newPresets.truncate(1);
                    }else if(selected != null){
                        selected = null;
                        updateSelected();
                    }else{
                        Core.app.post(() -> hide());
                    }
                    return true;
                }
                return false;
            }
        });

        hoverLabel.setStyle(Styles.outlineLabel);
        hoverLabel.setAlignment(Align.center);

        rebuildButtons();

        onResize(this::rebuildButtons);

        dragged((cx, cy) -> {
            //no multitouch drag
            if(Core.input.getTouches() > 1) return;

            if(showing()){
                newPresets.clear();
            }

            Vec3 pos = planets.camPos;

            float upV = pos.angle(Vec3.Y);
            float xscale = 9f, yscale = 10f;
            float margin = 1;

            //scale X speed depending on polar coordinate
            float speed = 1f - Math.abs(upV - 90) / 90f;

            pos.rotate(planets.cam.up, cx / xscale * speed);

            //prevent user from scrolling all the way up and glitching it out
            float amount = cy / yscale;
            amount = Mathf.clamp(upV + amount, margin, 180f - margin) - upV;

            pos.rotate(Tmp.v31.set(planets.cam.up).rotate(planets.cam.direction, 90), amount);
        });

<<<<<<< HEAD
        scrolled(value -> {
            zoom = Mathf.clamp(zoom + value / 10f, planets.planet.minZoom, 2f);
=======
        addListener(new InputListener(){
            @Override
            public boolean scrolled(InputEvent event, float x, float y, float amountX, float amountY){
                if(event.targetActor == PlanetDialog.this){
                    zoom = Mathf.clamp(zoom + y / 10f, 0.5f, 2f);
                }
                return true;
            }
>>>>>>> 033dadae
        });

        addCaptureListener(new ElementGestureListener(){
            float lastZoom = -1f;

            @Override
            public void zoom(InputEvent event, float initialDistance, float distance){
               if(lastZoom < 0){
                   lastZoom = zoom;
               }

               zoom = (Mathf.clamp(initialDistance / distance * lastZoom, planets.planet.minZoom, 2f));
           }

            @Override
            public void touchUp(InputEvent event, float x, float y, int pointer, KeyCode button){
                lastZoom = zoom;
            }
       });

        shown(this::setup);
    }

    /** show with no limitations, just as a map. */
    @Override
    public Dialog show(){
        if(net.client()){
            ui.showInfo("@map.multiplayer");
            return this;
        }

        //load legacy research
        if(Core.settings.has("unlocks") && !Core.settings.has("junction-unlocked")){
            Core.app.post(() -> {
                ui.showCustomConfirm("@research", "@research.legacy", "@research.load", "@research.discard", () -> {
                    LegacyIO.readResearch();
                    Core.settings.remove("unlocks");
                }, () -> Core.settings.remove("unlocks"));
            });
        }

        rebuildButtons();
        mode = look;
        selected = hovered = launchSector = null;
        launching = false;

        zoom = 1f;
        planets.zoom = 1f;
        selectAlpha = 0f;
        launchSector = state.getSector();
        presetShow = 0f;
        showed = false;
        listener = s -> {};

        newPresets.clear();

        //announce new presets
        for(SectorPreset preset : content.sectors()){
            if(preset.unlocked() && !preset.alwaysUnlocked && !preset.sector.info.shown && !preset.sector.hasBase() && preset.planet == planets.planet){
                newPresets.add(preset.sector);
                preset.sector.info.shown = true;
                preset.sector.saveInfo();
            }
        }

        if(newPresets.any()){
            newPresets.add(planets.planet.getLastSector());
        }

        newPresets.reverse();
        updateSelected();

        if(planets.planet.getLastSector() != null){
            lookAt(planets.planet.getLastSector());
        }

        return super.show();
    }

    void rebuildButtons(){
        buttons.clearChildren();

        buttons.bottom();

        if(Core.graphics.isPortrait()){
            buttons.add(sectorTop).colspan(2).fillX().row();
            addBack();
            addTech();
        }else{
            addBack();
            buttons.add().growX();
            buttons.add(sectorTop).minWidth(230f);
            buttons.add().growX();
            addTech();
        }
    }

    void addBack(){
        buttons.button("@back", Icon.left, this::hide).size(200f, 54f).pad(2).bottom();
    }

    void addTech(){
        buttons.button("@techtree", Icon.tree, () -> ui.research.show()).size(200f, 54f).pad(2).bottom();
    }

    public void showOverview(){
        //TODO implement later if necessary
        /*
        sectors.captured = Captured Sectors
        sectors.explored = Explored Sectors
        sectors.production.total = Total Production
        sectors.resources.total = Total Resources
         */
        var dialog = new BaseDialog("@overview");
        dialog.addCloseButton();

        dialog.add("@sectors.captured");
    }

    //TODO unimplemented, cutscene needed
    public void showPlanetLaunch(Sector sector, Cons<Sector> listener){
        selected = null;
        hovered = null;
        launching = false;
        this.listener = listener;
        launchSector = sector;

        //update view to sector
        zoom = 1f;
        planets.zoom = 1f;
        selectAlpha = 0f;

        mode = planetLaunch;

        super.show();
    }

    public void showSelect(Sector sector, Cons<Sector> listener){
        selected = null;
        hovered = null;
        launching = false;
        this.listener = listener;

        //update view to sector
        lookAt(sector);
        zoom = 1f;
        planets.zoom = 1f;
        selectAlpha = 0f;
        launchSector = sector;

        mode = select;

        super.show();
    }

    void lookAt(Sector sector){
        if(sector.tile == Ptile.empty) return;

        planets.camPos.set(Tmp.v33.set(sector.tile.v).rotate(Vec3.Y, -sector.planet.getRotation()));
    }

    boolean canSelect(Sector sector){
        if(mode == select) return sector.hasBase();
        //cannot launch to existing sector w/ accelerator
        if(mode == planetLaunch) return !sector.hasBase();
        if(sector.hasBase() || sector.id == sector.planet.startSector) return true;
        //preset sectors can only be selected once unlocked
        if(sector.preset != null){
            TechNode node = sector.preset.node();
            return node == null || node.parent == null || node.parent.content.unlocked();
        }

        return sector.hasBase() || sector.near().contains(Sector::hasBase); //near an occupied sector
    }

    Sector findLauncher(Sector to){
        Sector launchSector = this.launchSector != null && this.launchSector.hasBase() ? this.launchSector : null;
        //directly nearby.
        if(to.near().contains(launchSector)) return launchSector;

        Sector launchFrom = launchSector;
        if(launchFrom == null || (to.preset == null && !to.near().contains(launchSector))){
            //TODO pick one with the most resources
            launchFrom = to.near().find(Sector::hasBase);
            if(launchFrom == null && to.preset != null){
                if(launchSector != null) return launchSector;
                launchFrom = planets.planet.sectors.min(s -> !s.hasBase() ? Float.MAX_VALUE : s.tile.v.dst2(to.tile.v));
                if(!launchFrom.hasBase()) launchFrom = null;
            }
        }

        return launchFrom;
    }

    boolean showing(){
        return newPresets.any();
    }

    @Override
    public void renderSectors(Planet planet){

        //draw all sector stuff
        if(selectAlpha > 0.01f){
            for(Sector sec : planet.sectors){
                if(canSelect(sec) || sec.unlocked() || debugSelect){

                    Color color =
                    sec.hasBase() ? Tmp.c2.set(Team.sharded.color).lerp(Team.crux.color, sec.hasEnemyBase() ? 0.5f : 0f) :
                    sec.preset != null ?
                        sec.preset.unlocked() ? Tmp.c2.set(Team.derelict.color).lerp(Color.white, Mathf.absin(Time.time, 10f, 1f)) :
                        Color.gray :
                    sec.hasEnemyBase() ? Team.crux.color :
                    null;

                    if(color != null){
                        planets.drawSelection(sec, Tmp.c1.set(color).mul(0.8f).a(selectAlpha), 0.026f, -0.001f);
                    }
                }else{
                    planets.fill(sec, Tmp.c1.set(shadowColor).mul(1, 1, 1, selectAlpha), -0.001f);
                }
            }
        }

        Sector current = state.getSector() != null && state.getSector().isBeingPlayed() && state.getSector().planet == planets.planet ? state.getSector() : null;

        if(current != null){
            planets.fill(current, hoverColor, -0.001f);
        }

        //draw hover border
        if(hovered != null){
            planets.fill(hovered, hoverColor, -0.001f);
            planets.drawBorders(hovered, borderColor);
        }

        //draw selected borders
        if(selected != null){
            planets.drawSelection(selected);
            planets.drawBorders(selected, borderColor);
        }

        planets.batch.flush(Gl.triangles);

        if(hovered != null && !hovered.hasBase()){
            Sector launchFrom = findLauncher(hovered);
            if(launchFrom != null && hovered != launchFrom && canSelect(hovered)){
                planets.drawArc(planet, launchFrom.tile.v, hovered.tile.v);
            }
        }

        if(selectAlpha > 0.001f){


            for(Sector sec : planet.sectors){
                if(sec.hasBase()){
                    for(Sector enemy : sec.near()){
                        if(enemy.hasEnemyBase()){
                            planets.drawArc(planet, enemy.tile.v, sec.tile.v, Team.crux.color.write(Tmp.c2).a(selectAlpha), Color.clear, 0.24f, 110f, 25);
                        }
                    }


                    if(selected != null && selected != sec && selected.hasBase()){
                        //imports
                        if(sec.info.getRealDestination() == selected && sec.info.anyExports()){
                            planets.drawArc(planet, sec.tile.v, selected.tile.v, Color.gray.write(Tmp.c2).a(selectAlpha), Pal.accent.write(Tmp.c3).a(selectAlpha), 0.4f, 90f, 25);
                        }
                        //exports
                        if(selected.info.getRealDestination() == sec && selected.info.anyExports()){
                            planets.drawArc(planet, selected.tile.v, sec.tile.v, Pal.place.write(Tmp.c2).a(selectAlpha), Pal.accent.write(Tmp.c3).a(selectAlpha), 0.4f, 90f, 25);
                        }
                    }
                }
            }
        }

    }

    @Override
    public void renderProjections(Planet planet){
        float iw = 48f/4f;

        for(Sector sec : planet.sectors){
            if(sec != hovered){
                var preficon = sec.icon();
                var icon =
                    sec.isAttacked() ? Fonts.getLargeIcon("warning") :
                    !sec.hasBase() && sec.preset != null && sec.preset.unlocked() && preficon == null ?
                    Fonts.getLargeIcon("terrain") :
                    sec.preset != null && sec.preset.locked() && sec.preset.node() != null && !sec.preset.node().parent.content.locked() ? Fonts.getLargeIcon("lock") :
                    preficon;
                var color = sec.preset != null && !sec.hasBase() ? Team.derelict.color : Team.sharded.color;

                if(icon != null){
                    planets.drawPlane(sec, () -> {
                        //use white for content icons
                        Draw.color(preficon == icon && sec.info.contentIcon != null ? Color.white : color, selectAlpha);
                        Draw.rect(icon, 0, 0, iw, iw * icon.height / icon.width);
                    });
                }
            }
        }

        Draw.reset();

        if(hovered != null){
            planets.drawPlane(hovered, () -> {
                Draw.color(hovered.isAttacked() ? Pal.remove : Color.white, Pal.accent, Mathf.absin(5f, 1f));

                var icon = hovered.locked() && !canSelect(hovered) ? Fonts.getLargeIcon("lock") : hovered.isAttacked() ? Fonts.getLargeIcon("warning") : hovered.icon();

                if(icon != null){
                    Draw.rect(icon, 0, 0, iw, iw * icon.height / icon.width);
                }

                Draw.reset();
            });
        }

        Draw.reset();
    }

    boolean selectable(Planet planet){
        //TODO what if any sector is selectable?
        if(mode == planetLaunch) return launchSector != null && planet != launchSector.planet;
        return planet == planets.planet || (planet.alwaysUnlocked && planet.isLandable()) || planet.sectors.contains(Sector::hasBase);
    }

    void setup(){
        searchText = "";
        zoom = planets.zoom = 1f;
        selectAlpha = 1f;
        ui.minimapfrag.hide();

        clearChildren();

        margin(0f);

        stack(
        new Element(){
            {
                //add listener to the background rect, so it doesn't get unnecessary touch input
                addListener(new ElementGestureListener(){
                    @Override
                    public void tap(InputEvent event, float x, float y, int count, KeyCode button){
                        if(showing()) return;

                        if(hovered != null && selected == hovered && count == 2){
                            playSelected();
                        }

                        if(hovered != null && (canSelect(hovered) || debugSelect)){
                            selected = hovered;
                        }

                        if(selected != null){
                            updateSelected();
                        }
                    }
                });
            }

            @Override
            public void act(float delta){
                if(scene.getDialog() == PlanetDialog.this && !scene.hit(input.mouseX(), input.mouseY(), true).isDescendantOf(e -> e instanceof ScrollPane)){
                    scene.setScrollFocus(PlanetDialog.this);
                }

                super.act(delta);
            }

            @Override
            public void draw(){
                planets.orbitAlpha = selectAlpha;
                planets.render(PlanetDialog.this);
            }
        },
        //info text
        new Table(t -> {
            t.touchable = Touchable.disabled;
            t.top();
            t.label(() -> mode == select ? "@sectors.select" : "").style(Styles.outlineLabel).color(Pal.accent);
        }),
        buttons,
        //planet selection
        new Table(t -> {
            t.right();
            if(content.planets().count(this::selectable) > 1){
                t.table(Styles.black6, pt -> {
                    pt.add("@planets").color(Pal.accent);
                    pt.row();
                    pt.image().growX().height(4f).pad(6f).color(Pal.accent);
                    pt.row();
                    for(int i = 0; i < content.planets().size; i++){
                        Planet planet = content.planets().get(i);
                        if(selectable(planet)){
                            pt.button(planet.localizedName, Styles.clearTogglet, () -> {
                                selected = null;
                                launchSector = null;
                                renderer.planets.planet = planet;
                                settings.put("lastplanet", planet.name);
                            }).width(200).height(40).growX().update(bb -> bb.setChecked(renderer.planets.planet == planet));
                            pt.row();
                        }
                    }
                });
            }
        }),

        new Table(c -> {
            if(!(graphics.isPortrait() && mobile) && planets.planet.sectors.contains(Sector::hasBase)){
                int attacked = planets.planet.sectors.count(Sector::isAttacked);

                //sector notifications & search
                c.top().right();
                c.defaults().width(280f);

                c.button(bundle.get("sectorlist") +
                    (attacked == 0 ? "" : "\n[red]⚠[lightgray] " + bundle.format("sectorlist.attacked", "[red]" + attacked + "[]")),
                    Icon.downOpen, Styles.squareTogglet, () -> sectorsShown = !sectorsShown)
                .height(60f).checked(b -> {
                    Image image = (Image)b.getCells().first().get();
                    image.setDrawable(sectorsShown ? Icon.upOpen : Icon.downOpen);
                    return sectorsShown;
                }).with(t -> t.left().margin(7f)).with(t -> t.getLabelCell().grow().left()).row();

                c.collapser(t -> {
                    t.background(Styles.black8);

                    notifs = t;
                    rebuildList();
                }, false, () -> sectorsShown).padBottom(64f).row();
            }
        })).grow();
    }

    //TODO
    void rebuildList(){
        notifs.clear();

        var all = planets.planet.sectors.select(Sector::hasBase);
        all.sort(Structs.comps(Structs.comparingBool(s -> !s.isAttacked()), Structs.comparingInt(s -> s.save == null ? 0 : -(int)s.save.meta.timePlayed)));

        notifs.pane(p -> {
            Runnable[] readd = {null};

            p.table(s -> {
                s.image(Icon.zoom).padRight(4);
                s.field(searchText, t -> {
                    searchText = t;
                    readd[0].run();
                }).growX().height(50f).addInputDialog();
            }).growX().row();

            Table con = p.table().growX().get();
            con.touchable = Touchable.enabled;

            readd[0] = () -> {
                con.clearChildren();
                for(Sector sec : all){
                    if(sec.hasBase() && (searchText.isEmpty() || sec.name().toLowerCase().contains(searchText.toLowerCase()))){
                        con.button(t -> {
                            t.left();
                            t.defaults().growX();

                            t.table(head -> {
                                head.left().defaults();

                                if(sec.isAttacked()){
                                    head.image(Icon.warningSmall).update(i -> {
                                        i.color.set(Pal.accent).lerp(Pal.remove, Mathf.absin(Time.globalTime, 9f, 1f));
                                    }).padRight(4f);
                                }

                                String ic = sec.iconChar() == null ? "" : sec.iconChar() + " ";

                                head.add(ic + sec.name()).growX().wrap();
                            }).growX().row();

                            if(sec.isAttacked()){
                                addSurvivedInfo(sec, t, true);
                            }
                        }, Styles.underlineb, () -> {
                            lookAt(sec);
                            selected = sec;
                            updateSelected();
                        }).margin(8f).marginLeft(13f).marginBottom(6f).marginTop(6f).padBottom(3f).padTop(3f).growX().checked(b -> selected == sec).row();
                        //for resources: .tooltip(sec.info.resources.toString("", u -> u.emoji()))
                    }
                }

                if(con.getChildren().isEmpty()){
                    con.add("@none.found").pad(10f);
                }
            };

            readd[0].run();
        }).grow().get().setScrollingDisabled(true, false);
    }

    @Override
    public void draw(){
        boolean doBuffer = color.a < 0.99f;

        if(doBuffer){
            buffer.resize(Core.graphics.getWidth(), Core.graphics.getHeight());
            buffer.begin(Color.clear);
        }

        super.draw();

        if(doBuffer){
            buffer.end();

            Draw.color(color);
            Draw.rect(Draw.wrap(buffer.getTexture()), width/2f, height/2f, width, -height);
            Draw.color();
        }
    }

    public void lookAt(Sector sector, float alpha){
        float len = planets.camPos.len();
        planets.camPos.slerp(Tmp.v31.set(sector.tile.v).rotate(Vec3.Y, -sector.planet.getRotation()).setLength(len), alpha);
    }

    @Override
    public void act(float delta){
        super.act(delta);

        if(hovered != null && !mobile && planets.planet.hasGrid()){
            addChild(hoverLabel);
            hoverLabel.toFront();
            hoverLabel.touchable = Touchable.disabled;

            Vec3 pos = planets.cam.project(Tmp.v31.set(hovered.tile.v).setLength(PlanetRenderer.outlineRad).rotate(Vec3.Y, -planets.planet.getRotation()).add(planets.planet.position));
            hoverLabel.setPosition(pos.x - Core.scene.marginLeft, pos.y - Core.scene.marginBottom, Align.center);

            hoverLabel.getText().setLength(0);
            if(hovered != null){
                StringBuilder tx = hoverLabel.getText();
                if(!canSelect(hovered)){
                    if(mode == planetLaunch){
                        tx.append("[gray]").append(Iconc.cancel);
                    }else{
                        tx.append("[gray]").append(Iconc.lock).append(" ").append(Core.bundle.get("locked"));
                    }
                }else{
                    tx.append("[accent][[ [white]").append(hovered.name()).append("[accent] ]");
                }
            }
            hoverLabel.invalidateHierarchy();
        }else{
            hoverLabel.remove();
        }

        if(launching && selected != null){
            lookAt(selected, 0.1f);
        }

        if(showing()){
            Sector to = newPresets.peek();

            presetShow += Time.delta;

            lookAt(to, 0.11f);
            zoom = 0.75f;

            if(presetShow >= 20f && !showed && newPresets.size > 1){
                showed = true;
                ui.announce(Iconc.lockOpen + " [accent]" + to.name(), 2f);
            }

            if(presetShow > sectorShowDuration){
                newPresets.pop();
                showed = false;
                presetShow = 0f;
            }
        }

        if(planets.planet.hasGrid()){
            hovered = planets.planet.getSector(planets.cam.getMouseRay(), PlanetRenderer.outlineRad);
        }else if(planets.planet.isLandable()){
            boolean wasNull = selected == null;
            //always have the first sector selected.
            //TODO better support for multiple sectors in gridless planets?
            hovered = selected = planets.planet.sectors.first();

            //autoshow
            if(wasNull){
                updateSelected();
            }
        }else{
            hovered = selected = null;
        }

        planets.zoom = Mathf.lerpDelta(planets.zoom, zoom, 0.4f);
        selectAlpha = Mathf.lerpDelta(selectAlpha, Mathf.num(planets.zoom < 1.9f), 0.1f);
    }

    void displayItems(Table c, float scl, ObjectMap<Item, ExportStat> stats, String name){
        displayItems(c, scl, stats, name, t -> {});
    }

    void displayItems(Table c, float scl, ObjectMap<Item, ExportStat> stats, String name, Cons<Table> builder){
        Table t = new Table().left();

        int i = 0;
        for(var item : content.items()){
            var stat = stats.get(item);
            if(stat == null) continue;
            int total = (int)(stat.mean * 60 * scl);
            if(total > 1){
                t.image(item.uiIcon).padRight(3);
                t.add(UI.formatAmount(total) + " " + Core.bundle.get("unit.perminute")).color(Color.lightGray).padRight(3);
                if(++i % 3 == 0){
                    t.row();
                }
            }
        }

        if(t.getChildren().any()){
            c.defaults().left();
            c.add(name).row();
            builder.get(c);
            c.add(t).padLeft(10f).row();
        }
    }

    void showStats(Sector sector){
        BaseDialog dialog = new BaseDialog(sector.name());

        dialog.cont.pane(c -> {
            c.defaults().padBottom(5);

            if(sector.preset != null && sector.preset.description != null){
                c.add(sector.preset.displayDescription()).left().row();
            }

            c.add(Core.bundle.get("sectors.time") + " [accent]" + sector.save.getPlayTime()).left().row();

            if(sector.info.waves && sector.hasBase()){
                c.add(Core.bundle.get("sectors.wave") + " [accent]" + (sector.info.wave + sector.info.wavesPassed)).left().row();
            }

            if(sector.isAttacked() || !sector.hasBase()){
                c.add(Core.bundle.get("sectors.threat") + " [accent]" + sector.displayThreat()).left().row();
            }

            if(sector.save != null && sector.info.resources.any()){
                c.add("@sectors.resources").left().row();
                c.table(t -> {
                    for(UnlockableContent uc : sector.info.resources){
                        t.image(uc.uiIcon).padRight(3).size(iconSmall);
                    }
                }).padLeft(10f).left().row();
            }

            //production
            displayItems(c, sector.getProductionScale(), sector.info.production, "@sectors.production");

            //export
            displayItems(c, sector.getProductionScale(), sector.info.export, "@sectors.export", t -> {
                if(sector.info.destination != null){
                    String ic = sector.info.destination.iconChar();
                    t.add(Iconc.rightOpen + " " + (ic == null || ic.isEmpty() ? "" : ic + " ") + sector.info.destination.name()).padLeft(10f).row();
                }
            });

            //import
            if(sector.hasBase()){
                displayItems(c, 1f, sector.info.importStats(sector.planet), "@sectors.import", t -> {
                    sector.info.eachImport(sector.planet, other -> {
                        String ic = other.iconChar();
                        t.add(Iconc.rightOpen + " " + (ic == null || ic.isEmpty() ? "" : ic + " ") + other.name()).padLeft(10f).row();
                    });
                });
            }

            ItemSeq items = sector.items();

            //stored resources
            if(sector.hasBase() && items.total > 0){

                c.add("@sectors.stored").left().row();
                c.table(t -> {
                    t.left();

                    t.table(res -> {

                        int i = 0;
                        for(ItemStack stack : items){
                            res.image(stack.item.uiIcon).padRight(3);
                            res.add(UI.formatAmount(Math.max(stack.amount, 0))).color(Color.lightGray);
                            if(++i % 4 == 0){
                                res.row();
                            }
                        }
                    }).padLeft(10f);
                }).left().row();
            }
        });

        dialog.addCloseButton();
        dialog.show();
    }

    void addSurvivedInfo(Sector sector, Table table, boolean wrap){
        if(!wrap){
            table.add(Core.bundle.format("sectors.underattack", (int)(sector.info.damage * 100))).wrapLabel(wrap).row();
        }

        if(sector.info.wavesSurvived >= 0 && sector.info.wavesSurvived - sector.info.wavesPassed >= 0 && !sector.isBeingPlayed()){
            int toCapture = sector.info.attack || sector.info.winWave <= 1 ? -1 : sector.info.winWave - (sector.info.wave + sector.info.wavesPassed);
            boolean plus = (sector.info.wavesSurvived - sector.info.wavesPassed) >= SectorDamage.maxRetWave - 1;
            table.add(Core.bundle.format("sectors.survives", Math.min(sector.info.wavesSurvived - sector.info.wavesPassed, toCapture <= 0 ? 200 : toCapture) +
            (plus ? "+" : "") + (toCapture < 0 ? "" : "/" + toCapture))).wrapLabel(wrap).row();
        }
    }

    void updateSelected(){
        Sector sector = selected;
        Table stable = sectorTop;

        if(sector == null){
            stable.clear();
            stable.visible = false;
            return;
        }
        stable.visible = true;

        float x = stable.getX(Align.center), y = stable.getY(Align.center);
        stable.clear();
        stable.background(Styles.black6);

        stable.table(title -> {
            title.add("[accent]" + sector.name()).padLeft(3);
            if(sector.preset == null){
                title.add().growX();

                title.button(Icon.pencilSmall, Styles.clearPartiali, () -> {
                   ui.showTextInput("@sectors.rename", "@name", 20, sector.name(), v -> {
                       sector.setName(v);
                       updateSelected();
                       rebuildList();
                   });
                }).size(40f).padLeft(4);
            }

            var icon = sector.info.contentIcon != null ?
                new TextureRegionDrawable(sector.info.contentIcon.uiIcon) :
                Icon.icons.get(sector.info.icon + "Small");

            title.button(icon == null ? Icon.noneSmall : icon, Styles.clearPartiali, iconSmall, () -> {
                new Dialog(""){{
                    closeOnBack();
                    setFillParent(true);

                    Runnable refresh = () -> {
                        sector.saveInfo();
                        hide();
                        updateSelected();
                        rebuildList();
                    };

                    cont.pane(t -> {
                        resized(true, () -> {
                            t.clearChildren();
                            t.marginRight(19f);
                            t.defaults().size(48f);

                            t.button(Icon.none, Styles.clearTogglei, () -> {
                                sector.info.icon = null;
                                sector.info.contentIcon = null;
                                refresh.run();
                            }).checked(sector.info.icon == null && sector.info.contentIcon == null);

                            int cols = (int)Math.min(20, Core.graphics.getWidth() / Scl.scl(52f));

                            int i = 1;
                            for(var key : defaultIcons){
                                var value = Icon.icons.get(key);

                                t.button(value, Styles.clearTogglei, () -> {
                                    sector.info.icon = key;
                                    sector.info.contentIcon = null;
                                    refresh.run();
                                }).checked(key.equals(sector.info.icon));

                                if(++i % cols == 0) t.row();
                            }

                            for(ContentType ctype : defaultContentIcons){
                                t.row();
                                t.image().colspan(cols).growX().width(Float.NEGATIVE_INFINITY).height(3f).color(Pal.accent);
                                t.row();

                                i = 0;
                                for(UnlockableContent u : content.getBy(ctype).<UnlockableContent>as()){
                                    if(!u.isHidden() && u.unlocked()){
                                        t.button(new TextureRegionDrawable(u.uiIcon), Styles.clearTogglei, iconMed, () -> {
                                            sector.info.icon = null;
                                            sector.info.contentIcon = u;
                                            refresh.run();
                                        }).checked(sector.info.contentIcon == u);

                                        if(++i % cols == 0) t.row();
                                    }
                                }
                            }
                        });
                    });
                    buttons.button("@back", Icon.left, this::hide).size(210f, 64f);
                }}.show();
            }).size(40f).tooltip("@sector.changeicon");
        }).row();

        stable.image().color(Pal.accent).fillX().height(3f).pad(3f).row();

        boolean locked = sector.preset != null && sector.preset.locked() && !sector.hasBase() && sector.preset.node() != null;

        if(locked){
            stable.table(r -> {
                r.add("@complete").colspan(2).left();
                r.row();
                for(Objective o : sector.preset.node().objectives){
                    if(o.complete()) continue;

                    r.add("> " + o.display()).color(Color.lightGray).left();
                    r.image(o.complete() ? Icon.ok : Icon.cancel, o.complete() ? Color.lightGray : Color.scarlet).padLeft(3);
                    r.row();
                }
            }).row();
        }else if(!sector.hasBase()){
            stable.add(Core.bundle.get("sectors.threat") + " [accent]" + sector.displayThreat()).row();
        }

        if(sector.isAttacked()){
            addSurvivedInfo(sector, stable, false);
        }else if(sector.hasBase() && sector.near().contains(Sector::hasEnemyBase)){
            stable.add("@sectors.vulnerable");
            stable.row();
        }else if(!sector.hasBase() && sector.hasEnemyBase()){
            stable.add("@sectors.enemybase");
            stable.row();
        }

        if(sector.save != null && sector.info.resources.any()){
            stable.table(t -> {
                t.add("@sectors.resources").padRight(4);
                for(UnlockableContent c : sector.info.resources){
                    if(c == null) continue; //apparently this is possible.
                    t.image(c.uiIcon).padRight(3).size(iconSmall);
                }
            }).padLeft(10f).fillX().row();
        }

        stable.row();

        if(sector.hasBase()){
            stable.button("@stats", Icon.info, Styles.transt, () -> showStats(sector)).height(40f).fillX().row();
        }

        if((sector.hasBase() && mode == look) || canSelect(sector) || (sector.preset != null && sector.preset.alwaysUnlocked) || debugSelect){
            stable.button(
                mode == select ? "@sectors.select" :
                sector.isBeingPlayed() ? "@sectors.resume" :
                sector.hasBase() ? "@sectors.go" :
                locked ? "@locked" : "@sectors.launch",
                locked ? Icon.lock : Icon.play, this::playSelected).growX().height(54f).minWidth(170f).padTop(4).disabled(locked);
        }

        stable.pack();
        stable.setPosition(x, y, Align.center);

        //do not fade out for now, TODO remove?
        /*
        stable.update(() -> {
            if(selected != null){
                if(launching){
                    stable.color.sub(0, 0, 0, 0.05f * Time.delta);
                }else{
                    if(!planets.planet.hasGrid()){
                        stable.color.a = 1f;
                    }else{
                        //fade out UI when not facing selected sector
                        Tmp.v31.set(selected.tile.v).rotate(Vec3.Y, -planets.planet.getRotation()).scl(-1f).nor();
                        float dot = planets.cam.direction.dot(Tmp.v31);
                        stable.color.a = Math.max(dot, 0f)*2f;
                        if(dot*2f <= -0.1f){
                            selected = null;
                            updateSelected();
                        }
                    }
                }
            }
        });*/

        stable.act(0f);
    }

    void playSelected(){
        if(selected == null) return;

        Sector sector = selected;

        if(sector.isBeingPlayed()){
            //already at this sector
            hide();
            return;
        }

        if(sector.preset != null && sector.preset.locked() && !sector.hasBase()){
            return;
        }

        boolean shouldHide = true;

        //save before launch.
        if(control.saves.getCurrent() != null && state.isGame() && mode != select){
            try{
                control.saves.getCurrent().save();
            }catch(Throwable e){
                e.printStackTrace();
                ui.showException("[accent]" + Core.bundle.get("savefail"), e);
            }
        }

        if(mode == look && !sector.hasBase()){
            shouldHide = false;
            Sector from = findLauncher(sector);
            if(from == null || mode == planetLaunch){
                //TODO use the standard nucleus core schematic.
                if(mode == planetLaunch){
                    listener.get(sector);
                }

                //clear loadout information, so only the basic loadout gets used
                universe.clearLoadoutInfo();
                //free launch.
                control.playSector(sector);
            }else{
                CoreBlock block = from.info.bestCoreType instanceof CoreBlock b ? b : (CoreBlock)Blocks.coreShard;

                loadouts.show(block, from, () -> {
                    var schemCore = universe.getLastLoadout().findCore();
                    from.removeItems(universe.getLastLoadout().requirements());
                    from.removeItems(universe.getLaunchResources());

                    if(settings.getBool("skipcoreanimation")){
                        //just... go there
                        control.playSector(from, sector);
                        //hide only after load screen is shown
                        Time.runTask(8f, this::hide);
                    }else{
                        //hide immediately so launch sector is visible
                        hide();

                        //allow planet dialog to finish hiding before actually launching
                        Time.runTask(5f, () -> {
                            Runnable doLaunch = () -> {
                                renderer.showLaunch(schemCore);
                                //run with less delay, as the loading animation is delayed by several frames
                                Time.runTask(coreLandDuration - 8f, () -> control.playSector(from, sector));
                            };

                            //load launchFrom sector right before launching so animation is correct
                            if(!from.isBeingPlayed()){
                                //run *after* the loading animation is done
                                Time.runTask(9f, doLaunch);
                                control.playSector(from);
                            }else{
                                doLaunch.run();
                            }
                        });
                    }
                });
            }
        }else if(mode == select){
            listener.get(sector);
        }else{
            control.playSector(sector);
        }

        if(shouldHide) hide();
    }

    public enum Mode{
        /** Look around for existing sectors. Can only deploy. */
        look,
        /** Select a sector for some purpose. */
        select,
        /** Launch between planets. */
        planetLaunch
    }
}<|MERGE_RESOLUTION|>--- conflicted
+++ resolved
@@ -127,19 +127,14 @@
             pos.rotate(Tmp.v31.set(planets.cam.up).rotate(planets.cam.direction, 90), amount);
         });
 
-<<<<<<< HEAD
-        scrolled(value -> {
-            zoom = Mathf.clamp(zoom + value / 10f, planets.planet.minZoom, 2f);
-=======
         addListener(new InputListener(){
             @Override
             public boolean scrolled(InputEvent event, float x, float y, float amountX, float amountY){
                 if(event.targetActor == PlanetDialog.this){
-                    zoom = Mathf.clamp(zoom + y / 10f, 0.5f, 2f);
+                    zoom = Mathf.clamp(zoom + y / 10f, planets.planet.minZoom, 2f);
                 }
                 return true;
             }
->>>>>>> 033dadae
         });
 
         addCaptureListener(new ElementGestureListener(){
