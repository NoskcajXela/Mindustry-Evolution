--- conflicted
+++ resolved
@@ -769,64 +769,8 @@
                 sector.isBeingPlayed() ? "@sectors.resume" :
                 sector.hasBase() ? "@sectors.go" :
                 locked ? "@locked" : "@sectors.launch",
-<<<<<<< HEAD
                 locked ? Icon.lock : Icon.play, () -> {
                     playSelected();
-=======
-                locked ? Icon.lock :Icon.play, () -> {
-
-                if(sector.isBeingPlayed()){
-                    //already at this sector
-                    hide();
-                    return;
-                }
-
-                if(sector.preset != null && sector.preset.locked() && !sector.hasBase()){
-                    return;
-                }
-
-                boolean shouldHide = true;
-
-                //save before launch.
-                if(control.saves.getCurrent() != null && state.isGame() && mode != select){
-                    try{
-                        control.saves.getCurrent().save();
-                    }catch(Throwable e){
-                        e.printStackTrace();
-                        ui.showException("[accent]" + Core.bundle.get("savefail"), e);
-                    }
-                }
-
-                if(mode == look && !sector.hasBase()){
-                    shouldHide = false;
-                    Sector from = findLauncher(sector);
-                    if(from == null){
-                        //clear loadout information, so only the basic loadout gets used
-                        universe.clearLoadoutInfo();
-                        //free launch.
-                        control.playSector(sector);
-                    }else{
-                        CoreBlock block = from.info.bestCoreType instanceof CoreBlock b ? b : (CoreBlock)Blocks.coreShard;
-
-                        loadouts.show(block, from, () -> {
-                            from.removeItems(universe.getLastLoadout().requirements());
-                            from.removeItems(universe.getLaunchResources());
-
-                            launching = true;
-                            zoom = 0.5f;
-
-                            ui.hudfrag.showLaunchDirect();
-                            Time.runTask(launchDuration, () -> control.playSector(from, sector));
-                        });
-                    }
-                }else if(mode == select){
-                    listener.get(sector);
-                }else{
-                    control.playSector(sector);
-                }
-
-                if(shouldHide) hide();
->>>>>>> 29fe5dab
             }).growX().height(54f).minWidth(170f).padTop(4).disabled(locked);
         }
 
@@ -862,7 +806,7 @@
             return;
         }
 
-        if(sector.preset != null && sector.preset.locked()){
+        if(sector.preset != null && sector.preset.locked() && !sector.hasBase()){
             return;
         }
 
