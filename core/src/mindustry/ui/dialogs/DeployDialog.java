package mindustry.ui.dialogs;

import arc.*;
import arc.struct.*;
import arc.func.*;
import arc.graphics.*;
import arc.graphics.g2d.*;
import arc.input.*;
import arc.math.*;
import arc.math.geom.*;
import arc.scene.*;
import arc.scene.event.*;
import arc.scene.style.*;
import arc.scene.ui.*;
import arc.scene.ui.layout.*;
import arc.scene.utils.*;
import arc.util.*;
import mindustry.content.*;
import mindustry.core.GameState.*;
import mindustry.game.EventType.*;
import mindustry.game.Saves.*;
import mindustry.gen.*;
import mindustry.graphics.*;
import mindustry.io.SaveIO.*;
import mindustry.type.*;
import mindustry.ui.*;
import mindustry.ui.layout.*;
import mindustry.ui.layout.TreeLayout.*;

import static mindustry.Vars.*;

public class DeployDialog extends FloatingDialog{
    private final float nodeSize = Scl.scl(230f);
    private ObjectSet<ZoneNode> nodes = new ObjectSet<>();
    private ZoneInfoDialog info = new ZoneInfoDialog();
    private Rect bounds = new Rect();
    private View view = new View();

    public DeployDialog(){
        super("", Styles.fullDialog);

        treeLayout();
        Events.on(ContentReloadEvent.class, e -> treeLayout());

        addCloseButton();
        buttons.addImageTextButton("$techtree", Icon.tree, () -> ui.tech.show()).size(230f, 64f);

        shown(this::setup);

        //view input.

        addListener(new InputListener(){
            @Override
            public boolean scrolled(InputEvent event, float x, float y, float amountX, float amountY){
                view.setScale(Mathf.clamp(view.getScaleX() - amountY / 40f, 0.25f, 1f));
                view.setOrigin(Align.center);
                view.setTransform(true);
                return true;
            }

            @Override
            public boolean mouseMoved(InputEvent event, float x, float y){
                view.requestScroll();
                return super.mouseMoved(event, x, y);
            }
        });

        addListener(new ElementGestureListener(){
            @Override
            public void zoom(InputEvent event, float initialDistance, float distance){
                if(view.lastZoom < 0){
                    view.lastZoom = view.getScaleX();
                }

                view.setScale(Mathf.clamp(distance / initialDistance * view.lastZoom, 0.25f, 1f));
                view.setOrigin(Align.center);
                view.setTransform(true);
            }

            @Override
            public void touchUp(InputEvent event, float x, float y, int pointer, KeyCode button){
                view.lastZoom = view.getScaleX();
            }

            @Override
            public void pan(InputEvent event, float x, float y, float deltaX, float deltaY){
                view.panX += deltaX / view.getScaleX();
                view.panY += deltaY / view.getScaleY();
                view.moved = true;
                view.clamp();
            }
        });

    }

    void treeLayout(){
        nodes.clear();
        ZoneNode root = new ZoneNode(Zones.groundZero, null);

        BranchTreeLayout layout = new BranchTreeLayout();
        layout.gapBetweenLevels = layout.gapBetweenNodes = Scl.scl(60f);
        layout.gapBetweenNodes = Scl.scl(120f);
        layout.layout(root);
        bounds.set(layout.getBounds());
        bounds.y += nodeSize*0.4f;
    }

    public void setup(){
        platform.updateRPC();

        cont.clear();
        titleTable.remove();
        margin(0f).marginBottom(8);

        Stack stack = new Stack();

        stack.add(new Image(new Texture("sprites/backgrounds/stars.png"){{
            setFilter(TextureFilter.Linear);
        }}).setScaling(Scaling.fill));

        stack.add(new Image(new Texture("sprites/backgrounds/planet-zero.png"){{
            setFilter(TextureFilter.Linear);
        }}){{
            float[] time = {0};
<<<<<<< HEAD
            setColor(Color.gray(0.3f));
=======
            setColor(Color.grays(0.3f));
>>>>>>> a2933e03
            setScale(1.5f);
            update(() -> {
                setOrigin(Align.center);
                time[0] += Core.graphics.getDeltaTime() * 10f;
                setTranslation(Mathf.sin(time[0], 60f, 70f) + view.panX / 30f, Mathf.cos(time[0], 140f, 80f) + (view.panY + 200) / 30f);
            });
        }}.setScaling(Scaling.fit));

        if(control.saves.getZoneSlot() != null){
            float size = 250f;

            stack.add(new Table(t -> {
                SaveSlot slot = control.saves.getZoneSlot();

                Stack sub = new Stack();

                if(slot.getZone() != null){
<<<<<<< HEAD
                    sub.add(new Table(f -> f.margin(4f).add(new Image()).color(Color.gray(0.1f)).grow()));
=======
                    sub.add(new Table(f -> f.margin(4f).add(new Image()).color(Color.grays(0.1f)).grow()));
>>>>>>> a2933e03

                    sub.add(new Table(f -> f.margin(4f).add(new Image(slot.getZone().preview).setScaling(Scaling.fit)).update(img -> {
                        TextureRegionDrawable draw = (TextureRegionDrawable)img.getDrawable();
                        if(draw.getRegion().getTexture().isDisposed()){
                            draw.setRegion(slot.getZone().preview);
                        }

                        Texture text = slot.previewTexture();
                        if(draw.getRegion() == slot.getZone().preview && text != null){
                            draw.setRegion(new TextureRegion(text));
                        }
                    }).color(Color.darkGray).grow()));
                }

                TextButton button = Elements.newButton(Core.bundle.format("resume", slot.getZone().localizedName), Styles.squaret, () -> {
                    control.saves.getZoneSlot().cautiousLoad(() -> {
                        hide();
                        ui.loadAnd(() -> {
                            logic.reset();
                            net.reset();
                            try{
                                slot.load();
                                state.set(State.playing);
                            }catch(SaveException e){ //make sure to handle any save load errors!
                                e.printStackTrace();
                                if(control.saves.getZoneSlot() != null) control.saves.getZoneSlot().delete();
                                Core.app.post(() -> ui.showInfo("$save.corrupted"));
                                show();
                            }
                        });
                    });
                });

                sub.add(button);

                t.add(sub).size(size);

                String color = "[lightgray]";

                button.defaults().colspan(2);
                button.row();
                button.add(Core.bundle.format("save", color + slot.getWave()));
                button.row();
                button.label(() -> Core.bundle.format("save.playtime", color + slot.getPlayTime()));
                button.row();

                t.row();

                t.addButton("$abandon", () -> {
                    ui.showConfirm("$warning", "$abandon.text", () -> {
                        slot.delete();
                        setup();
                    });
                }).width(size).height(50f).padTop(3);
            }));
        }else{
            stack.add(view = new View());
        }

        stack.add(new ItemsDisplay());

        cont.add(stack).grow();

        //set up direct and indirect children
        for(ZoneNode node : nodes){
            node.allChildren.clear();
            node.allChildren.addAll(node.children);
            for(ZoneNode other : nodes){
                if(other.zone.requirements.contains(req -> req.zone() == node.zone)){
                    node.allChildren.add(other);
                }
            }
        }

        view.setOrigin(Align.center);
        view.setTransform(true);
    }

    boolean hidden(Zone zone){
        return zone.requirements.contains(o -> o.zone() != null && o.zone().locked());
    }

    void buildButton(Zone zone, Button button){
        button.setDisabled(() -> hidden(zone));
        button.clicked(() -> {
            if(!view.moved){
                info.show(zone);
            }
        });

        if(zone.unlocked() && !hidden(zone)){
            button.labelWrap(zone.localizedName).style(Styles.outlineLabel).width(140).growX().get().setAlignment(Align.center);
        }else{
            Cons<Element> flasher = zone.canUnlock() && !hidden(zone) ? e -> e.update(() -> e.getColor().set(Color.white).lerp(Pal.accent, Mathf.absin(3f, 1f))) : e -> {};
            flasher.get(button.addImage(Icon.lock).get());
            button.row();
            flasher.get(button.add("$locked").get());
        }
    }

    class View extends Group{
        float panX = 0, panY = -200, lastZoom = -1;
        boolean moved = false;

        {
            for(ZoneNode node : nodes){
                Stack stack = new Stack();
                Tmp.v1.set(node.width, node.height);
                if(node.zone.preview != null){
                    Tmp.v1.set(Scaling.fit.apply(node.zone.preview.getWidth(), node.zone.preview.getHeight(), node.width, node.height));
                }

                stack.setSize(Tmp.v1.x, Tmp.v1.y);
<<<<<<< HEAD
                stack.add(new Table(t -> t.margin(4f).add(new Image(node.zone.preview).setScaling(Scaling.stretch)).color(node.zone.unlocked() ? Color.darkGray : Color.gray(0.2f)).grow()));
=======
                stack.add(new Table(t -> t.margin(4f).add(new Image(node.zone.preview).setScaling(Scaling.stretch)).color(node.zone.unlocked() ? Color.darkGray : Color.grays(0.2f)).grow()));
>>>>>>> a2933e03
                stack.update(() -> stack.setPosition(node.x + panX + width / 2f, node.y + panY + height / 2f, Align.center));

                Button button = new Button(Styles.squaret);
                buildButton(node.zone, button);
                stack.add(button);
                addChild(stack);
            }

            released(() -> moved = false);
        }

        void clamp(){
            float pad = nodeSize;

            float ox = width/2f, oy = height/2f;
            float rx = bounds.x + panX + ox, ry = panY + oy + bounds.y;
            float rw = bounds.width, rh = bounds.height;
            rx = Mathf.clamp(rx, -rw + pad, Core.graphics.getWidth() - pad);
            ry = Mathf.clamp(ry, pad, Core.graphics.getHeight() - rh - pad);
            panX = rx - bounds.x - ox;
            panY = ry - bounds.y - oy;
        }

        @Override
        public void drawChildren(){
            clamp();
            float offsetX = panX + width / 2f, offsetY = panY + height / 2f;

            for(ZoneNode node : nodes){
                for(ZoneNode child : node.allChildren){
                    Lines.stroke(Scl.scl(4f), node.zone.locked() || child.zone.locked() ? Pal.gray : Pal.gray);
                    Draw.alpha(parentAlpha);
                    Lines.line(node.x + offsetX, node.y + offsetY, child.x + offsetX, child.y + offsetY);
                }
            }

            Draw.reset();
            super.drawChildren();
        }
    }

    class ZoneNode extends TreeNode<ZoneNode>{
        final Array<Zone> arr = new Array<>();
        final Array<ZoneNode> allChildren = new Array<>();
        final Zone zone;

        ZoneNode(Zone zone, ZoneNode parent){
            this.zone = zone;
            this.parent = parent;
            this.width = this.height = nodeSize;
            //this.height /= 2f;
            nodes.add(this);

            arr.selectFrom(content.zones(), other -> other.requirements.size > 0 && other.requirements.first().zone() == zone);

            children = new ZoneNode[arr.size];
            for(int i = 0; i < children.length; i++){
                children[i] = new ZoneNode(arr.get(i), this);
            }
        }
    }
}<|MERGE_RESOLUTION|>--- conflicted
+++ resolved
@@ -122,11 +122,7 @@
             setFilter(TextureFilter.Linear);
         }}){{
             float[] time = {0};
-<<<<<<< HEAD
-            setColor(Color.gray(0.3f));
-=======
             setColor(Color.grays(0.3f));
->>>>>>> a2933e03
             setScale(1.5f);
             update(() -> {
                 setOrigin(Align.center);
@@ -144,11 +140,7 @@
                 Stack sub = new Stack();
 
                 if(slot.getZone() != null){
-<<<<<<< HEAD
-                    sub.add(new Table(f -> f.margin(4f).add(new Image()).color(Color.gray(0.1f)).grow()));
-=======
                     sub.add(new Table(f -> f.margin(4f).add(new Image()).color(Color.grays(0.1f)).grow()));
->>>>>>> a2933e03
 
                     sub.add(new Table(f -> f.margin(4f).add(new Image(slot.getZone().preview).setScaling(Scaling.fit)).update(img -> {
                         TextureRegionDrawable draw = (TextureRegionDrawable)img.getDrawable();
@@ -262,11 +254,7 @@
                 }
 
                 stack.setSize(Tmp.v1.x, Tmp.v1.y);
-<<<<<<< HEAD
-                stack.add(new Table(t -> t.margin(4f).add(new Image(node.zone.preview).setScaling(Scaling.stretch)).color(node.zone.unlocked() ? Color.darkGray : Color.gray(0.2f)).grow()));
-=======
                 stack.add(new Table(t -> t.margin(4f).add(new Image(node.zone.preview).setScaling(Scaling.stretch)).color(node.zone.unlocked() ? Color.darkGray : Color.grays(0.2f)).grow()));
->>>>>>> a2933e03
                 stack.update(() -> stack.setPosition(node.x + panX + width / 2f, node.y + panY + height / 2f, Align.center));
 
                 Button button = new Button(Styles.squaret);
