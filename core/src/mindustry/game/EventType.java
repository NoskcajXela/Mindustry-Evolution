package mindustry.game;

import arc.util.ArcAnnotate.*;
import mindustry.core.GameState.*;
import mindustry.ctype.*;
import mindustry.entities.units.*;
import mindustry.gen.*;
import mindustry.type.*;
import mindustry.world.*;

public class EventType{

    //events that occur very often
    public enum Trigger{
        shock,
        phaseDeflectHit,
        impactPower,
        thoriumReactorOverheat,
        itemLaunch,
        fireExtinguish,
        newGame,
        tutorialComplete,
        flameAmmo,
        turretCool,
        enablePixelation,
        drown,
        exclusionDeath,
        suicideBomb,
        openWiki,
        teamCoreDamage,
        socketConfigChanged,
        update
    }

    public static class WinEvent{}

    public static class LoseEvent{}

    public static class LaunchEvent{}

    public static class LaunchItemEvent{
        public final ItemStack stack;

        public LaunchItemEvent(Item item, int amount){
            this.stack = new ItemStack(item, amount);
        }
    }

    public static class MapMakeEvent{}

    public static class MapPublishEvent{}

    public static class CommandIssueEvent{
        public final Tile tile;
        public final UnitCommand command;

        public CommandIssueEvent(Tile tile, UnitCommand command){
            this.tile = tile;
            this.command = command;
        }
    }

    public static class PlayerChatEvent{
        public final Playerc player;
        public final String message;

        public PlayerChatEvent(Playerc player, String message){
            this.player = player;
            this.message = message;
        }
    }

    /** Called when a zone's requirements are met. */
    public static class ZoneRequireCompleteEvent{
        public final Zone zoneMet, zoneForMet;
        public final Objective objective;

        public ZoneRequireCompleteEvent(Zone zoneMet, Zone zoneForMet, Objective objective){
            this.zoneMet = zoneMet;
            this.zoneForMet = zoneForMet;
            this.objective = objective;
        }
    }

    /** Called when a zone's requirements are met. */
    public static class ZoneConfigureCompleteEvent{
        public final Zone zone;

        public ZoneConfigureCompleteEvent(Zone zone){
            this.zone = zone;
        }
    }

    public static class ClientCreateEvent{

    }

    /** Called when the client game is first loaded. */
    public static class ClientLoadEvent{

    }

    public static class ServerLoadEvent{

    }

    public static class ContentReloadEvent{

    }

    public static class DisposeEvent{

    }

    public static class PlayEvent{

    }

    public static class ResetEvent{

    }

    public static class WaveEvent{

    }

    /** Called when the player places a line, mobile or desktop.*/
    public static class LineConfirmEvent{

    }

    /** Called when a turret recieves ammo, but only when the tutorial is active! */
    public static class TurretAmmoDeliverEvent{

    }

    /** Called when a core recieves ammo, but only when the tutorial is active! */
    public static class CoreItemDeliverEvent{

    }

    /** Called when the player opens info for a specific block.*/
    public static class BlockInfoEvent{

    }

    /** Called when the player withdraws items from a block. */
    public static class WithdrawEvent{
        public final Tile tile;
        public final Playerc player;
        public final Item item;
        public final int amount;

        public WithdrawEvent(Tile tile, Playerc player, Item item, int amount){
            this.tile = tile;
            this.player = player;
            this.item = item;
            this.amount = amount;
        }
    }

    /** Called when a player deposits items to a block.*/
    public static class DepositEvent{
        public final Tile tile;
        public final Playerc player;
        public final Item item;
        public final int amount;

        public DepositEvent(Tile tile, Playerc player, Item item, int amount){
            this.tile = tile;
            this.player = player;
            this.item = item;
            this.amount = amount;
        }
    }

    /** Called when the player taps a block. */
    public static class TapEvent{
        public final Tile tile;
        public final Playerc player;

        public TapEvent(Tile tile, Playerc player){
            this.tile = tile;
            this.player = player;
        }
    }

    /** Called when the player sets a specific block. */
    public static class TapConfigEvent{
        public final Tile tile;
<<<<<<< HEAD
        public final Player player;
        public final Object value;

        public TapConfigEvent(Tile tile, Player player, Object value){
=======
        public final Playerc player;
        public final int value;

        public TapConfigEvent(Tile tile, Playerc player, int value){
>>>>>>> 087f8129
            this.tile = tile;
            this.player = player;
            this.value = value;
        }
    }

    public static class GameOverEvent{
        public final Team winner;

        public GameOverEvent(Team winner){
            this.winner = winner;
        }
    }

    /** Called when a game begins and the world is loaded. */
    public static class WorldLoadEvent{

    }

    /** Called from the logic thread. Do not access graphics here! */
    public static class TileChangeEvent{
        public final Tile tile;

        public TileChangeEvent(Tile tile){
            this.tile = tile;
        }
    }

    public static class StateChangeEvent{
        public final State from, to;

        public StateChangeEvent(State from, State to){
            this.from = from;
            this.to = to;
        }
    }

    public static class UnlockEvent{
        public final UnlockableContent content;

        public UnlockEvent(UnlockableContent content){
            this.content = content;
        }
    }

    public static class ResearchEvent{
        public final UnlockableContent content;

        public ResearchEvent(UnlockableContent content){
            this.content = content;
        }
    }

    /**
     * Called when block building begins by placing down the BuildBlock.
     * The tile's block will nearly always be a BuildBlock.
     */
    public static class BlockBuildBeginEvent{
        public final Tile tile;
        public final Team team;
        public final boolean breaking;

        public BlockBuildBeginEvent(Tile tile, Team team, boolean breaking){
            this.tile = tile;
            this.team = team;
            this.breaking = breaking;
        }
    }

    public static class BlockBuildEndEvent{
        public final Tile tile;
        public final Team team;
        public final @Nullable Unitc unit;
        public final boolean breaking;

        public BlockBuildEndEvent(Tile tile, @Nullable Unitc unit, Team team, boolean breaking){
            this.tile = tile;
            this.team = team;
            this.unit = unit;
            this.breaking = breaking;
        }
    }

    /**
     * Called when a player or drone begins building something.
     * This does not necessarily happen when a new BuildBlock is created.
     */
    public static class BuildSelectEvent{
        public final Tile tile;
        public final Team team;
        public final Builderc builder;
        public final boolean breaking;

        public BuildSelectEvent(Tile tile, Team team, Builderc builder, boolean breaking){
            this.tile = tile;
            this.team = team;
            this.builder = builder;
            this.breaking = breaking;
        }
    }

    /** Called right before a block is destroyed.
     * The tile entity of the tile in this event cannot be null when this happens.*/
    public static class BlockDestroyEvent{
        public final Tile tile;

        public BlockDestroyEvent(Tile tile){
            this.tile = tile;
        }
    }

    public static class UnitDestroyEvent{
        public final Unitc unit;

        public UnitDestroyEvent(Unitc unit){
            this.unit = unit;
        }
    }

    public static class UnitCreateEvent{
        public final Unitc unit;

        public UnitCreateEvent(Unitc unit){
            this.unit = unit;
        }
    }

    public static class ResizeEvent{

    }

    //TODO rename
    public static class MechChangeEvent{
        public final Playerc player;
        public final UnitType mech;

        public MechChangeEvent(Playerc player, UnitType mech){
            this.player = player;
            this.mech = mech;
        }
    }

    /** Called after connecting; when a player recieves world data and is ready to play.*/
    public static class PlayerJoin{
        public final Playerc player;

        public PlayerJoin(Playerc player){
            this.player = player;
        }
    }

    /** Called when a player connects, but has not joined the game yet.*/
    public static class PlayerConnect{
        public final Playerc player;

        public PlayerConnect(Playerc player){
            this.player = player;
        }
    }

    public static class PlayerLeave{
        public final Playerc player;

        public PlayerLeave(Playerc player){
            this.player = player;
        }
    }
    
    public static class PlayerBanEvent{
        public final Playerc player;

        public PlayerBanEvent(Playerc player){
            this.player = player;
        }
    }
    
    public static class PlayerUnbanEvent{
        public final Playerc player;

        public PlayerUnbanEvent(Playerc player){
            this.player = player;
        }
    }
    
    public static class PlayerIpBanEvent{
        public final String ip;


        public PlayerIpBanEvent(String ip){
            this.ip = ip;
        }
    }
    
    public static class PlayerIpUnbanEvent{
        public final String ip;


        public PlayerIpUnbanEvent(String ip){
            this.ip = ip;
        }
    }
    
}
<|MERGE_RESOLUTION|>--- conflicted
+++ resolved
@@ -188,17 +188,10 @@
     /** Called when the player sets a specific block. */
     public static class TapConfigEvent{
         public final Tile tile;
-<<<<<<< HEAD
-        public final Player player;
+        public final Playerc player;
         public final Object value;
 
-        public TapConfigEvent(Tile tile, Player player, Object value){
-=======
-        public final Playerc player;
-        public final int value;
-
-        public TapConfigEvent(Tile tile, Playerc player, int value){
->>>>>>> 087f8129
+        public TapConfigEvent(Tile tile, Playerc player, Object value){
             this.tile = tile;
             this.player = player;
             this.value = value;
