--- conflicted
+++ resolved
@@ -317,17 +317,11 @@
 
             for(int i : Mathf.signs){
                 Draw.rect(mech.legRegion,
-<<<<<<< HEAD
                         x + Angles.trnsx(baseRotation, ft * i + boostTrnsY, -boostTrnsX * i),
                         y + Angles.trnsy(baseRotation, ft * i + boostTrnsY, -boostTrnsX * i),
                         mech.legRegion.getRegionWidth() * i * Draw.scale(),
                         (mech.legRegion.getRegionHeight() - Mathf.clamp(ft * i, 0, 2)) * Draw.scale(),
                         baseRotation - 90 + boostAng * i);
-=======
-                x + Angles.trnsx(baseRotation, ft * i + boostTrnsY, -boostTrnsX * i),
-                y + Angles.trnsy(baseRotation, ft * i + boostTrnsY, -boostTrnsX * i),
-                mech.legRegion.getRegionWidth() * i, mech.legRegion.getRegionHeight() - Mathf.clamp(ft * i, 0, 2), baseRotation - 90 + boostAng * i);
->>>>>>> 5c6aea0d
             }
 
             Draw.rect(mech.baseRegion, x, y, baseRotation - 90);
@@ -347,15 +341,10 @@
             float tra = rotation - 90, trY = -mech.weapon.getRecoil(this, i > 0) + mech.weaponOffsetY;
             float w = i > 0 ? -mech.weapon.equipRegion.getRegionWidth() : mech.weapon.equipRegion.getRegionWidth();
             Draw.rect(mech.weapon.equipRegion,
-<<<<<<< HEAD
                     x + Angles.trnsx(tra, (mech.weaponOffsetX * Draw.scale() + mech.spreadX(this)) * i, trY),
                     y + Angles.trnsy(tra, (mech.weaponOffsetX * Draw.scale() + mech.spreadX(this)) * i, trY),
                     w * Draw.scale(),
                     mech.weapon.equipRegion.getRegionHeight() * Draw.scale(), rotation - 90);
-=======
-            x + Angles.trnsx(tra, (mech.weaponOffsetX + mech.spreadX(this)) * i, trY),
-            y + Angles.trnsy(tra, (mech.weaponOffsetX + mech.spreadX(this)) * i, trY), w, mech.weapon.equipRegion.getRegionHeight(), rotation - 90);
->>>>>>> 5c6aea0d
         }
 
         float backTrns = 4f, itemSize = 5f;
@@ -395,13 +384,8 @@
         if(mech.flying || boostHeat > 0.001f){
             float wobblyness = 0f;
             if(!state.isPaused()) trail.update(x + Angles.trnsx(rotation + 180f, 5f) + Mathf.range(wobblyness),
-<<<<<<< HEAD
                     y + Angles.trnsy(rotation + 180f, 5f) + Mathf.range(wobblyness));
             trail.draw(Hue.mix(mech.trailColor, mech.trailColorTo, mech.flying ? 0f : boostHeat, Tmp.c1), 5f * (isFlying() ? 1f : boostHeat) * Mathf.clamp(velocity.len(), 0f, 2f) / 2f);
-=======
-            y + Angles.trnsy(rotation + 180f, 5f) + Mathf.range(wobblyness));
-            trail.draw(Hue.mix(mech.trailColor, mech.trailColorTo, mech.flying ? 0f : boostHeat, Tmp.c1), 5f * (isFlying() ? 1f : boostHeat));
->>>>>>> 5c6aea0d
         }else{
             trail.clear();
         }
