--- conflicted
+++ resolved
@@ -64,15 +64,10 @@
 	}
 
 	@Override
-<<<<<<< HEAD
 	public void onRemoteShoot(BulletType type, float x, float y, float rotation, short data) {
 		Weapon weapon = Upgrade.getByID((byte)data);
 		weapon.shoot(player, x, y, rotation);
 	}
-=======
-	public void damage(float amount){
-		if(debug || isAndroid) return;
->>>>>>> 7cf619e6
 
 	@Override
 	public float getMass(){
@@ -219,20 +214,8 @@
 		Tile tile = world.tileWorld(x, y);
 
 		//if player is in solid block
-<<<<<<< HEAD
-		if(tile != null && tile.solid()){
-			stucktime += Timers.delta();
-		}else{
-			stucktime = 0f;
-		}
-
-		if(stucktime > 15f){
-			damage(health+1); //die instantly
-			stucktime = 0f;
-=======
-		if(tile != null && ((tile.floor().liquid && tile.block() == Blocks.air) || tile.solid())) {
+		if(tile != null && tile.solid())) {
 			damage(health + 1); //die instantly
->>>>>>> 7cf619e6
 		}
 
 		if(ui.chatfrag.chatOpen()) return;
