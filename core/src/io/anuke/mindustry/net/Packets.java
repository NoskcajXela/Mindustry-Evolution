package io.anuke.mindustry.net;

import com.badlogic.gdx.utils.Base64Coder;
import com.badlogic.gdx.utils.TimeUtils;
import com.badlogic.gdx.utils.reflect.ClassReflection;
import com.badlogic.gdx.utils.reflect.ReflectionException;
import io.anuke.mindustry.Vars;
import io.anuke.mindustry.entities.Player;
import io.anuke.mindustry.entities.SyncEntity;
import io.anuke.mindustry.io.Version;
import io.anuke.mindustry.net.Packet.ImportantPacket;
import io.anuke.mindustry.net.Packet.UnimportantPacket;
import io.anuke.mindustry.resource.Item;
import io.anuke.mindustry.world.Block;
import io.anuke.ucore.entities.Entities;
import io.anuke.ucore.entities.EntityGroup;
import io.anuke.ucore.util.IOUtils;

import java.nio.ByteBuffer;

/**Class for storing all packets.*/
public class Packets {

    public static class Connect implements ImportantPacket{
        public int id;
        public String addressTCP;
    }

    public static class Disconnect implements ImportantPacket{
        public int id;
        public String addressTCP;
    }

    public static class WorldData extends Streamable{

    }

    public static class SyncPacket implements Packet, UnimportantPacket{
        public byte[] data;

        @Override
        public void write(ByteBuffer buffer) {
            buffer.putShort((short)data.length);
            buffer.put(data);
        }

        @Override
        public void read(ByteBuffer buffer) {
            data = new byte[buffer.getShort()];
            buffer.get(data);
        }
    }

    public static class BlockSyncPacket extends Streamable{

    }

    public static class ConnectPacket implements Packet{
        public int version;
        public String name;
        public boolean android;
        public int color;
        public byte[] uuid;

        @Override
        public void write(ByteBuffer buffer) {
            buffer.putInt(Version.build);
            IOUtils.writeString(buffer, name);
            buffer.put(android ? (byte)1 : 0);
            buffer.putInt(color);
            buffer.put(uuid);
        }

        @Override
        public void read(ByteBuffer buffer) {
            version = buffer.getInt();
            name = IOUtils.readString(buffer);
            android = buffer.get() == 1;
            color = buffer.getInt();
            uuid = new byte[8];
            buffer.get(uuid);
        }
    }

    public static class ConnectConfirmPacket implements Packet{
        @Override
        public void write(ByteBuffer buffer) { }

        @Override
        public void read(ByteBuffer buffer) { }
    }

    public static class DisconnectPacket implements Packet{
        public int playerid;

        @Override
        public void write(ByteBuffer buffer) {
            buffer.putInt(playerid);
        }

        @Override
        public void read(ByteBuffer buffer) {
            playerid = buffer.getInt();
        }
    }

    public static class StateSyncPacket implements Packet, UnimportantPacket{
        public int[] items;
        public float countdown, time;
        public int enemies, wave;
        public long timestamp;

        @Override
        public void write(ByteBuffer buffer) {
            for(int i = 0; i < items.length; i ++){
                buffer.putInt(items[i]);
            }

            buffer.putFloat(countdown);
            buffer.putFloat(time);
            buffer.putShort((short)enemies);
            buffer.putShort((short)wave);
            buffer.putLong(timestamp);
        }

        @Override
        public void read(ByteBuffer buffer) {
            items = new int[Item.getAllItems().size];

            for(int i = 0; i < items.length; i ++){
                items[i] = buffer.getInt();
            }

            countdown = buffer.getFloat();
            time = buffer.getFloat();
            enemies = buffer.getShort();
            wave = buffer.getShort();
            timestamp = buffer.getLong();
        }
    }

    public static class PositionPacket implements Packet{
        public Player player;

        @Override
        public void write(ByteBuffer buffer) {
            buffer.putInt(player.id);
            buffer.putLong(TimeUtils.millis());
            player.write(buffer);
        }

        @Override
        public void read(ByteBuffer buffer) {
            int id = buffer.getInt();
            long time = buffer.getLong();
            player = Vars.playerGroup.getByID(id);
            player.read(buffer, time);
        }
    }

<<<<<<< HEAD
    public static class EntityShootPacket implements Packet{
=======
    //not a real packet.
    public static class EffectPacket{
        public int id;
        public float x, y, rotation;
        public int color;
    }

    public static class ShootPacket implements Packet, UnimportantPacket{
        public byte weaponid;
>>>>>>> b020336f
        public float x, y, rotation;
        public short bulletid;
        public byte groupid;
        public short data;
        public int entityid;

        @Override
        public void write(ByteBuffer buffer) {
            buffer.put(groupid);
            buffer.putInt(entityid);
            buffer.putFloat(x);
            buffer.putFloat(y);
            buffer.putFloat(rotation);
            buffer.putShort(bulletid);
        }

        @Override
        public void read(ByteBuffer buffer) {
            groupid = buffer.get();
            entityid = buffer.getInt();
            x = buffer.getFloat();
            y = buffer.getFloat();
            rotation = buffer.getFloat();
<<<<<<< HEAD
            bulletid = buffer.getShort();
=======
            playerid = buffer.getInt();
        }
    }

    public static class BulletPacket implements Packet, UnimportantPacket{
        public int type, owner;
        public float x, y, angle;
        public short damage;

        @Override
        public void write(ByteBuffer buffer) {
            buffer.putShort((short)type);
            buffer.putInt(owner);
            buffer.putFloat(x);
            buffer.putFloat(y);
            buffer.putFloat(angle);
            buffer.putShort(damage);
        }

        @Override
        public void read(ByteBuffer buffer) {
            type = buffer.getShort();
            owner = buffer.getInt();
            x = buffer.getFloat();
            y = buffer.getFloat();
            angle = buffer.getFloat();
            damage = buffer.getShort();
>>>>>>> b020336f
        }
    }

    public static class PlacePacket implements Packet{
        public int playerid;
        public byte rotation;
        public short x, y;
        public int block;

        @Override
        public void write(ByteBuffer buffer) {
            buffer.putInt(playerid);
            buffer.put(rotation);
            buffer.putShort(x);
            buffer.putShort(y);
            buffer.putInt(block);
        }

        @Override
        public void read(ByteBuffer buffer) {
            playerid = buffer.getInt();
            rotation = buffer.get();
            x = buffer.getShort();
            y = buffer.getShort();
            block = buffer.getInt();
        }
    }

    public static class BreakPacket implements Packet{
        public int playerid;
        public short x, y;

        @Override
        public void write(ByteBuffer buffer) {
            buffer.putInt(playerid);
            buffer.putShort(x);
            buffer.putShort(y);
        }

        @Override
        public void read(ByteBuffer buffer) {
            playerid = buffer.getInt();
            x = buffer.getShort();
            y = buffer.getShort();
        }
    }

    public static class EntitySpawnPacket implements Packet{
        public SyncEntity entity;
        public EntityGroup<?> group;

        @Override
        public void write(ByteBuffer buffer){
            buffer.put((byte)group.getID());
            buffer.putInt(entity.id);
            entity.writeSpawn(buffer);
        }

        @Override
        public void read(ByteBuffer buffer) {
            byte groupid = buffer.get();
            int id = buffer.getInt();
            group = Entities.getGroup(groupid);
            try {
                entity = (SyncEntity) ClassReflection.newInstance(group.getType());
                entity.id = id;
                entity.readSpawn(buffer);
                entity.setNet(entity.x, entity.y);
            }catch (ReflectionException e){
                throw new RuntimeException(e);
            }
        }
    }

    public static class EntityDeathPacket implements Packet{
        public byte group;
        public int id;

        @Override
        public void write(ByteBuffer buffer) {
            buffer.put(group);
            buffer.putInt(id);
        }

        @Override
        public void read(ByteBuffer buffer) {
            group = buffer.get();
            id = buffer.getInt();
        }
    }

    public static class BlockDestroyPacket implements Packet{
        public int position;

        @Override
        public void write(ByteBuffer buffer) {
            buffer.putInt(position);
        }

        @Override
        public void read(ByteBuffer buffer) {
            position = buffer.getInt();
        }
    }

    public static class BlockUpdatePacket implements Packet{
        public int health, position;

        @Override
        public void write(ByteBuffer buffer) {
            buffer.putShort((short)health);
            buffer.putInt(position);
        }

        @Override
        public void read(ByteBuffer buffer) {
            health = buffer.getShort();
            position = buffer.getInt();
        }
    }

    public static class ChatPacket implements Packet{
        public String name;
        public String text;
        public int id;

        @Override
        public void write(ByteBuffer buffer) {
            if(name != null) {
                buffer.putShort((short) name.getBytes().length);
                buffer.put(name.getBytes());
            }else{
                buffer.putShort((short)-1);
            }
            IOUtils.writeString(buffer, text);
            buffer.putInt(id);
        }

        @Override
        public void read(ByteBuffer buffer) {
            short nlength = buffer.getShort();
            if(nlength != -1) {
                byte[] n = new byte[nlength];
                buffer.get(n);
                name = new String(n);
            }

            text = IOUtils.readString(buffer);
            id = buffer.getInt();
        }
    }

    public static class KickPacket implements Packet, ImportantPacket{
        public KickReason reason;

        @Override
        public void write(ByteBuffer buffer) {
            buffer.put((byte)reason.ordinal());
        }

        @Override
        public void read(ByteBuffer buffer) {
            reason = KickReason.values()[buffer.get()];
        }
    }

    public enum KickReason{
<<<<<<< HEAD
        kick, invalidPassword, clientOutdated, serverOutdated, banned, gameover(true), recentKick, nameInUse, idInUse;
=======
        kick, invalidPassword, clientOutdated, serverOutdated, banned, gameover(true), recentKick, fastShoot;
>>>>>>> b020336f
        public final boolean quiet;

        KickReason(){ quiet = false; }

        KickReason(boolean quiet){
            this.quiet = quiet;
        }
    }

    public static class UpgradePacket implements Packet{
        public byte id; //weapon ID only, currently

        @Override
        public void write(ByteBuffer buffer) {
            buffer.put(id);
        }

        @Override
        public void read(ByteBuffer buffer) {
            id = buffer.get();
        }
    }

    public static class WeaponSwitchPacket implements Packet{
        public int playerid;
        public byte weapon;

        @Override
        public void write(ByteBuffer buffer) {
            buffer.putInt(playerid);
            buffer.put(weapon);
        }

        @Override
        public void read(ByteBuffer buffer) {
            playerid = buffer.getInt();
            weapon = buffer.get();
        }
    }

    public static class BlockTapPacket implements Packet{
        public int position;

        @Override
        public void write(ByteBuffer buffer) {
            buffer.putInt(position);
        }

        @Override
        public void read(ByteBuffer buffer) {
            position = buffer.getInt();
        }
    }

    public static class BlockConfigPacket implements Packet{
        public int position;
        public byte data;

        @Override
        public void write(ByteBuffer buffer) {
            buffer.putInt(position);
            buffer.put(data);
        }

        @Override
        public void read(ByteBuffer buffer) {
            position = buffer.getInt();
            data = buffer.get();
        }
    }

    public static class EntityRequestPacket implements Packet{
        public int id;
        public byte group;

        @Override
        public void write(ByteBuffer buffer) {
            buffer.putInt(id);
            buffer.put(group);
        }

        @Override
        public void read(ByteBuffer buffer) {
            id = buffer.getInt();
            group = buffer.get();
        }
    }

    public static class GameOverPacket implements Packet{
        @Override
        public void write(ByteBuffer buffer) { }

        @Override
        public void read(ByteBuffer buffer) { }
    }

    public static class FriendlyFireChangePacket implements Packet{
        public boolean enabled;

        @Override
        public void write(ByteBuffer buffer) {
            buffer.put(enabled ? 1 : (byte)0);
        }

        @Override
        public void read(ByteBuffer buffer) {
            enabled = buffer.get() == 1;
        }
    }

    public static class CustomMapPacket extends Streamable{

    }

    public static class MapAckPacket implements Packet{
        @Override
        public void write(ByteBuffer buffer) { }

        @Override
        public void read(ByteBuffer buffer) { }
    }

    public static class NetErrorPacket implements Packet{
        public String message;

        @Override
        public void write(ByteBuffer buffer) {
            IOUtils.writeString(buffer, message);
        }

        @Override
        public void read(ByteBuffer buffer) {
            message = IOUtils.readString(buffer);
        }
    }

    public static class PlayerAdminPacket implements Packet{
        public boolean admin;
        public int id;

        @Override
        public void write(ByteBuffer buffer) {
            buffer.put(admin ? (byte)1 : 0);
            buffer.putInt(id);
        }

        @Override
        public void read(ByteBuffer buffer) {
            admin = buffer.get() == 1;
            id = buffer.getInt();
        }
    }

    public static class AdministerRequestPacket implements Packet{
        public AdminAction action;
        public int id;

        @Override
        public void write(ByteBuffer buffer) {
            buffer.put((byte)action.ordinal());
            buffer.putInt(id);
        }

        @Override
        public void read(ByteBuffer buffer) {
            action = AdminAction.values()[buffer.get()];
            id = buffer.getInt();
        }
    }

    public enum AdminAction{
        kick, ban, trace
    }

    public static class TracePacket implements Packet{
        public TraceInfo info;

        @Override
        public void write(ByteBuffer buffer) {
            buffer.putInt(info.playerid);
            buffer.putShort((short)info.ip.getBytes().length);
            buffer.put(info.ip.getBytes());
            buffer.put(info.modclient ? (byte)1 : 0);
            buffer.put(info.android ? (byte)1 : 0);

            buffer.putInt(info.totalBlocksBroken);
            buffer.putInt(info.structureBlocksBroken);
            buffer.putInt(info.lastBlockBroken.id);

            buffer.putInt(info.totalBlocksPlaced);
            buffer.putInt(info.lastBlockPlaced.id);
            buffer.put(Base64Coder.decode(info.uuid));
        }

        @Override
        public void read(ByteBuffer buffer) {
            int id = buffer.getInt();
            short iplen = buffer.getShort();
            byte[] ipb = new byte[iplen];
            buffer.get(ipb);

            info = new TraceInfo(new String(ipb));

            info.playerid = id;
            info.modclient = buffer.get() == 1;
            info.android = buffer.get() == 1;
            info.totalBlocksBroken = buffer.getInt();
            info.structureBlocksBroken = buffer.getInt();
            info.lastBlockBroken = Block.getByID(buffer.getInt());
            info.totalBlocksPlaced = buffer.getInt();
            info.lastBlockPlaced = Block.getByID(buffer.getInt());
            byte[] uuid = new byte[8];
            buffer.get(uuid);

            info.uuid = new String(Base64Coder.encode(uuid));
        }
    }
}<|MERGE_RESOLUTION|>--- conflicted
+++ resolved
@@ -158,19 +158,7 @@
         }
     }
 
-<<<<<<< HEAD
-    public static class EntityShootPacket implements Packet{
-=======
-    //not a real packet.
-    public static class EffectPacket{
-        public int id;
-        public float x, y, rotation;
-        public int color;
-    }
-
-    public static class ShootPacket implements Packet, UnimportantPacket{
-        public byte weaponid;
->>>>>>> b020336f
+    public static class EntityShootPacket implements Packet, UnimportantPacket{
         public float x, y, rotation;
         public short bulletid;
         public byte groupid;
@@ -194,37 +182,7 @@
             x = buffer.getFloat();
             y = buffer.getFloat();
             rotation = buffer.getFloat();
-<<<<<<< HEAD
             bulletid = buffer.getShort();
-=======
-            playerid = buffer.getInt();
-        }
-    }
-
-    public static class BulletPacket implements Packet, UnimportantPacket{
-        public int type, owner;
-        public float x, y, angle;
-        public short damage;
-
-        @Override
-        public void write(ByteBuffer buffer) {
-            buffer.putShort((short)type);
-            buffer.putInt(owner);
-            buffer.putFloat(x);
-            buffer.putFloat(y);
-            buffer.putFloat(angle);
-            buffer.putShort(damage);
-        }
-
-        @Override
-        public void read(ByteBuffer buffer) {
-            type = buffer.getShort();
-            owner = buffer.getInt();
-            x = buffer.getFloat();
-            y = buffer.getFloat();
-            angle = buffer.getFloat();
-            damage = buffer.getShort();
->>>>>>> b020336f
         }
     }
 
@@ -392,11 +350,7 @@
     }
 
     public enum KickReason{
-<<<<<<< HEAD
-        kick, invalidPassword, clientOutdated, serverOutdated, banned, gameover(true), recentKick, nameInUse, idInUse;
-=======
-        kick, invalidPassword, clientOutdated, serverOutdated, banned, gameover(true), recentKick, fastShoot;
->>>>>>> b020336f
+        kick, invalidPassword, clientOutdated, serverOutdated, banned, gameover(true), recentKick, nameInUse, idInUse, fastShoot;
         public final boolean quiet;
 
         KickReason(){ quiet = false; }
