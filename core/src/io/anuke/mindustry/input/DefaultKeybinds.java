--- conflicted
+++ resolved
@@ -18,29 +18,20 @@
             "shoot", Input.MOUSE_LEFT,
             "zoom_hold", Input.CONTROL_LEFT,
             "zoom", new Axis(Input.SCROLL),
-<<<<<<< HEAD
             "zoom_minimap", new Axis(Input.MINUS, Input.PLUS),
-=======
->>>>>>> b020336f
             "menu", Gdx.app.getType() == ApplicationType.Android ? Input.BACK : Input.ESCAPE,
             "pause", Input.SPACE,
             "dash", Input.SHIFT_LEFT,
             "rotate_alt", new Axis(Input.R, Input.E),
             "rotate", new Axis(Input.SCROLL),
-<<<<<<< HEAD
-=======
             "toggle_menus", Input.C,
->>>>>>> b020336f
             "block_info", Input.CONTROL_LEFT,
             "player_list", Input.TAB,
+            "item_withdraw", Input.SHIFT_LEFT,
             "chat", Input.ENTER,
             "chat_history_prev", Input.UP,
             "chat_history_next", Input.DOWN,
             "chat_scroll", new Axis(Input.SCROLL),
-<<<<<<< HEAD
-            "item_withdraw", Input.SHIFT_LEFT,
-=======
->>>>>>> b020336f
             "console", Input.GRAVE,
             "weapon_1", Input.NUM_1,
             "weapon_2", Input.NUM_2,
@@ -51,11 +42,7 @@
         );
 
         KeyBinds.defaults(
-<<<<<<< HEAD
-            DeviceType.controller,
-=======
                 DeviceType.controller,
->>>>>>> b020336f
             "move_x", new Axis(Input.CONTROLLER_L_STICK_HORIZONTAL_AXIS),
             "move_y", new Axis(Input.CONTROLLER_L_STICK_VERTICAL_AXIS),
             "cursor_x", new Axis(Input.CONTROLLER_R_STICK_HORIZONTAL_AXIS),
