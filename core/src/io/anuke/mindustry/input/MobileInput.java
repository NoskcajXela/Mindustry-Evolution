--- conflicted
+++ resolved
@@ -177,13 +177,9 @@
 
             for(TextureRegion region : regions){
                 Draw.rect(region, tile.worldx() + offset, tile.worldy() + offset,
-<<<<<<< HEAD
-                        region.getWidth() * request.scale, region.getHeight() * request.scale,
+                region.getWidth() * request.scale * Draw.scl,
+                region.getHeight() * request.scale * Draw.scl,
                 request.recipe.result.rotate ? request.rotation * 90 : 0);
-=======
-                        region.getRegionWidth() * request.scale  * scaling, region.getRegionHeight() * request.scale * scaling,
-                        request.recipe.result.rotate ? request.rotation * 90 : 0);
->>>>>>> 6029b6d6
             }
         }else{
             float rad = (tile.block().size * tilesize / 2f - 1) * request.scale;
@@ -350,11 +346,9 @@
 
                         for(TextureRegion region : regions){
                             Draw.rect(region, x * tilesize + recipe.result.offset(), y * tilesize + recipe.result.offset(),
-<<<<<<< HEAD
-                                    region.getWidth() * lineScale, region.getHeight() * lineScale, recipe.result.rotate ? result.rotation * 90 : 0);
-=======
-                                    region.getRegionWidth() * lineScale * scaling, region.getRegionHeight() * lineScale * scaling, recipe.result.rotate ? result.rotation * 90 : 0);
->>>>>>> 6029b6d6
+                            region.getWidth() * lineScale * Draw.scl,
+                            region.getHeight() * lineScale * Draw.scl,
+                            recipe.result.rotate ? result.rotation * 90 : 0);
                         }
                     }else{
                         Draw.color(Palette.removeBack);
