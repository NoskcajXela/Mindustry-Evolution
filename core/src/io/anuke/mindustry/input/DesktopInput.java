package io.anuke.mindustry.input;

import com.badlogic.gdx.Gdx;
import com.badlogic.gdx.Input.Buttons;
import com.badlogic.gdx.graphics.g2d.TextureRegion;
import io.anuke.mindustry.content.blocks.Blocks;
import io.anuke.mindustry.core.GameState.State;
import io.anuke.mindustry.entities.Player;
import io.anuke.mindustry.graphics.Palette;
import io.anuke.mindustry.input.PlaceUtils.NormalizeDrawResult;
import io.anuke.mindustry.input.PlaceUtils.NormalizeResult;
import io.anuke.mindustry.world.Block;
import io.anuke.mindustry.world.Tile;
import io.anuke.ucore.core.Inputs;
import io.anuke.ucore.core.Inputs.DeviceType;
import io.anuke.ucore.core.KeyBinds;
import io.anuke.ucore.core.Settings;
import io.anuke.ucore.function.Callable;
import io.anuke.ucore.graphics.Draw;
import io.anuke.ucore.graphics.Lines;
import io.anuke.ucore.scene.ui.layout.Unit;
import io.anuke.ucore.scene.utils.Cursors;
import io.anuke.ucore.util.Mathf;

import static io.anuke.mindustry.Vars.*;
import static io.anuke.mindustry.input.DesktopInput.CursorType.drill;
import static io.anuke.mindustry.input.DesktopInput.CursorType.hand;
import static io.anuke.mindustry.input.DesktopInput.CursorType.normal;
import static io.anuke.mindustry.input.PlaceMode.*;

public class DesktopInput extends InputHandler{
	//controller info
	private float controlx, controly;
	private boolean controlling;
    private final String section;
    private CursorType cursorType = normal;

    /**Position where the player started dragging a line.*/
    private int selectX, selectY;
    /**Whether selecting mode is active.*/
    private PlaceMode mode;
    /**Animation scale for line.*/
    private float selectScale;

	public DesktopInput(Player player){
	    super(player);
	    this.section = "player_" + (player.playerIndex + 1);
    }

    /**Draws a placement icon for a specific block.*/
	void drawPlace(int x, int y, Block block, int rotation){
        if(validPlace(x, y, block, rotation)){
            Draw.color();

            TextureRegion[] regions = block.getBlockIcon();

            for(TextureRegion region : regions){
                Draw.rect(region, x *tilesize + block.offset(), y * tilesize + block.offset(),
                        region.getRegionWidth() * selectScale, region.getRegionHeight() * selectScale, block.rotate ? rotation * 90 : 0);
            }
        }else{
            Draw.color(Palette.remove);
            Lines.square(x*tilesize + block.offset(), y*tilesize + block.offset(), block.size * tilesize/2f);
        }
    }

    @Override
    public boolean isDrawing(){
        return mode != none || recipe != null;
    }

    @Override
    public void drawOutlined(){
        Tile cursor = tileAt(control.gdxInput().getX(), control.gdxInput().getY());

        if(cursor == null) return;

	    //draw selection(s)
	    if(mode == placing) {
            NormalizeResult result = PlaceUtils.normalizeArea(selectX, selectY, cursor.x, cursor.y, rotation, true, maxLength);

            for (int i = 0; i <= result.getLength(); i += recipe.result.size) {
                int x = selectX + i * Mathf.sign(cursor.x - selectX) * Mathf.bool(result.isX());
                int y = selectY + i * Mathf.sign(cursor.y - selectY) * Mathf.bool(!result.isX());

                if (i + recipe.result.size > result.getLength() && recipe.result.rotate) {
                    Draw.color(!validPlace(x, y, recipe.result, result.rotation) ? Palette.remove : Palette.placeRotate);
                    Draw.grect("place-arrow", x * tilesize + recipe.result.offset(),
                            y * tilesize + recipe.result.offset(), result.rotation * 90 - 90);
                }

                drawPlace(x, y, recipe.result, result.rotation);
            }
<<<<<<< HEAD
=======
		}
		
		if(recipe == null && !ui.hasMouse() && Inputs.keyDown("block_logs")) {
			showCursor = true;
			if(Inputs.keyTap("select")){
				NetEvents.handleBlockLogRequest(getBlockX(), getBlockY());
				Timers.runTask(20f, () -> {
					ui.hudfrag.blockfrag.showBlockLogs(getBlockX(), getBlockY());
					Cursors.restoreCursor();
				});
			}
		}
>>>>>>> ca3bfa22

            Draw.reset();
        }else if(mode == breaking){
            NormalizeDrawResult result = PlaceUtils.normalizeDrawArea(Blocks.air, selectX, selectY, cursor.x, cursor.y, false, maxLength, 1f);
            NormalizeResult dresult = PlaceUtils.normalizeArea(selectX, selectY, cursor.x, cursor.y, rotation, false, maxLength);

            Draw.color(Palette.remove);

            Draw.alpha(0.6f);
            //Fill.crect(result.x, result.y, result.x2 - result.x, result.y2 - result.y);
            Draw.alpha(1f);

            for(int x = dresult.x; x <= dresult.x2; x ++){
                for(int y = dresult.y; y <= dresult.y2; y ++){
                    Tile tile = world.tile(x, y);
                    if(tile == null || !validBreak(tile.x, tile.y)) continue;
                    tile = tile.target();

                    Lines.poly(tile.drawx(), tile.drawy(), 4, tile.block().size * tilesize/2f, 45 + 15);
                }
            }

            Lines.rect(result.x, result.y, result.x2 - result.x, result.y2 - result.y);
        }else if(isPlacing()){
	        if(recipe.result.rotate){
	            Draw.color(!validPlace(cursor.x, cursor.y, recipe.result, rotation) ? Palette.remove : Palette.placeRotate);
	            Draw.grect("place-arrow", cursor.worldx() + recipe.result.offset(),
                        cursor.worldy() + recipe.result.offset(), rotation * 90 - 90);
            }
            drawPlace(cursor.x, cursor.y, recipe.result, rotation);
        }

        Draw.reset();
    }

	@Override
	public void update(){
		if(player.isDead() || state.is(State.menu) || ui.hasDialog()) return;

		//deslect if not placing
		if(!isPlacing() && mode == placing){
		    mode = none;
        }

        if(isPlacing()){
            cursorType = hand;
            selectScale = Mathf.lerpDelta(selectScale, 1f, 0.2f);
        }else{
		    selectScale = 0f;
        }

		boolean controller = KeyBinds.getSection(section).device.type == DeviceType.controller;

		//zoom and rotate things
		if(Inputs.getAxisActive("zoom") && (Inputs.keyDown(section,"zoom_hold") || controller)){
		    renderer.scaleCamera((int) Inputs.getAxisTapped(section, "zoom"));
		}

		renderer.minimap().zoomBy(-(int)Inputs.getAxisTapped(section,"zoom_minimap"));
		rotation = Mathf.mod(rotation + (int)Inputs.getAxisTapped(section,"rotate"), 4);
		
		Tile cursor = tileAt(control.gdxInput().getX(), control.gdxInput().getY());

		if(cursor != null){
		    cursor = cursor.target();

		    if(cursor.block().isCursor(cursor)) {
                cursorType = hand;
            }

            if(cursor.floor().drops != null && cursor.floor().drops.item.hardness <= player.mech.drillPower
                    && cursor.block() == Blocks.air){
                cursorType = drill;
            }
        }

		if(!ui.hasMouse()) {
			cursorType.set();
		}

        cursorType = normal;
	}

	@Override
    public boolean touchDown (int screenX, int screenY, int pointer, int button) {
        if(player.isDead() || state.is(State.menu) || ui.hasDialog() || ui.hasMouse()) return false;

        Tile cursor = tileAt(screenX, screenY);
        if(cursor == null) return false;

        if(button == Buttons.LEFT) { //left = begin placing
            if (isPlacing()) {
                selectX = cursor.x;
                selectY = cursor.y;
                mode = placing;
            } else {
                //only begin shooting if there's no cursor event
                if(!tileTapped(cursor) && player.getPlaceQueue().size == 0 && !tryBeginMine(cursor)){
                    shooting = true;
                }
            }
        }else if(button == Buttons.RIGHT){ //right = begin breaking
            selectX = cursor.x;
            selectY = cursor.y;
            mode = breaking;
        }else if(button == Buttons.MIDDLE){ //middle button = cancel placing
            recipe = null;
            mode = none;
        }

        return false;
    }

    @Override
    public boolean touchUp (int screenX, int screenY, int pointer, int button) {
        if(button == Buttons.LEFT){
            shooting = false;
        }

        if(player.isDead() || state.is(State.menu) || ui.hasDialog()) return false;

        Tile cursor = tileAt(screenX, screenY);

        if(cursor == null){
            mode = none;
            return false;
        }

        if(mode == placing){ //touch up while placing, place everything in selection
            NormalizeResult result = PlaceUtils.normalizeArea(selectX, selectY, cursor.x, cursor.y, rotation, true, maxLength);

            for(int i = 0; i <= result.getLength(); i += recipe.result.size){
                int x = selectX + i * Mathf.sign(cursor.x - selectX) * Mathf.bool(result.isX());
                int y = selectY + i * Mathf.sign(cursor.y - selectY) * Mathf.bool(!result.isX());

                rotation = result.rotation;

                tryPlaceBlock(x, y);
            }
        }else if(mode == breaking){ //touch up while breaking, break everything in selection
            NormalizeResult result = PlaceUtils.normalizeArea(selectX, selectY, cursor.x, cursor.y, rotation, false, maxLength);

            for(int x = 0; x <= Math.abs(result.x2 - result.x); x ++ ){
                for(int y = 0; y <= Math.abs(result.y2 - result.y); y ++){
                    int wx = selectX + x * Mathf.sign(cursor.x - selectX);
                    int wy = selectY + y * Mathf.sign(cursor.y - selectY);

                    tryBreakBlock(wx, wy);
                }
            }
        }

        mode = none;

        return false;
    }

    @Override
    public float getMouseX() {
        return !controlling ? control.gdxInput().getX() : controlx;
    }

    @Override
    public float getMouseY() {
        return !controlling ? control.gdxInput().getY() : controly;
    }

    @Override
    public boolean isCursorVisible() {
        return controlling;
    }

    @Override
    public void updateController(){
	    boolean mousemove = Gdx.input.getDeltaX() > 1 || Gdx.input.getDeltaY() > 1;

        if(KeyBinds.getSection(section).device.type == DeviceType.controller && (!mousemove || player.playerIndex > 0)){
            if(player.playerIndex > 0){
                controlling = true;
            }

            if(Inputs.keyTap(section,"select")){
                Inputs.getProcessor().touchDown((int)getMouseX(), (int)getMouseY(), player.playerIndex, Buttons.LEFT);
            }

            if(Inputs.keyRelease(section,"select")){
                Inputs.getProcessor().touchUp((int)getMouseX(), (int)getMouseY(), player.playerIndex, Buttons.LEFT);
            }

            float xa = Inputs.getAxis(section, "cursor_x");
            float ya = Inputs.getAxis(section, "cursor_y");

            if(Math.abs(xa) > controllerMin || Math.abs(ya) > controllerMin) {
                float scl = Settings.getInt("sensitivity")/100f * Unit.dp.scl(1f);
                controlx += xa*baseControllerSpeed*scl;
                controly -= ya*baseControllerSpeed*scl;
                controlling = true;

                if(player.playerIndex == 0){
                    Gdx.input.setCursorCatched(true);
                }

                Inputs.getProcessor().touchDragged((int)getMouseX(), (int)getMouseY(), player.playerIndex);
            }

            controlx = Mathf.clamp(controlx, 0, Gdx.graphics.getWidth());
            controly = Mathf.clamp(controly, 0, Gdx.graphics.getHeight());
        }else{
            controlling = false;
            Gdx.input.setCursorCatched(false);
        }

        if(!controlling){
            controlx = control.gdxInput().getX();
            controly = control.gdxInput().getY();
        }
    }

    enum CursorType{
	    normal(Cursors::restoreCursor),
        hand(Cursors::setHand),
        drill(Cursors::setTool1);

	    private final Callable call;

	    CursorType(Callable call){
	        this.call = call;
        }

        void set(){
	        call.run();
        }
    }
}<|MERGE_RESOLUTION|>--- conflicted
+++ resolved
@@ -91,21 +91,6 @@
 
                 drawPlace(x, y, recipe.result, result.rotation);
             }
-<<<<<<< HEAD
-=======
-		}
-		
-		if(recipe == null && !ui.hasMouse() && Inputs.keyDown("block_logs")) {
-			showCursor = true;
-			if(Inputs.keyTap("select")){
-				NetEvents.handleBlockLogRequest(getBlockX(), getBlockY());
-				Timers.runTask(20f, () -> {
-					ui.hudfrag.blockfrag.showBlockLogs(getBlockX(), getBlockY());
-					Cursors.restoreCursor();
-				});
-			}
-		}
->>>>>>> ca3bfa22
 
             Draw.reset();
         }else if(mode == breaking){
@@ -166,7 +151,7 @@
 
 		renderer.minimap().zoomBy(-(int)Inputs.getAxisTapped(section,"zoom_minimap"));
 		rotation = Mathf.mod(rotation + (int)Inputs.getAxisTapped(section,"rotate"), 4);
-		
+
 		Tile cursor = tileAt(control.gdxInput().getX(), control.gdxInput().getY());
 
 		if(cursor != null){
@@ -179,6 +164,16 @@
             if(cursor.floor().drops != null && cursor.floor().drops.item.hardness <= player.mech.drillPower
                     && cursor.block() == Blocks.air){
                 cursorType = drill;
+            }
+
+            if(recipe == null && !ui.hasMouse() && Inputs.keyDown("block_info")
+                    && cursor.block().fullDescription != null){
+                cursorType = hand;
+                if(Inputs.keyTap("select")){
+                    ui.hudfrag.blockfrag.showBlockInfo(cursor.block());
+                    Cursors.restoreCursor();
+                    cursorType = normal;
+                }
             }
         }
 
