--- conflicted
+++ resolved
@@ -49,13 +49,8 @@
 
             for(TextureRegion region : regions){
                 Draw.rect(region, x * tilesize + block.offset(), y * tilesize + block.offset(),
-<<<<<<< HEAD
-                        region.getWidth() * selectScale, region.getHeight() * selectScale, block.rotate ? rotation * 90 : 0);
-=======
-                        region.getRegionWidth() * selectScale * scaling,
-                        region.getRegionHeight() * selectScale * scaling,
-                        block.rotate ? rotation * 90 : 0);
->>>>>>> 6029b6d6
+                        region.getWidth() * selectScale * Draw.scl,
+                        region.getHeight() * selectScale * Draw.scl, block.rotate ? rotation * 90 : 0);
             }
         }else{
             Draw.color(Palette.removeBack);
