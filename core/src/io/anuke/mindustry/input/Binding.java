--- conflicted
+++ resolved
@@ -9,10 +9,7 @@
 public enum Binding implements KeyBind{
     move_x(new Axis(KeyCode.A, KeyCode.D), "general"),
     move_y(new Axis(KeyCode.S, KeyCode.W)),
-<<<<<<< HEAD
     mouse_move(KeyCode.MOUSE_BACK),
-=======
->>>>>>> 7e5c276e
     dash(KeyCode.SHIFT_LEFT),
     select(KeyCode.MOUSE_LEFT),
     deselect(KeyCode.MOUSE_RIGHT),
@@ -27,8 +24,6 @@
     schematic_flip_x(KeyCode.Z),
     schematic_flip_y(KeyCode.X),
     schematic_menu(KeyCode.T),
-<<<<<<< HEAD
-=======
     category_prev(KeyCode.COMMA),
     category_next(KeyCode.PERIOD),
     block_select_left(KeyCode.LEFT),
@@ -45,7 +40,6 @@
     block_select_08(KeyCode.NUM_8),
     block_select_09(KeyCode.NUM_9),
     block_select_10(KeyCode.NUM_0),
->>>>>>> 7e5c276e
     zoom_hold(KeyCode.CONTROL_LEFT, "view"),
     zoom(new Axis(KeyCode.SCROLL)),
     menu(Core.app.getType() == ApplicationType.Android ? KeyCode.BACK : KeyCode.ESCAPE),
