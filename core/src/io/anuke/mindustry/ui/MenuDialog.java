package io.anuke.mindustry.ui;

import static io.anuke.mindustry.Vars.ui;

import com.badlogic.gdx.utils.reflect.ClassReflection;
import io.anuke.mindustry.Vars;
import io.anuke.mindustry.core.GameState;
import io.anuke.mindustry.core.GameState.State;
<<<<<<< HEAD
import io.anuke.mindustry.net.Net;
=======
import io.anuke.ucore.UCore;
import io.anuke.ucore.core.Timers;
>>>>>>> 6db32990
import io.anuke.ucore.scene.Element;
import io.anuke.ucore.scene.builders.build;
import io.anuke.ucore.scene.builders.imagebutton;
import io.anuke.ucore.scene.ui.ImageButton;
<<<<<<< HEAD
import io.anuke.ucore.scene.ui.TextField.TextFieldFilter.DigitsOnlyFilter;
import io.anuke.ucore.util.Bundles;
import io.anuke.ucore.util.Strings;

import java.io.IOException;
=======
import io.anuke.ucore.scene.ui.layout.Cell;
import io.anuke.ucore.util.Bundles;
>>>>>>> 6db32990

public class MenuDialog extends FloatingDialog{
	private SaveDialog save = new SaveDialog();
	private LoadDialog load = new LoadDialog();
	public boolean wasPaused = false;

	public MenuDialog() {
		super("Paused");
		setup();
	}

	void setup(){
		shown(() -> {
			wasPaused = GameState.is(State.paused);
			GameState.set(State.paused);
		});
		
		if(!Vars.android){
			content().defaults().width(220).height(50);

			content().addButton("$text.back", () -> {
				hide();
				if(!wasPaused)
					GameState.set(State.playing);
			});

			content().row();
			content().addButton("$text.settings", () -> {
				ui.showPrefs();
			});

			if(!Vars.gwt){
				content().row();
				content().addButton("$text.savegame", () -> {
					save.show();
				});

				content().row();
				content().addButton("$text.loadgame", () -> {
					load.show();
				});
			}

			content().row();

			content().addButton("$text.hostserver", () -> {
				Vars.ui.showTextInput("$text.hostserver", "$text.server.port", Vars.port + "", new DigitsOnlyFilter(), text -> {
					int result = Strings.parseInt(text);
					if(result == Integer.MIN_VALUE || result >= 65535){
						Vars.ui.showError("$text.server.invalidport");
					}else{
						try{
							Net.host(result);
						}catch (IOException e){
							Vars.ui.showError(Bundles.format("text.server.error", Strings.parseException(e, false)));
						}
					}
				});
			}).disabled(b -> Net.active() || (Net.active() && !Net.server()));

            content().row();

			content().addButton("$text.quit", () -> {
<<<<<<< HEAD
				Vars.ui.showConfirm("$text.confirm", "$text.quit.confirm", () -> {
=======
				new ConfirmDialog("$text.confirm", "$text.quit.confirm", () -> {
					runSave();
>>>>>>> 6db32990
					hide();
					GameState.set(State.menu);
				});
			});

		}else{
			build.begin(content());
			
			PressGroup group = new PressGroup();
			
			content().defaults().size(120f).pad(5);
			float isize = 14f*4;
			
			new imagebutton("icon-play-2", isize, () -> {
				hide();
				if(!wasPaused)
					GameState.set(State.playing);
			}).text("$text.back").padTop(4f);
			
			new imagebutton("icon-tools", isize, () -> ui.showPrefs()).text("$text.settings").padTop(4f);
			
			new imagebutton("icon-save", isize, ()-> save.show()).text("$text.save").padTop(4f);
			
			new imagebutton("icon-load", isize, () -> load.show()).text("$text.load").padTop(4f);
			
			new imagebutton("icon-quit", isize, () -> {
<<<<<<< HEAD
				Vars.ui.showConfirm("$text.confirm", "$text.quit.confirm", () -> {
=======
				new ConfirmDialog("$text.confirm", "$text.quit.confirm", () -> {
					runSave();
>>>>>>> 6db32990
					hide();
					GameState.set(State.menu);
				});
			}).text("Quit").padTop(4f);
			
			for(Element e : content().getChildren()){
				if(e instanceof ImageButton){
					group.add((ImageButton)e);
				}
			}
			
			build.end();
		}
	}

	private void runSave(){
		if(Vars.control.getSaves().getCurrent() == null ||
				!Vars.control.getSaves().getCurrent().isAutosave()) return;

		Vars.ui.showLoading("$text.saveload");

		Timers.runTask(5f, () -> {
			Vars.ui.hideLoading();
			try{
				Vars.control.getSaves().getCurrent().save();
			}catch(Throwable e){
				e = (e.getCause() == null ? e : e.getCause());

				Vars.ui.showError("[orange]"+ Bundles.get("text.savefail")+"\n[white]" + ClassReflection.getSimpleName(e.getClass()) + ": " + e.getMessage() + "\n" + "at " + e.getStackTrace()[0].getFileName() + ":" + e.getStackTrace()[0].getLineNumber());
			}
		});
	}
}<|MERGE_RESOLUTION|>--- conflicted
+++ resolved
@@ -6,26 +6,18 @@
 import io.anuke.mindustry.Vars;
 import io.anuke.mindustry.core.GameState;
 import io.anuke.mindustry.core.GameState.State;
-<<<<<<< HEAD
 import io.anuke.mindustry.net.Net;
-=======
 import io.anuke.ucore.UCore;
 import io.anuke.ucore.core.Timers;
->>>>>>> 6db32990
 import io.anuke.ucore.scene.Element;
 import io.anuke.ucore.scene.builders.build;
 import io.anuke.ucore.scene.builders.imagebutton;
 import io.anuke.ucore.scene.ui.ImageButton;
-<<<<<<< HEAD
 import io.anuke.ucore.scene.ui.TextField.TextFieldFilter.DigitsOnlyFilter;
 import io.anuke.ucore.util.Bundles;
 import io.anuke.ucore.util.Strings;
 
 import java.io.IOException;
-=======
-import io.anuke.ucore.scene.ui.layout.Cell;
-import io.anuke.ucore.util.Bundles;
->>>>>>> 6db32990
 
 public class MenuDialog extends FloatingDialog{
 	private SaveDialog save = new SaveDialog();
@@ -89,12 +81,8 @@
             content().row();
 
 			content().addButton("$text.quit", () -> {
-<<<<<<< HEAD
-				Vars.ui.showConfirm("$text.confirm", "$text.quit.confirm", () -> {
-=======
-				new ConfirmDialog("$text.confirm", "$text.quit.confirm", () -> {
+        Vars.ui.showConfirm("$text.confirm", "$text.quit.confirm", () -> {
 					runSave();
->>>>>>> 6db32990
 					hide();
 					GameState.set(State.menu);
 				});
@@ -121,12 +109,8 @@
 			new imagebutton("icon-load", isize, () -> load.show()).text("$text.load").padTop(4f);
 			
 			new imagebutton("icon-quit", isize, () -> {
-<<<<<<< HEAD
 				Vars.ui.showConfirm("$text.confirm", "$text.quit.confirm", () -> {
-=======
-				new ConfirmDialog("$text.confirm", "$text.quit.confirm", () -> {
 					runSave();
->>>>>>> 6db32990
 					hide();
 					GameState.set(State.menu);
 				});
