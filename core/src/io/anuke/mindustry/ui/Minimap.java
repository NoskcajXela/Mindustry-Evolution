package io.anuke.mindustry.ui;

import io.anuke.ucore.core.Core;
import io.anuke.ucore.core.Graphics;
import io.anuke.ucore.graphics.Draw;
import io.anuke.ucore.scene.Element;
import io.anuke.ucore.scene.event.InputEvent;
import io.anuke.ucore.scene.event.InputListener;
import io.anuke.ucore.scene.ui.layout.Container;

import static io.anuke.mindustry.Vars.renderer;

public class Minimap extends Container<Element>{

    public Minimap(){
        super(new Element(){
            TextureRegion r = new TextureRegion();

<<<<<<< HEAD
        margin(5);

        Element elem = new Element(){
=======
>>>>>>> 5c6aea0d
            @Override
            public void draw(){
                if(renderer.minimap.getRegion() == null) return;

                Draw.crect(renderer.minimap.getRegion(), x, y, width, height);

                if(renderer.minimap.getTexture() != null){
                    renderer.minimap.drawEntities(x, y, width, height);
                }
            }
        });

        background("pane");

        size(140f);
        margin(5f);

        addListener(new InputListener(){
            public boolean scrolled(InputEvent event, float x, float y, int amount){
                renderer.minimap.zoomBy(amount);
                return true;
            }
        });

        update(() -> {

            Element e = Core.scene.hit(Graphics.mouse().x, Graphics.mouse().y, true);
            if(e != null && e.isDescendantOf(this)){
                Core.scene.setScrollFocus(this);
            }else if(Core.scene.getScrollFocus() == this){
                Core.scene.setScrollFocus(null);
            }
        });
    }
}<|MERGE_RESOLUTION|>--- conflicted
+++ resolved
@@ -1,5 +1,6 @@
 package io.anuke.mindustry.ui;
 
+import com.badlogic.gdx.graphics.g2d.TextureRegion;
 import io.anuke.ucore.core.Core;
 import io.anuke.ucore.core.Graphics;
 import io.anuke.ucore.graphics.Draw;
@@ -16,12 +17,6 @@
         super(new Element(){
             TextureRegion r = new TextureRegion();
 
-<<<<<<< HEAD
-        margin(5);
-
-        Element elem = new Element(){
-=======
->>>>>>> 5c6aea0d
             @Override
             public void draw(){
                 if(renderer.minimap.getRegion() == null) return;
