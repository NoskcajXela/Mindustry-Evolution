--- conflicted
+++ resolved
@@ -65,32 +65,6 @@
 
             button.defaults().left();
 
-<<<<<<< HEAD
-            button.table(t -> {
-                t.right();
-
-                t.addImageButton("icon-floppy", "emptytoggle", iconsize, () -> {
-                    slot.setAutosave(!slot.isAutosave());
-                }).checked(slot.isAutosave()).right();
-
-                t.addImageButton("icon-trash", "empty", iconsize, () -> {
-                    ui.showConfirm("$confirm", "$save.delete.confirm", () -> {
-                        slot.delete();
-                        setup();
-                    });
-                }).size(iconsize).right();
-
-                t.addImageButton("icon-pencil", "empty", iconsize, () -> {
-                    ui.showTextInput("$save.rename", "$save.rename.text", slot.getName(), text -> {
-                        slot.setName(text);
-                        setup();
-                    });
-                }).size(iconsize).right();
-
-                t.addImageButton("icon-save", "empty", iconsize, () -> {
-                    if(!ios){
-                        platform.showFileChooser(Core.bundle.get("save.export"), "Mindustry Save", file -> {
-=======
             button.table(title -> {
                 title.add("[accent]" + slot.getName()).left().growX().width(230f).wrap();
 
@@ -115,26 +89,15 @@
                         });
                     }).size(iconsize).right();
 
-                    t.addImageButton("icon-save", "empty", iconsize, () -> {
-                        if(!ios){
-                            Platform.instance.showFileChooser(Core.bundle.get("save.export"), "Mindustry Save", file -> {
-                                try{
-                                    slot.exportFile(file);
-                                    setup();
-                                }catch(IOException e){
-                                    ui.showError(Core.bundle.format("save.export.fail", Strings.parseException(e, true)));
-                                }
-                            }, false, FileChooser.saveFiles);
-                        }else{
->>>>>>> 52332e58
+                t.addImageButton("icon-save", "empty", iconsize, () -> {
+                    if(!ios){
+                        platform.showFileChooser(Core.bundle.get("save.export"), "Mindustry Save", file -> {
                             try{
-                                FileHandle file = Core.files.local("save-" + slot.getName() + "." + Vars.saveExtension);
                                 slot.exportFile(file);
-                                Platform.instance.shareFile(file);
-                            }catch(Exception e){
+                                setup();
+                            }catch(IOException e){
                                 ui.showError(Core.bundle.format("save.export.fail", Strings.parseException(e, true)));
                             }
-<<<<<<< HEAD
                         }, false, FileChooser.saveFiles);
                     }else{
                         try{
@@ -143,10 +106,9 @@
                             platform.shareFile(file);
                         }catch(Exception e){
                             ui.showError(Core.bundle.format("save.export.fail", Strings.parseException(e, true)));
-=======
->>>>>>> 52332e58
                         }
-                    }).size(iconsize).right();
+                    }
+                }).size(iconsize).right();
 
 
                 }).padRight(-10).growX();
