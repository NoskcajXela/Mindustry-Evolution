package io.anuke.mindustry.ui.fragments;

import com.badlogic.gdx.graphics.Color;
import com.badlogic.gdx.graphics.Colors;
import com.badlogic.gdx.graphics.g2d.TextureRegion;
import com.badlogic.gdx.math.Interpolation;
import com.badlogic.gdx.utils.Array;
import io.anuke.mindustry.core.GameState.State;
import io.anuke.mindustry.input.InputHandler;
import io.anuke.mindustry.resource.*;
import io.anuke.mindustry.ui.dialogs.FloatingDialog;
import io.anuke.mindustry.world.Block;
import io.anuke.ucore.graphics.Draw;
import io.anuke.ucore.graphics.Hue;
import io.anuke.ucore.scene.Element;
import io.anuke.ucore.scene.actions.Actions;
import io.anuke.ucore.scene.builders.table;
import io.anuke.ucore.scene.event.ClickListener;
import io.anuke.ucore.scene.event.InputEvent;
import io.anuke.ucore.scene.event.Touchable;
import io.anuke.ucore.scene.ui.*;
import io.anuke.ucore.scene.ui.layout.Stack;
import io.anuke.ucore.scene.ui.layout.Table;
import io.anuke.ucore.util.Bundles;
import io.anuke.ucore.util.Mathf;
import io.anuke.ucore.util.Strings;

import static io.anuke.mindustry.Vars.*;

public class BlocksFragment implements Fragment{
	private Table desctable, itemtable, blocks, weapons;
	private Stack stack = new Stack();
	private Array<String> statlist = new Array<>();
	private boolean shown = true;
<<<<<<< HEAD

=======
	private Recipe hoveredDescriptionRecipe;
	
>>>>>>> 438994b7
	public void build(){
		InputHandler input = control.input();

		new table(){{
			abottom();
			aright();

            visible(() -> !state.is(State.menu) && shown);

			blocks = new table(){{

				itemtable = new Table("button");
				itemtable.setVisible(() -> input.recipe == null && !state.mode.infiniteResources);

				desctable = new Table("button");
				desctable.setVisible(() -> hoveredDescriptionRecipe != null || input.recipe != null);
				desctable.update(() -> {
					// note: This is required because there is no direct connection between
					// input.recipe and the description ui. If input.recipe gets set to null
					// a proper cleanup of the ui elements is required.
					boolean anyRecipeShown = input.recipe != null || hoveredDescriptionRecipe != null;
					boolean descriptionTableClean = desctable.getChildren().size == 0;
					boolean cleanupRequired = !anyRecipeShown && !descriptionTableClean;
					if(cleanupRequired){
						desctable.clear();
					}
				});

				stack.add(itemtable);
				stack.add(desctable);

				add(stack).fillX().uniformX();

				row();

				new table("pane") {{
					touchable(Touchable.enabled);
					int rows = 4;
					int maxcol = 0;
					float size = 48;

					Stack stack = new Stack();
					ButtonGroup<ImageButton> group = new ButtonGroup<>();
					Array<Recipe> recipes = new Array<>();

					for (Section sec : Section.values()) {
						recipes.clear();
						Recipes.getBy(sec, recipes);
						maxcol = Math.max((int) ((float) recipes.size / rows + 1), maxcol);
					}

					for (Section sec : Section.values()) {
						recipes.clear();
						Recipes.getBy(sec, recipes);

						Table table = new Table();

						ImageButton button = new ImageButton("icon-" + sec.name(), "toggle");
						button.clicked(() -> {
							if (!table.isVisible() && input.recipe != null) {
								input.recipe = null;
							}
						});
						button.setName("sectionbutton" + sec.name());
						add(button).growX().height(54).padLeft(-1).padTop(sec.ordinal() <= 2 ? -10 : -5);
						button.getImageCell().size(40).padBottom(4).padTop(2);
						group.add(button);

						if (sec.ordinal() % 3 == 2 && sec.ordinal() > 0) {
							row();
						}

						table.margin(4);
						table.top().left();

						int i = 0;

						for (Recipe r : recipes) {
							TextureRegion region = Draw.hasRegion(r.result.name() + "-icon") ?
									Draw.region(r.result.name() + "-icon") : Draw.region(r.result.name());
							ImageButton image = new ImageButton(region, "select");

							image.addListener(new ClickListener(){
								@Override
								public void enter(InputEvent event, float x, float y, int pointer, Element fromActor) {
									super.enter(event, x, y, pointer, fromActor);
									if (hoveredDescriptionRecipe != r) {
										hoveredDescriptionRecipe = r;
										updateRecipe(r);
									}
								}

								@Override
								public void exit(InputEvent event, float x, float y, int pointer, Element toActor) {
									super.exit(event, x, y, pointer, toActor);
									hoveredDescriptionRecipe = null;
									updateRecipe(input.recipe);
								}
							});

							image.clicked(() -> {
								// note: input.recipe only gets set here during a click.
								// during a hover only the visual description will be updated.
								boolean nothingSelectedYet = input.recipe == null;
								boolean selectedSomethingElse = !nothingSelectedYet && input.recipe != r;
								boolean shouldMakeSelection = nothingSelectedYet || selectedSomethingElse;
								if (shouldMakeSelection) {
									input.recipe = r;
									hoveredDescriptionRecipe = r;
									updateRecipe(r);
								} else {
									input.recipe = null;
									hoveredDescriptionRecipe = null;
									updateRecipe(null);
								}
							});

							table.add(image).size(size + 8);
							image.getImageCell().size(size);

							image.update(() -> {
								boolean canPlace = !control.tutorial().active() || control.tutorial().canPlace();
								boolean has = (state.inventory.hasItems(r.requirements)) && canPlace;
								image.setChecked(input.recipe == r);
								image.setTouchable(canPlace ? Touchable.enabled : Touchable.disabled);
								image.getImage().setColor(has ? Color.WHITE : Hue.lightness(0.33f));
							});

							if (i % rows == rows - 1)
								table.row();

							i++;
						}

						table.setVisible(button::isChecked);

						stack.add(table);
					}


					row();
					add(stack).colspan(Section.values().length);
					margin(10f);

					marginLeft(1f);
					marginRight(1f);

					end();
				}}.right().bottom().uniformX();

				row();

				if(!android) {
					weapons = new table("button").margin(0).fillX().end().get();
				}

				visible(() -> !state.is(State.menu) && shown);

			}}.end().get();
		}}.end();

		updateWeapons();
	}

	public void updateWeapons(){
		if(android) return;

		weapons.clearChildren();
		weapons.left();

		ButtonGroup<ImageButton> group = new ButtonGroup<>();

		for(int i = 0; i < control.upgrades().getWeapons().size; i ++){
			Weapon weapon = control.upgrades().getWeapons().get(i);
			weapons.addImageButton(weapon.name, "toggle", 8*3, () -> {
				player.weaponLeft = player.weaponRight = weapon;
			}).left().size(40f, 45f).padRight(-1).group(group);
		}

		int idx = control.upgrades().getWeapons().indexOf(player.weaponLeft, true);

		if(idx != -1)
			group.getButtons().get(idx).setChecked(true);
		else if(group.getButtons().size > 0)
			group.getButtons().get(0).setChecked(true);
	}

	public void toggle(boolean show, float t, Interpolation ip){
	    if(!show){
            blocks.actions(Actions.translateBy(0, -blocks.getHeight() - stack.getHeight(), t, ip), Actions.call(() -> shown = false));
        }else{
	    	shown = true;
            blocks.actions(Actions.translateBy(0, -blocks.getTranslation().y, t, ip));
        }
    }

<<<<<<< HEAD
	void updateRecipe(){
		Recipe recipe = control.input().recipe;
=======
	void updateRecipe(Recipe recipe){
		if (recipe == null) {
			desctable.clear();
			return;
		}

>>>>>>> 438994b7
		desctable.clear();
		desctable.setTouchable(Touchable.enabled);

		desctable.defaults().left();
		desctable.left();
		desctable.margin(12);

		Table header = new Table();

		desctable.add(header).left();

		desctable.row();

		TextureRegion region = Draw.hasRegion(recipe.result.name() + "-icon") ?
				Draw.region(recipe.result.name() + "-icon") : Draw.region(recipe.result.name());

		header.addImage(region).size(8*5).padTop(4);
		Label nameLabel = new Label(recipe.result.formalName);
		nameLabel.setWrap(true);
		header.add(nameLabel).padLeft(2).width(120f);

		//extra info
		if(recipe.result.fullDescription != null){
			header.addButton("?", () -> showBlockInfo(recipe.result)).expandX().padLeft(3).top().right().size(40f, 44f).padTop(-2);
		}

		desctable.add().pad(2);

		Table requirements = new Table();

		desctable.row();

		desctable.add(requirements);
		desctable.left();

		for(ItemStack stack : recipe.requirements){
			requirements.addImage(stack.item.region).size(8*3);
			Label reqlabel = new Label("");

			reqlabel.update(()->{
				int current = state.inventory.getAmount(stack.item);
				String text = Mathf.clamp(current, 0, stack.amount) + "/" + stack.amount;

				reqlabel.setColor(current < stack.amount ? Colors.get("missingitems") : Color.WHITE);

				reqlabel.setText(text);
			});

			requirements.add(reqlabel).left();
			requirements.row();
		}

		desctable.row();

		Label label = new Label("[health]"+ Bundles.get("text.health")+": " + recipe.result.health);
		label.setWrap(true);
		desctable.add(label).width(200).padTop(4).padBottom(2);
	}

	public void showBlockInfo(Block block){
		statlist.clear();
		block.getStats(statlist);

		Label desclabel = new Label(block.fullDescription);
		desclabel.setWrap(true);

		boolean wasPaused = state.is(State.paused);
		state.set(State.paused);

		FloatingDialog d = new FloatingDialog("$text.blocks.blockinfo");
		Table table = new Table();
		table.defaults().pad(1f);
		ScrollPane pane = new ScrollPane(table, "clear");
		pane.setFadeScrollBars(false);
		Table top = new Table();
		top.left();
		top.add(new Image(Draw.region(block.name))).size(8*5 * block.width);
		top.add("[accent]"+block.formalName).padLeft(6f);
		table.add(top).fill().left();
		table.row();
		table.add(desclabel).width(600);
		table.row();

		d.content().add(pane).grow();

		if(statlist.size > 0){
			table.add("$text.blocks.extrainfo").padTop(6).padBottom(5).left();
			table.row();
		}

		for(String s : statlist){
			if(s.contains(":")) {
				String color = s.substring(0, s.indexOf("]")+1);
				String first = s.substring(color.length(), s.indexOf(":")).replace("/", "").replace(" ", "").toLowerCase();
				String last = s.substring(s.indexOf(":"), s.length());
				s = color + Bundles.get("text.blocks." + first) + last;
			}
			table.add(s).left();
			table.row();
		}

		d.buttons().addButton("$text.ok", ()->{
			if(!wasPaused) state.set(State.playing);
			d.hide();
		}).size(110, 50).pad(10f);

		d.show();
	}

	public void updateItems(){

		itemtable.clear();
		itemtable.left();

		if(state.mode.infiniteResources){
			return;
		}

		for(int i = 0; i < state.inventory.getItems().length; i ++){
			int amount = state.inventory.getItems()[i];
			if(amount == 0) continue;
			String formatted = amount > 99999999 ? "inf" : format(amount);
			Image image = new Image(Draw.hasRegion("icon-" + Item.getByID(i).name) ?
					Draw.region("icon-" + Item.getByID(i).name) : Draw.region("blank"));
			Label label = new Label(formatted);
			label.setFontScale(fontscale*1.5f);
			itemtable.add(image).size(8*3);
			itemtable.add(label).expandX().left();
			if(i % 2 == 1 && i > 0) itemtable.row();
		}
	}

	String format(int number){
		if(number > 1000000) {
			return Strings.toFixed(number/1000000f, 1) + "[gray]mil";
		}else if(number > 10000){
			return number/1000 + "[gray]k";
		}else if(number > 1000){
			return Strings.toFixed(number/1000f, 1) + "[gray]k";
		}else{
			return number + "";
		}
	}
}<|MERGE_RESOLUTION|>--- conflicted
+++ resolved
@@ -32,12 +32,8 @@
 	private Stack stack = new Stack();
 	private Array<String> statlist = new Array<>();
 	private boolean shown = true;
-<<<<<<< HEAD
-
-=======
 	private Recipe hoveredDescriptionRecipe;
 	
->>>>>>> 438994b7
 	public void build(){
 		InputHandler input = control.input();
 
@@ -234,71 +230,66 @@
         }
     }
 
-<<<<<<< HEAD
-	void updateRecipe(){
-		Recipe recipe = control.input().recipe;
-=======
 	void updateRecipe(Recipe recipe){
 		if (recipe == null) {
 			desctable.clear();
 			return;
 		}
 
->>>>>>> 438994b7
 		desctable.clear();
 		desctable.setTouchable(Touchable.enabled);
-
+		
 		desctable.defaults().left();
 		desctable.left();
 		desctable.margin(12);
-
+		
 		Table header = new Table();
-
+		
 		desctable.add(header).left();
-
+		
 		desctable.row();
-
-		TextureRegion region = Draw.hasRegion(recipe.result.name() + "-icon") ?
+		
+		TextureRegion region = Draw.hasRegion(recipe.result.name() + "-icon") ? 
 				Draw.region(recipe.result.name() + "-icon") : Draw.region(recipe.result.name());
-
+		
 		header.addImage(region).size(8*5).padTop(4);
 		Label nameLabel = new Label(recipe.result.formalName);
 		nameLabel.setWrap(true);
 		header.add(nameLabel).padLeft(2).width(120f);
-
+		
 		//extra info
 		if(recipe.result.fullDescription != null){
 			header.addButton("?", () -> showBlockInfo(recipe.result)).expandX().padLeft(3).top().right().size(40f, 44f).padTop(-2);
 		}
-
+		
 		desctable.add().pad(2);
-
+		
 		Table requirements = new Table();
-
+		
 		desctable.row();
-
+		
 		desctable.add(requirements);
 		desctable.left();
-
+		
 		for(ItemStack stack : recipe.requirements){
-			requirements.addImage(stack.item.region).size(8*3);
+			requirements.addImage(Draw.region("icon-"+stack.item.name)).size(8*3);
 			Label reqlabel = new Label("");
-
+			
 			reqlabel.update(()->{
 				int current = state.inventory.getAmount(stack.item);
 				String text = Mathf.clamp(current, 0, stack.amount) + "/" + stack.amount;
-
+				
 				reqlabel.setColor(current < stack.amount ? Colors.get("missingitems") : Color.WHITE);
-
+				
 				reqlabel.setText(text);
 			});
-
+			
 			requirements.add(reqlabel).left();
 			requirements.row();
 		}
-
+		
 		desctable.row();
-
+		
 		Label label = new Label("[health]"+ Bundles.get("text.health")+": " + recipe.result.health);
 		label.setWrap(true);
 		desctable.add(label).width(200).padTop(4).padBottom(2);
