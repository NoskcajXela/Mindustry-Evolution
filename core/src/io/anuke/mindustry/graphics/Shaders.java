package io.anuke.mindustry.graphics;

import io.anuke.arc.Core;
import io.anuke.arc.graphics.Color;
import io.anuke.arc.graphics.g2d.TextureRegion;
import io.anuke.arc.graphics.glutils.Shader;
import io.anuke.arc.scene.ui.layout.Scl;
import io.anuke.arc.util.ArcAnnotate.*;
import io.anuke.arc.util.Time;

public class Shaders{
    public static Shadow shadow;
    public static BlockBuild blockbuild;
    public static @Nullable Shield shield;
    public static UnitBuild build;
    public static FogShader fog;
    public static MenuShader menu;
<<<<<<< HEAD
    public static SurfaceShader water, tar, slag;
=======
    public static LightShader light;
    public static SurfaceShader water, tar;
>>>>>>> 5a9957c5

    public static void init(){
        shadow = new Shadow();
        blockbuild = new BlockBuild();
        try{
            shield = new Shield();
        }catch(Throwable t){
            //don't load shield shader
            shield = null;
            t.printStackTrace();
        }
        build = new UnitBuild();
        fog = new FogShader();
        menu = new MenuShader();
        light = new LightShader();
        water = new SurfaceShader("water");
        tar = new SurfaceShader("tar");
        slag = new SurfaceShader("slag");
    }

    public static class LightShader extends LoadShader{
        public Color ambient = new Color(0.01f, 0.01f, 0.04f, 0.99f);

        public LightShader(){
            super("light", "default");
        }

        @Override
        public void apply(){
            setUniformf("u_ambient", ambient);
        }

    }

    public static class MenuShader extends LoadShader{
        float time = 0f;

        public MenuShader(){
            super("menu", "default");
        }

        @Override
        public void apply(){
            time = time % 158;

            setUniformf("u_resolution", Core.graphics.getWidth(), Core.graphics.getHeight());
            setUniformi("u_time", (int)(time += Core.graphics.getDeltaTime() * 60f));
            setUniformf("u_uv", Core.atlas.white().getU(), Core.atlas.white().getV());
            setUniformf("u_scl", Scl.scl(1f));
            setUniformf("u_uv2", Core.atlas.white().getU2(), Core.atlas.white().getV2());
        }
    }

    public static class FogShader extends LoadShader{
        public FogShader(){
            super("fog", "default");
        }
    }

    public static class UnitBuild extends LoadShader{
        public float progress, time;
        public Color color = new Color();
        public TextureRegion region;

        public UnitBuild(){
            super("unitbuild", "default");
        }

        @Override
        public void apply(){
            setUniformf("u_time", time);
            setUniformf("u_color", color);
            setUniformf("u_progress", progress);
            setUniformf("u_uv", region.getU(), region.getV());
            setUniformf("u_uv2", region.getU2(), region.getV2());
            setUniformf("u_texsize", region.getTexture().getWidth(), region.getTexture().getHeight());
        }
    }

    public static class Shadow extends LoadShader{
        public Color color = new Color();
        public TextureRegion region = new TextureRegion();
        public float scl;

        public Shadow(){
            super("shadow", "default");
        }

        @Override
        public void apply(){
            setUniformf("u_color", color);
            setUniformf("u_scl", scl);
            setUniformf("u_texsize", region.getTexture().getWidth(), region.getTexture().getHeight());
        }
    }

    public static class BlockBuild extends LoadShader{
        public Color color = new Color();
        public float progress;
        public TextureRegion region = new TextureRegion();

        public BlockBuild(){
            super("blockbuild", "default");
        }

        @Override
        public void apply(){
            setUniformf("u_progress", progress);
            setUniformf("u_color", color);
            setUniformf("u_uv", region.getU(), region.getV());
            setUniformf("u_uv2", region.getU2(), region.getV2());
            setUniformf("u_time", Time.time());
            setUniformf("u_texsize", region.getTexture().getWidth(), region.getTexture().getHeight());
        }
    }

    public static class Shield extends LoadShader{

        public Shield(){
            super("shield", "default");
        }

        @Override
        public void apply(){
            setUniformf("u_dp", Scl.scl(1f));
            setUniformf("u_time", Time.time() / Scl.scl(1f));
            setUniformf("u_offset",
            Core.camera.position.x - Core.camera.width / 2,
            Core.camera.position.y - Core.camera.height / 2);
            setUniformf("u_texsize", Core.camera.width,
            Core.camera.height);
        }
    }

    public static class SurfaceShader extends LoadShader{

        public SurfaceShader(String frag){
            super(frag, "default");
        }

        @Override
        public void apply(){
            setUniformf("camerapos", Core.camera.position.x - Core.camera.width / 2, Core.camera.position.y - Core.camera.height / 2);
            setUniformf("screensize", Core.camera.width, Core.camera.height);
            setUniformf("time", Time.time());
        }
    }

    public static class LoadShader extends Shader{
        public LoadShader(String frag, String vert){
            super(Core.files.internal("shaders/" + vert + ".vertex.glsl"), Core.files.internal("shaders/" + frag + ".fragment.glsl"));
        }
    }
}<|MERGE_RESOLUTION|>--- conflicted
+++ resolved
@@ -15,12 +15,8 @@
     public static UnitBuild build;
     public static FogShader fog;
     public static MenuShader menu;
-<<<<<<< HEAD
+    public static LightShader light;
     public static SurfaceShader water, tar, slag;
-=======
-    public static LightShader light;
-    public static SurfaceShader water, tar;
->>>>>>> 5a9957c5
 
     public static void init(){
         shadow = new Shadow();
