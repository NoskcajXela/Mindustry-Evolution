package io.anuke.mindustry.graphics;

import com.badlogic.gdx.utils.Array;
import io.anuke.mindustry.content.blocks.Blocks;
import io.anuke.mindustry.game.Team;
import io.anuke.mindustry.world.Block;
import io.anuke.mindustry.world.Tile;
import io.anuke.mindustry.world.blocks.types.StaticBlock;
<<<<<<< HEAD
import io.anuke.ucore.core.Graphics;
=======
import io.anuke.mindustry.world.blocks.types.defense.Turret;
import io.anuke.ucore.core.Core;
import io.anuke.ucore.core.Graphics;
import io.anuke.ucore.core.Settings;
import io.anuke.ucore.graphics.CacheBatch;
>>>>>>> 90716eba
import io.anuke.ucore.graphics.Draw;
import io.anuke.ucore.util.Mathf;
import java.util.Arrays;

import static io.anuke.mindustry.Vars.*;
import static io.anuke.ucore.core.Core.camera;

public class BlockRenderer{
	private final static int chunksize = 32;
	private final static int initialRequests = 32*32;
<<<<<<< HEAD

	private FloorRenderer floorRenderer;
=======
	private static float storeX = 0;
	private static float storeY = 0;
	
	private int[][][] cache;
	private CacheBatch cbatch;
>>>>>>> 90716eba
	
	private Array<BlockRequest> requests = new Array<BlockRequest>(initialRequests);
	private Layer lastLayer;
	private int requestidx = 0;
	private int iterateidx = 0;
	
	public BlockRenderer(){
		floorRenderer = new FloorRenderer();

		for(int i = 0; i < requests.size; i ++){
			requests.set(i, new BlockRequest());
		}
	}
	
	private class BlockRequest implements Comparable<BlockRequest>{
		Tile tile;
		Layer layer;
		
		@Override
		public int compareTo(BlockRequest other){
			return layer.compareTo(other.layer);
		}
		
		@Override
		public String toString(){
			return tile.block().name + ":" + layer.toString();
		}
	}
	
	/**Process all blocks to draw, simultaneously drawing block shadows and static blocks.*/
	public void processBlocks(){
		requestidx = 0;
		lastLayer = null;
		
		int rangex = (int) (camera.viewportWidth * camera.zoom / tilesize / 2)+2;
		int rangey = (int) (camera.viewportHeight * camera.zoom / tilesize / 2)+2;
<<<<<<< HEAD
			
		int expandr = 4;
=======
		
		int expandr = 3;
>>>>>>> 90716eba
		
		Graphics.surface(renderer.shadowSurface);
		
		for(int x = -rangex - expandr; x <= rangex + expandr; x++){
			for(int y = -rangey - expandr; y <= rangey + expandr; y++){
				int worldx = Mathf.scl(camera.position.x, tilesize) + x;
				int worldy = Mathf.scl(camera.position.y, tilesize) + y;
				boolean expanded = (x < -rangex || x > rangex || y < -rangey || y > rangey);
				
				Tile tile = world.tile(worldx, worldy);
				
				if(tile != null){
					Block block = tile.block();
					
					if(!expanded && block != Blocks.air && world.isAccessible(worldx, worldy)){
						block.drawShadow(tile);
					}
					
					if(!(block instanceof StaticBlock)){
<<<<<<< HEAD
						if(block != Blocks.air){
=======
						if(block == Blocks.air){
							if(!state.is(State.paused)) tile.floor().update(tile);
						}else{
							
>>>>>>> 90716eba
							if(!expanded){
								addRequest(tile, Layer.block);
							}
							
							if(block.expanded || !expanded){
								if(block.layer != null && block.isLayer(tile)){
									addRequest(tile, block.layer);
								}
								
								if(block.layer2 != null && block.isLayer2(tile)){
									addRequest(tile, block.layer2);
								}
							}
						}
					}
				}
			}
		}

		//TODO this actually isn't necessary
		Draw.color(0, 0, 0, 0.15f);
		Graphics.flushSurface();
		Draw.color();

		Graphics.end();
		floorRenderer.beginDraw();
		floorRenderer.drawLayer(DrawLayer.walls);
		floorRenderer.endDraw();
		Graphics.begin();
		
		Arrays.sort(requests.items, 0, requestidx);
		iterateidx = 0;
	}
	
	public int getRequests(){
		return requestidx;
	}
	
	public void drawBlocks(Layer stopAt){
		
		for(; iterateidx < requestidx; iterateidx ++){
<<<<<<< HEAD

			if(iterateidx < requests.size && requests.get(iterateidx).layer.ordinal() > stopAt.ordinal()){
=======
			
			if(iterateidx < requests.size - 1 && requests.get(iterateidx).layer.ordinal() > stopAt.ordinal()){
>>>>>>> 90716eba
				break;
			}
			
			BlockRequest req = requests.get(iterateidx);
			Block block = req.tile.block();
<<<<<<< HEAD

			if(req.layer != lastLayer){
				if(lastLayer != null) layerEnds(lastLayer);
				layerBegins(req.layer);
			}

=======
			
>>>>>>> 90716eba
			if(req.layer == Layer.block){
				block.draw(req.tile);
			}else if(req.layer == block.layer){
				block.drawLayer(req.tile);
			}else if(req.layer == block.layer2){
				block.drawLayer2(req.tile);
			}
<<<<<<< HEAD

			lastLayer = req.layer;
		}
	}

	public void drawTeamBlocks(Layer layer, Team team){
		int index = this.iterateidx;

		for(; index < requestidx; index ++){

			if(index < requests.size && requests.get(index).layer.ordinal() > layer.ordinal()){
				break;
			}

			BlockRequest req = requests.get(index);
			if(req.tile.getTeam() != team) continue;
			Block block = req.tile.block();

			if(req.layer == block.layer){
				block.drawLayer(req.tile);
			}else if(req.layer == block.layer2){
				block.drawLayer2(req.tile);
=======
		}
	}
	
	private void addRequest(Tile tile, Layer layer){
		if(requestidx >= requests.size){
			requests.add(new BlockRequest());
		}
		BlockRequest r = requests.get(requestidx);
		if(r == null){
			requests.set(requestidx, r = new BlockRequest());
		}
		r.tile = tile;
		r.layer = layer;
		requestidx ++;
	}
	
	public void drawFloor(){
		int chunksx = world.width() / chunksize, chunksy = world.height() / chunksize;
		
		//render the entire map
		if(cache == null || cache.length != chunksx || cache[0].length != chunksy){
			cache = new int[chunksx][chunksy][2];
			
			for(int x = 0; x < chunksx; x++){
				for(int y = 0; y < chunksy; y++){
					cacheChunk(x, y, true);
					cacheChunk(x, y, false);
				}
			}
		}
		
		OrthographicCamera camera = Core.camera;
		
		if(Graphics.drawing()) Graphics.end();
		
		int crangex = (int)(camera.viewportWidth * camera.zoom / (chunksize * tilesize))+1;
		int crangey = (int)(camera.viewportHeight * camera.zoom / (chunksize * tilesize))+1;
		
		drawCache(0, crangex, crangey);
		
		Graphics.begin();
		
		Draw.reset();
		
		if(showPaths && debug){
			drawPaths();
		}
		
		if(debug && debugChunks){
			Draw.color(Color.YELLOW);
			Lines.stroke(1f);
			for(int x = -crangex; x <= crangex; x++){
				for(int y = -crangey; y <= crangey; y++){
					int worldx = Mathf.scl(camera.position.x, chunksize * tilesize) + x;
					int worldy = Mathf.scl(camera.position.y, chunksize * tilesize) + y;
					
					if(!Mathf.inBounds(worldx, worldy, cache))
						continue;
					Lines.rect(worldx * chunksize * tilesize, worldy * chunksize * tilesize, chunksize * tilesize, chunksize * tilesize);
				}
			}
			Draw.reset();
		}
	}
	
	void drawPaths(){
		Draw.color(Color.RED);
		for(SpawnPoint point : world.getSpawns()){
			if(point.pathTiles != null){
				for(int i = 1; i < point.pathTiles.length; i ++){
					Lines.line(point.pathTiles[i-1].worldx(), point.pathTiles[i-1].worldy(),
							   point.pathTiles[i].worldx(), point.pathTiles[i].worldy());
					Lines.circle(point.pathTiles[i-1].worldx(), point.pathTiles[i-1].worldy(), 6f);
				}
>>>>>>> 90716eba
			}
		}
	}
<<<<<<< HEAD

	public void skipLayer(Layer stopAt){

		for(; iterateidx < requestidx; iterateidx ++){
			if(iterateidx < requests.size && requests.get(iterateidx).layer.ordinal() > stopAt.ordinal()){
				break;
			}
		}
	}

	public void clearTiles(){
		floorRenderer.clearTiles();
	}

	public void beginFloor(){
		floorRenderer.beginDraw();
	}

	public void endFloor(){
		floorRenderer.endDraw();
	}

	public void drawFloor(){
		floorRenderer.drawFloor();
	}

	private void layerBegins(Layer layer){}

	private void layerEnds(Layer layer){}

	private void addRequest(Tile tile, Layer layer){
		if(requestidx >= requests.size){
			requests.add(new BlockRequest());
		}
		BlockRequest r = requests.get(requestidx);
		if(r == null){
			requests.set(requestidx, r = new BlockRequest());
		}
		r.tile = tile;
		r.layer = layer;
		requestidx ++;
=======
	
	
	void drawCache(int layer, int crangex, int crangey){
		Gdx.gl.glEnable(GL20.GL_BLEND);
		
		cbatch.setProjectionMatrix(Core.camera.combined);
		cbatch.beginDraw();
		for(int x = -crangex; x <= crangex; x++){
			for(int y = -crangey; y <= crangey; y++){
				int worldx = Mathf.scl(camera.position.x, chunksize * tilesize) + x;
				int worldy = Mathf.scl(camera.position.y, chunksize * tilesize) + y;
				
				if(!Mathf.inBounds(worldx, worldy, cache))
					continue;
				
				cbatch.drawCache(cache[worldx][worldy][layer]);
			}
		}
		
		cbatch.endDraw();
	}
	
	void cacheChunk(int cx, int cy, boolean floor){
		if(cbatch == null){
			createBatch();
		}
		
		cbatch.begin();
		Graphics.useBatch(cbatch);
		
		for(int tilex = cx * chunksize; tilex < (cx + 1) * chunksize; tilex++){
			for(int tiley = cy * chunksize; tiley < (cy + 1) * chunksize; tiley++){
				Tile tile = world.tile(tilex, tiley);
				if(tile == null) continue;
				if(floor){
					if(!(tile.block() instanceof StaticBlock)){
						tile.floor().draw(tile);
					}
				}else if(tile.block() instanceof StaticBlock){
					tile.block().draw(tile);
				}
			}
		}
		Graphics.popBatch();
		cbatch.end();
		cache[cx][cy][floor ? 0 : 1] = cbatch.getLastCache();
	}
	
	public void clearTiles(){
		cache = null;
		createBatch();
	}
	
	private void createBatch(){
		if(cbatch != null)
			cbatch.dispose();
		cbatch = new CacheBatch(world.width() * world.height() * 4);
>>>>>>> 90716eba
	}
	
	 public void drawPreview(Block block, float drawx, float drawy, float rotation, float opacity) {
		Draw.alpha(opacity);
		Draw.rect(block.name(), drawx, drawy, rotation);
	}
	
	public void handlePreview(Block block, float rotation, float drawx, float drawy, int tilex, int tiley) {
		
		if(control.input().recipe != null && state.inventory.hasItems(control.input().recipe.requirements)
		   && control.input().validPlace(tilex, tiley, block) && (android || control.input().cursorNear())) {
			
			 if(block.isMultiblock()) {
				 float halfBlockWidth = (block.width * tilesize) / 2;
				 float halfBlockHeight = (block.height * tilesize) / 2;
			 	if((storeX == 0 && storeY == 0)) {
			 		storeX = drawx;
			 		storeY = drawy;
				}
				if((storeX == drawx - halfBlockWidth || storeX == drawx + halfBlockWidth || storeY == drawy - halfBlockHeight || storeY == drawy + halfBlockHeight) &&
				   ((tiley - control.input().getBlockY()) % block.height != 0 || (tilex - control.input().getBlockX()) % block.width != 0)) {
			 		return;
			 	}
			 	else {
					storeX = drawx;
					storeY = drawy;
				}
			 }
			
			float opacity = (float) Settings.getInt("previewopacity") / 100f;
			Draw.color(Color.WHITE);
			Draw.alpha(opacity);
			
			if(block instanceof Turret) {
				if (block.isMultiblock()) {
					Draw.rect("block-" + block.width + "x" + block.height, drawx, drawy);
				} else {
					Draw.rect("block", drawx, drawy);
				}
			}
			
			drawPreview(block, drawx, drawy, rotation, opacity);
			
			Draw.reset();
		}
	}
}<|MERGE_RESOLUTION|>--- conflicted
+++ resolved
@@ -1,20 +1,15 @@
 package io.anuke.mindustry.graphics;
 
+import com.badlogic.gdx.graphics.Color;
 import com.badlogic.gdx.utils.Array;
 import io.anuke.mindustry.content.blocks.Blocks;
 import io.anuke.mindustry.game.Team;
 import io.anuke.mindustry.world.Block;
 import io.anuke.mindustry.world.Tile;
 import io.anuke.mindustry.world.blocks.types.StaticBlock;
-<<<<<<< HEAD
-import io.anuke.ucore.core.Graphics;
-=======
 import io.anuke.mindustry.world.blocks.types.defense.Turret;
-import io.anuke.ucore.core.Core;
 import io.anuke.ucore.core.Graphics;
 import io.anuke.ucore.core.Settings;
-import io.anuke.ucore.graphics.CacheBatch;
->>>>>>> 90716eba
 import io.anuke.ucore.graphics.Draw;
 import io.anuke.ucore.util.Mathf;
 import java.util.Arrays;
@@ -23,23 +18,16 @@
 import static io.anuke.ucore.core.Core.camera;
 
 public class BlockRenderer{
-	private final static int chunksize = 32;
 	private final static int initialRequests = 32*32;
-<<<<<<< HEAD
 
 	private FloorRenderer floorRenderer;
-=======
-	private static float storeX = 0;
-	private static float storeY = 0;
-	
-	private int[][][] cache;
-	private CacheBatch cbatch;
->>>>>>> 90716eba
 	
 	private Array<BlockRequest> requests = new Array<BlockRequest>(initialRequests);
 	private Layer lastLayer;
 	private int requestidx = 0;
 	private int iterateidx = 0;
+
+	private float storeX, storeY;
 	
 	public BlockRenderer(){
 		floorRenderer = new FloorRenderer();
@@ -57,7 +45,7 @@
 		public int compareTo(BlockRequest other){
 			return layer.compareTo(other.layer);
 		}
-		
+
 		@Override
 		public String toString(){
 			return tile.block().name + ":" + layer.toString();
@@ -71,16 +59,11 @@
 		
 		int rangex = (int) (camera.viewportWidth * camera.zoom / tilesize / 2)+2;
 		int rangey = (int) (camera.viewportHeight * camera.zoom / tilesize / 2)+2;
-<<<<<<< HEAD
 			
 		int expandr = 4;
-=======
-		
-		int expandr = 3;
->>>>>>> 90716eba
 		
 		Graphics.surface(renderer.shadowSurface);
-		
+
 		for(int x = -rangex - expandr; x <= rangex + expandr; x++){
 			for(int y = -rangey - expandr; y <= rangey + expandr; y++){
 				int worldx = Mathf.scl(camera.position.x, tilesize) + x;
@@ -97,23 +80,16 @@
 					}
 					
 					if(!(block instanceof StaticBlock)){
-<<<<<<< HEAD
 						if(block != Blocks.air){
-=======
-						if(block == Blocks.air){
-							if(!state.is(State.paused)) tile.floor().update(tile);
-						}else{
-							
->>>>>>> 90716eba
 							if(!expanded){
 								addRequest(tile, Layer.block);
 							}
-							
+
 							if(block.expanded || !expanded){
 								if(block.layer != null && block.isLayer(tile)){
 									addRequest(tile, block.layer);
 								}
-								
+
 								if(block.layer2 != null && block.isLayer2(tile)){
 									addRequest(tile, block.layer2);
 								}
@@ -138,7 +114,7 @@
 		Arrays.sort(requests.items, 0, requestidx);
 		iterateidx = 0;
 	}
-	
+
 	public int getRequests(){
 		return requestidx;
 	}
@@ -146,28 +122,19 @@
 	public void drawBlocks(Layer stopAt){
 		
 		for(; iterateidx < requestidx; iterateidx ++){
-<<<<<<< HEAD
 
 			if(iterateidx < requests.size && requests.get(iterateidx).layer.ordinal() > stopAt.ordinal()){
-=======
-			
-			if(iterateidx < requests.size - 1 && requests.get(iterateidx).layer.ordinal() > stopAt.ordinal()){
->>>>>>> 90716eba
 				break;
 			}
 			
 			BlockRequest req = requests.get(iterateidx);
 			Block block = req.tile.block();
-<<<<<<< HEAD
 
 			if(req.layer != lastLayer){
 				if(lastLayer != null) layerEnds(lastLayer);
 				layerBegins(req.layer);
 			}
 
-=======
-			
->>>>>>> 90716eba
 			if(req.layer == Layer.block){
 				block.draw(req.tile);
 			}else if(req.layer == block.layer){
@@ -175,7 +142,6 @@
 			}else if(req.layer == block.layer2){
 				block.drawLayer2(req.tile);
 			}
-<<<<<<< HEAD
 
 			lastLayer = req.layer;
 		}
@@ -198,10 +164,39 @@
 				block.drawLayer(req.tile);
 			}else if(req.layer == block.layer2){
 				block.drawLayer2(req.tile);
-=======
-		}
-	}
-	
+			}
+		}
+	}
+
+	public void skipLayer(Layer stopAt){
+
+		for(; iterateidx < requestidx; iterateidx ++){
+			if(iterateidx < requests.size && requests.get(iterateidx).layer.ordinal() > stopAt.ordinal()){
+				break;
+			}
+		}
+	}
+
+	public void clearTiles(){
+		floorRenderer.clearTiles();
+	}
+
+	public void beginFloor(){
+		floorRenderer.beginDraw();
+	}
+
+	public void endFloor(){
+		floorRenderer.endDraw();
+	}
+
+	public void drawFloor(){
+		floorRenderer.drawFloor();
+	}
+
+	private void layerBegins(Layer layer){}
+
+	private void layerEnds(Layer layer){}
+
 	private void addRequest(Tile tile, Layer layer){
 		if(requestidx >= requests.size){
 			requests.add(new BlockRequest());
@@ -214,214 +209,49 @@
 		r.layer = layer;
 		requestidx ++;
 	}
-	
-	public void drawFloor(){
-		int chunksx = world.width() / chunksize, chunksy = world.height() / chunksize;
-		
-		//render the entire map
-		if(cache == null || cache.length != chunksx || cache[0].length != chunksy){
-			cache = new int[chunksx][chunksy][2];
-			
-			for(int x = 0; x < chunksx; x++){
-				for(int y = 0; y < chunksy; y++){
-					cacheChunk(x, y, true);
-					cacheChunk(x, y, false);
-				}
-			}
-		}
-		
-		OrthographicCamera camera = Core.camera;
-		
-		if(Graphics.drawing()) Graphics.end();
-		
-		int crangex = (int)(camera.viewportWidth * camera.zoom / (chunksize * tilesize))+1;
-		int crangey = (int)(camera.viewportHeight * camera.zoom / (chunksize * tilesize))+1;
-		
-		drawCache(0, crangex, crangey);
-		
-		Graphics.begin();
-		
-		Draw.reset();
-		
-		if(showPaths && debug){
-			drawPaths();
-		}
-		
-		if(debug && debugChunks){
-			Draw.color(Color.YELLOW);
-			Lines.stroke(1f);
-			for(int x = -crangex; x <= crangex; x++){
-				for(int y = -crangey; y <= crangey; y++){
-					int worldx = Mathf.scl(camera.position.x, chunksize * tilesize) + x;
-					int worldy = Mathf.scl(camera.position.y, chunksize * tilesize) + y;
-					
-					if(!Mathf.inBounds(worldx, worldy, cache))
-						continue;
-					Lines.rect(worldx * chunksize * tilesize, worldy * chunksize * tilesize, chunksize * tilesize, chunksize * tilesize);
-				}
-			}
-			Draw.reset();
-		}
-	}
-	
-	void drawPaths(){
-		Draw.color(Color.RED);
-		for(SpawnPoint point : world.getSpawns()){
-			if(point.pathTiles != null){
-				for(int i = 1; i < point.pathTiles.length; i ++){
-					Lines.line(point.pathTiles[i-1].worldx(), point.pathTiles[i-1].worldy(),
-							   point.pathTiles[i].worldx(), point.pathTiles[i].worldy());
-					Lines.circle(point.pathTiles[i-1].worldx(), point.pathTiles[i-1].worldy(), 6f);
-				}
->>>>>>> 90716eba
-			}
-		}
-	}
-<<<<<<< HEAD
-
-	public void skipLayer(Layer stopAt){
-
-		for(; iterateidx < requestidx; iterateidx ++){
-			if(iterateidx < requests.size && requests.get(iterateidx).layer.ordinal() > stopAt.ordinal()){
-				break;
-			}
-		}
-	}
-
-	public void clearTiles(){
-		floorRenderer.clearTiles();
-	}
-
-	public void beginFloor(){
-		floorRenderer.beginDraw();
-	}
-
-	public void endFloor(){
-		floorRenderer.endDraw();
-	}
-
-	public void drawFloor(){
-		floorRenderer.drawFloor();
-	}
-
-	private void layerBegins(Layer layer){}
-
-	private void layerEnds(Layer layer){}
-
-	private void addRequest(Tile tile, Layer layer){
-		if(requestidx >= requests.size){
-			requests.add(new BlockRequest());
-		}
-		BlockRequest r = requests.get(requestidx);
-		if(r == null){
-			requests.set(requestidx, r = new BlockRequest());
-		}
-		r.tile = tile;
-		r.layer = layer;
-		requestidx ++;
-=======
-	
-	
-	void drawCache(int layer, int crangex, int crangey){
-		Gdx.gl.glEnable(GL20.GL_BLEND);
-		
-		cbatch.setProjectionMatrix(Core.camera.combined);
-		cbatch.beginDraw();
-		for(int x = -crangex; x <= crangex; x++){
-			for(int y = -crangey; y <= crangey; y++){
-				int worldx = Mathf.scl(camera.position.x, chunksize * tilesize) + x;
-				int worldy = Mathf.scl(camera.position.y, chunksize * tilesize) + y;
-				
-				if(!Mathf.inBounds(worldx, worldy, cache))
-					continue;
-				
-				cbatch.drawCache(cache[worldx][worldy][layer]);
-			}
-		}
-		
-		cbatch.endDraw();
-	}
-	
-	void cacheChunk(int cx, int cy, boolean floor){
-		if(cbatch == null){
-			createBatch();
-		}
-		
-		cbatch.begin();
-		Graphics.useBatch(cbatch);
-		
-		for(int tilex = cx * chunksize; tilex < (cx + 1) * chunksize; tilex++){
-			for(int tiley = cy * chunksize; tiley < (cy + 1) * chunksize; tiley++){
-				Tile tile = world.tile(tilex, tiley);
-				if(tile == null) continue;
-				if(floor){
-					if(!(tile.block() instanceof StaticBlock)){
-						tile.floor().draw(tile);
-					}
-				}else if(tile.block() instanceof StaticBlock){
-					tile.block().draw(tile);
-				}
-			}
-		}
-		Graphics.popBatch();
-		cbatch.end();
-		cache[cx][cy][floor ? 0 : 1] = cbatch.getLastCache();
-	}
-	
-	public void clearTiles(){
-		cache = null;
-		createBatch();
-	}
-	
-	private void createBatch(){
-		if(cbatch != null)
-			cbatch.dispose();
-		cbatch = new CacheBatch(world.width() * world.height() * 4);
->>>>>>> 90716eba
-	}
-	
-	 public void drawPreview(Block block, float drawx, float drawy, float rotation, float opacity) {
-		Draw.alpha(opacity);
-		Draw.rect(block.name(), drawx, drawy, rotation);
-	}
-	
-	public void handlePreview(Block block, float rotation, float drawx, float drawy, int tilex, int tiley) {
-		
-		if(control.input().recipe != null && state.inventory.hasItems(control.input().recipe.requirements)
-		   && control.input().validPlace(tilex, tiley, block) && (android || control.input().cursorNear())) {
-			
-			 if(block.isMultiblock()) {
-				 float halfBlockWidth = (block.width * tilesize) / 2;
-				 float halfBlockHeight = (block.height * tilesize) / 2;
-			 	if((storeX == 0 && storeY == 0)) {
-			 		storeX = drawx;
-			 		storeY = drawy;
-				}
-				if((storeX == drawx - halfBlockWidth || storeX == drawx + halfBlockWidth || storeY == drawy - halfBlockHeight || storeY == drawy + halfBlockHeight) &&
-				   ((tiley - control.input().getBlockY()) % block.height != 0 || (tilex - control.input().getBlockX()) % block.width != 0)) {
-			 		return;
-			 	}
-			 	else {
-					storeX = drawx;
-					storeY = drawy;
-				}
-			 }
-			
-			float opacity = (float) Settings.getInt("previewopacity") / 100f;
-			Draw.color(Color.WHITE);
-			Draw.alpha(opacity);
-			
-			if(block instanceof Turret) {
-				if (block.isMultiblock()) {
-					Draw.rect("block-" + block.width + "x" + block.height, drawx, drawy);
-				} else {
-					Draw.rect("block", drawx, drawy);
-				}
-			}
-			
-			drawPreview(block, drawx, drawy, rotation, opacity);
-			
-			Draw.reset();
-		}
-	}
+
+    public void drawPreview(Block block, float drawx, float drawy, float rotation, float opacity) {
+        Draw.alpha(opacity);
+        Draw.rect(block.name(), drawx, drawy, rotation);
+    }
+
+    public void handlePreview(Block block, float rotation, float drawx, float drawy, int tilex, int tiley) {
+
+        if(control.input().recipe != null && state.inventory.hasItems(control.input().recipe.requirements)
+                && control.input().validPlace(tilex, tiley, block) && (android || control.input().cursorNear())) {
+
+            if(block.isMultiblock()) {
+                float halfBlockWidth = (block.size * tilesize) / 2;
+                float halfBlockHeight = (block.size * tilesize) / 2;
+                if((storeX == 0 && storeY == 0)) {
+                    storeX = drawx;
+                    storeY = drawy;
+                }
+                if((storeX == drawx - halfBlockWidth || storeX == drawx + halfBlockWidth || storeY == drawy - halfBlockHeight || storeY == drawy + halfBlockHeight) &&
+                        ((tiley - control.input().getBlockY()) % block.size != 0 || (tilex - control.input().getBlockX()) % block.size != 0)) {
+                    return;
+                }
+                else {
+                    storeX = drawx;
+                    storeY = drawy;
+                }
+            }
+
+            float opacity = (float) Settings.getInt("previewopacity") / 100f;
+            Draw.color(Color.WHITE);
+            Draw.alpha(opacity);
+
+            if(block instanceof Turret) {
+                if (block.isMultiblock()) {
+                    Draw.rect("block-" + block.size + "x" + block.size, drawx, drawy);
+                } else {
+                    Draw.rect("block", drawx, drawy);
+                }
+            }
+
+            drawPreview(block, drawx, drawy, rotation, opacity);
+
+            Draw.reset();
+        }
+    }
 }