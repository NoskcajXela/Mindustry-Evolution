package io.anuke.mindustry;

import com.badlogic.gdx.Application.ApplicationType;
import com.badlogic.gdx.Gdx;
import com.badlogic.gdx.files.FileHandle;
import com.badlogic.gdx.graphics.Color;
import io.anuke.mindustry.core.*;
import io.anuke.mindustry.entities.Player;
import io.anuke.mindustry.entities.TileEntity;
import io.anuke.mindustry.entities.bullet.Bullet;
import io.anuke.mindustry.entities.effect.Fire;
import io.anuke.mindustry.entities.effect.ItemDrop;
import io.anuke.mindustry.entities.effect.Puddle;
import io.anuke.mindustry.entities.effect.Shield;
import io.anuke.mindustry.entities.traits.SyncTrait;
import io.anuke.mindustry.entities.units.BaseUnit;
import io.anuke.mindustry.game.Team;
import io.anuke.mindustry.io.Version;
import io.anuke.mindustry.net.Net;
import io.anuke.ucore.entities.Entities;
import io.anuke.ucore.entities.EntityGroup;
import io.anuke.ucore.entities.impl.EffectEntity;
import io.anuke.ucore.entities.trait.DrawTrait;
import io.anuke.ucore.scene.ui.layout.Unit;
import io.anuke.ucore.util.OS;
import io.anuke.ucore.util.Translator;

import java.util.Locale;

public class Vars{
    //respawn time in frames
    public static final float respawnduration = 60 * 4;
    //time between waves in frames (on normal mode)
    public static final float wavespace = 60 * 60 * 2f;
    //waves can last no longer than 3 minutes, otherwise the next one spawns
    public static final float maxwavespace = 60 * 60 * 4f;
    //set ridiculously high for now
    public static final float coreBuildRange = 800999f;
    //discord group URL
    public static final String discordURL = "https://discord.gg/BKADYds";
    public static final String releasesURL = "https://api.github.com/repos/Anuken/Mindustry/releases";
    public static final int maxTextLength = 150;
    public static final int maxNameLength = 40;
    public static final int maxCharNameLength = 20;
<<<<<<< HEAD

	public static boolean headless = false;

	public static float controllerMin = 0.25f;

	public static float baseControllerSpeed = 11f;

	public static final int saveSlots = 64;

	public static final float itemSize = 5f;

	//only if smoothCamera
	public static boolean snapCamera = true;
	
	public static final int tilesize = 8;

	public static final Translator[] tmptr = new Translator[]{new Translator(), new Translator(), new Translator(), new Translator()};

	public static final Locale[] locales = {new Locale("en"), new Locale("fr"), new Locale("ru"), new Locale("uk", "UA"), new Locale("pl"),
			new Locale("de"), new Locale("pt", "BR"), new Locale("ko"), new Locale("in", "ID"), new Locale("ita"), new Locale("es")};

	public static final Color[] playerColors = {
		Color.valueOf("82759a"),
		Color.valueOf("c0c1c5"),
		Color.valueOf("fff0e7"),
		Color.valueOf("7d2953"),
		Color.valueOf("ff074e"),
		Color.valueOf("ff072a"),
		Color.valueOf("ff76a6"),
		Color.valueOf("a95238"),
		Color.valueOf("ffa108"),
		Color.valueOf("feeb2c"),
		Color.valueOf("ffcaa8"),
		Color.valueOf("008551"),
		Color.valueOf("00e339"),
		Color.valueOf("423c7b"),
		Color.valueOf("4b5ef1"),
		Color.valueOf("2cabfe"),
	};

	//server port
	public static final int port = 6567;
	public static final int webPort = 6568;

	public static GameState state;
	public static ThreadHandler threads;

	public static Control control;
	public static Logic logic;
	public static Renderer renderer;
	public static UI ui;
	public static World world;
	public static NetServer netServer;
	public static NetClient netClient;
	
	public static Player[] players = {};

	public static EntityGroup<Player> playerGroup;
	public static EntityGroup<TileEntity> tileGroup;
	public static EntityGroup<Bullet> bulletGroup;
	public static EntityGroup<Shield> shieldGroup;
	public static EntityGroup<EffectEntity> effectGroup;
	public static EntityGroup<DrawTrait> groundEffectGroup;
	public static EntityGroup<ItemDrop> itemGroup;

	public static EntityGroup<Puddle> puddleGroup;
	public static EntityGroup<Fire> fireGroup;
	public static EntityGroup<BaseUnit>[] unitGroups;

	public static void init(){
		Version.init();

		playerGroup = Entities.addGroup(Player.class).enableMapping();
		tileGroup = Entities.addGroup(TileEntity.class, false);
		bulletGroup = Entities.addGroup(Bullet.class).enableMapping();
		shieldGroup = Entities.addGroup(Shield.class, false);
		effectGroup = Entities.addGroup(EffectEntity.class, false);
		groundEffectGroup = Entities.addGroup(DrawTrait.class, false);
		puddleGroup = Entities.addGroup(Puddle.class, false).enableMapping();
		itemGroup = Entities.addGroup(ItemDrop.class).enableMapping();
		fireGroup = Entities.addGroup(Fire.class, false).enableMapping();
		unitGroups = new EntityGroup[Team.all.length];

		for(Team team : Team.all){
			unitGroups[team.ordinal()] = Entities.addGroup(BaseUnit.class).enableMapping();
		}

		for(EntityGroup<?> group : Entities.getAllGroups()){
			group.setRemoveListener(entity -> {
				if(entity instanceof SyncTrait && Net.client()){
					netClient.addRemovedEntity(((SyncTrait) entity).getID());
				}
			});
		}

		threads = new ThreadHandler(Platform.instance.getThreadProvider());

		mobile = Gdx.app.getType() == ApplicationType.Android || Gdx.app.getType() == ApplicationType.iOS || testMobile;
		ios = Gdx.app.getType() == ApplicationType.iOS;
		android = Gdx.app.getType() == ApplicationType.Android;
		gwt = Gdx.app.getType() == ApplicationType.WebGL;

		if(!gwt) {
			customMapDirectory = OS.getAppDataDirectory("Mindustry").child("maps/");
			saveDirectory = OS.getAppDataDirectory("Mindustry").child("saves/");
		}

		fontScale = Math.max(Unit.dp.scl(1f)/2f, 0.5f);
		baseCameraScale = Math.round(Unit.dp.scl(4));
	}
=======
    public static final int saveSlots = 64;
    public static final float itemSize = 5f;
    public static final int tilesize = 8;
    public static final Locale[] locales = {new Locale("en"), new Locale("fr"), new Locale("ru"), new Locale("uk", "UA"), new Locale("pl"),
            new Locale("de"), new Locale("pt", "BR"), new Locale("ko"), new Locale("in", "ID"), new Locale("ita"), new Locale("es")};
    public static final Color[] playerColors = {
            Color.valueOf("82759a"),
            Color.valueOf("c0c1c5"),
            Color.valueOf("fff0e7"),
            Color.valueOf("7d2953"),
            Color.valueOf("ff074e"),
            Color.valueOf("ff072a"),
            Color.valueOf("ff76a6"),
            Color.valueOf("a95238"),
            Color.valueOf("ffa108"),
            Color.valueOf("feeb2c"),
            Color.valueOf("ffcaa8"),
            Color.valueOf("008551"),
            Color.valueOf("00e339"),
            Color.valueOf("423c7b"),
            Color.valueOf("4b5ef1"),
            Color.valueOf("2cabfe"),
    };
    //server port
    public static final int port = 6567;
    public static final int webPort = 6568;
    public static boolean testMobile;
    //shorthand for whether or not this is running on android or ios
    public static boolean mobile;
    public static boolean ios;
    public static boolean android;
    //shorthand for whether or not this is running on GWT
    public static boolean gwt;
    //directory for user-created map data
    public static FileHandle customMapDirectory;
    //save file directory
    public static FileHandle saveDirectory;
    public static String mapExtension = "mmap";
    public static String saveExtension = "msav";
    //scale of the font
    public static float fontScale;
    //camera zoom displayed on startup
    public static int baseCameraScale;
    //if true, player speed will be increased, massive amounts of resources will be given on start, and other debug options will be available
    public static boolean debug = false;
    public static boolean console = false;
    //whether the player can clip through walls
    public static boolean noclip = false;
    //whether turrets have infinite ammo (only with debug)
    public static boolean infiniteAmmo = true;
    //whether to show paths of enemies
    public static boolean showPaths = false;
    //if false, player is always hidden
    public static boolean showPlayer = true;
    //whether to hide ui, only on debug
    public static boolean showUI = true;
    //whether to show block debug
    public static boolean showBlockDebug = false;
    public static boolean showFog = true;
    public static boolean headless = false;
    public static float controllerMin = 0.25f;
    public static float baseControllerSpeed = 11f;
    //only if smoothCamera
    public static boolean snapCamera = true;
    public static GameState state;
    public static ThreadHandler threads;

    public static Control control;
    public static Logic logic;
    public static Renderer renderer;
    public static UI ui;
    public static World world;
    public static NetServer netServer;
    public static NetClient netClient;

    public static Player[] players = {};

    public static EntityGroup<Player> playerGroup;
    public static EntityGroup<TileEntity> tileGroup;
    public static EntityGroup<Bullet> bulletGroup;
    public static EntityGroup<Shield> shieldGroup;
    public static EntityGroup<EffectEntity> effectGroup;
    public static EntityGroup<DrawTrait> groundEffectGroup;
    public static EntityGroup<ItemDrop> itemGroup;

    public static EntityGroup<Puddle> puddleGroup;
    public static EntityGroup<Fire> fireGroup;
    public static EntityGroup<BaseUnit>[] unitGroups;

    public static void init(){
        Version.init();

        playerGroup = Entities.addGroup(Player.class).enableMapping();
        tileGroup = Entities.addGroup(TileEntity.class, false);
        bulletGroup = Entities.addGroup(Bullet.class).enableMapping();
        shieldGroup = Entities.addGroup(Shield.class, false);
        effectGroup = Entities.addGroup(EffectEntity.class, false);
        groundEffectGroup = Entities.addGroup(DrawTrait.class, false);
        puddleGroup = Entities.addGroup(Puddle.class, false).enableMapping();
        itemGroup = Entities.addGroup(ItemDrop.class).enableMapping();
        fireGroup = Entities.addGroup(Fire.class, false).enableMapping();
        unitGroups = new EntityGroup[Team.all.length];

        for(Team team : Team.all){
            unitGroups[team.ordinal()] = Entities.addGroup(BaseUnit.class).enableMapping();
        }

        for(EntityGroup<?> group : Entities.getAllGroups()){
            group.setRemoveListener(entity -> {
                if(entity instanceof SyncTrait && Net.client()){
                    netClient.addRemovedEntity((entity).getID());
                }
            });
        }

        threads = new ThreadHandler(Platform.instance.getThreadProvider());

        mobile = Gdx.app.getType() == ApplicationType.Android || Gdx.app.getType() == ApplicationType.iOS || testMobile;
        ios = Gdx.app.getType() == ApplicationType.iOS;
        android = Gdx.app.getType() == ApplicationType.Android;
        gwt = Gdx.app.getType() == ApplicationType.WebGL;

        if(!gwt){
            customMapDirectory = OS.getAppDataDirectory("Mindustry").child("maps/");
            saveDirectory = OS.getAppDataDirectory("Mindustry").child("saves/");
        }

        fontScale = Math.max(Unit.dp.scl(1f) / 2f, 0.5f);
        baseCameraScale = Math.round(Unit.dp.scl(4));
    }
>>>>>>> 302ae0a8
}<|MERGE_RESOLUTION|>--- conflicted
+++ resolved
@@ -42,118 +42,6 @@
     public static final int maxTextLength = 150;
     public static final int maxNameLength = 40;
     public static final int maxCharNameLength = 20;
-<<<<<<< HEAD
-
-	public static boolean headless = false;
-
-	public static float controllerMin = 0.25f;
-
-	public static float baseControllerSpeed = 11f;
-
-	public static final int saveSlots = 64;
-
-	public static final float itemSize = 5f;
-
-	//only if smoothCamera
-	public static boolean snapCamera = true;
-	
-	public static final int tilesize = 8;
-
-	public static final Translator[] tmptr = new Translator[]{new Translator(), new Translator(), new Translator(), new Translator()};
-
-	public static final Locale[] locales = {new Locale("en"), new Locale("fr"), new Locale("ru"), new Locale("uk", "UA"), new Locale("pl"),
-			new Locale("de"), new Locale("pt", "BR"), new Locale("ko"), new Locale("in", "ID"), new Locale("ita"), new Locale("es")};
-
-	public static final Color[] playerColors = {
-		Color.valueOf("82759a"),
-		Color.valueOf("c0c1c5"),
-		Color.valueOf("fff0e7"),
-		Color.valueOf("7d2953"),
-		Color.valueOf("ff074e"),
-		Color.valueOf("ff072a"),
-		Color.valueOf("ff76a6"),
-		Color.valueOf("a95238"),
-		Color.valueOf("ffa108"),
-		Color.valueOf("feeb2c"),
-		Color.valueOf("ffcaa8"),
-		Color.valueOf("008551"),
-		Color.valueOf("00e339"),
-		Color.valueOf("423c7b"),
-		Color.valueOf("4b5ef1"),
-		Color.valueOf("2cabfe"),
-	};
-
-	//server port
-	public static final int port = 6567;
-	public static final int webPort = 6568;
-
-	public static GameState state;
-	public static ThreadHandler threads;
-
-	public static Control control;
-	public static Logic logic;
-	public static Renderer renderer;
-	public static UI ui;
-	public static World world;
-	public static NetServer netServer;
-	public static NetClient netClient;
-	
-	public static Player[] players = {};
-
-	public static EntityGroup<Player> playerGroup;
-	public static EntityGroup<TileEntity> tileGroup;
-	public static EntityGroup<Bullet> bulletGroup;
-	public static EntityGroup<Shield> shieldGroup;
-	public static EntityGroup<EffectEntity> effectGroup;
-	public static EntityGroup<DrawTrait> groundEffectGroup;
-	public static EntityGroup<ItemDrop> itemGroup;
-
-	public static EntityGroup<Puddle> puddleGroup;
-	public static EntityGroup<Fire> fireGroup;
-	public static EntityGroup<BaseUnit>[] unitGroups;
-
-	public static void init(){
-		Version.init();
-
-		playerGroup = Entities.addGroup(Player.class).enableMapping();
-		tileGroup = Entities.addGroup(TileEntity.class, false);
-		bulletGroup = Entities.addGroup(Bullet.class).enableMapping();
-		shieldGroup = Entities.addGroup(Shield.class, false);
-		effectGroup = Entities.addGroup(EffectEntity.class, false);
-		groundEffectGroup = Entities.addGroup(DrawTrait.class, false);
-		puddleGroup = Entities.addGroup(Puddle.class, false).enableMapping();
-		itemGroup = Entities.addGroup(ItemDrop.class).enableMapping();
-		fireGroup = Entities.addGroup(Fire.class, false).enableMapping();
-		unitGroups = new EntityGroup[Team.all.length];
-
-		for(Team team : Team.all){
-			unitGroups[team.ordinal()] = Entities.addGroup(BaseUnit.class).enableMapping();
-		}
-
-		for(EntityGroup<?> group : Entities.getAllGroups()){
-			group.setRemoveListener(entity -> {
-				if(entity instanceof SyncTrait && Net.client()){
-					netClient.addRemovedEntity(((SyncTrait) entity).getID());
-				}
-			});
-		}
-
-		threads = new ThreadHandler(Platform.instance.getThreadProvider());
-
-		mobile = Gdx.app.getType() == ApplicationType.Android || Gdx.app.getType() == ApplicationType.iOS || testMobile;
-		ios = Gdx.app.getType() == ApplicationType.iOS;
-		android = Gdx.app.getType() == ApplicationType.Android;
-		gwt = Gdx.app.getType() == ApplicationType.WebGL;
-
-		if(!gwt) {
-			customMapDirectory = OS.getAppDataDirectory("Mindustry").child("maps/");
-			saveDirectory = OS.getAppDataDirectory("Mindustry").child("saves/");
-		}
-
-		fontScale = Math.max(Unit.dp.scl(1f)/2f, 0.5f);
-		baseCameraScale = Math.round(Unit.dp.scl(4));
-	}
-=======
     public static final int saveSlots = 64;
     public static final float itemSize = 5f;
     public static final int tilesize = 8;
@@ -243,6 +131,8 @@
     public static EntityGroup<Fire> fireGroup;
     public static EntityGroup<BaseUnit>[] unitGroups;
 
+    public static final Translator[] tmptr = new Translator[]{new Translator(), new Translator(), new Translator(), new Translator()};
+
     public static void init(){
         Version.init();
 
@@ -284,5 +174,4 @@
         fontScale = Math.max(Unit.dp.scl(1f) / 2f, 0.5f);
         baseCameraScale = Math.round(Unit.dp.scl(4));
     }
->>>>>>> 302ae0a8
 }