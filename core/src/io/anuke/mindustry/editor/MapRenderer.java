package io.anuke.mindustry.editor;

import io.anuke.arc.Core;
import io.anuke.arc.collection.IntSet;
import io.anuke.arc.collection.IntSet.IntSetIterator;
import io.anuke.arc.graphics.Color;
import io.anuke.arc.graphics.g2d.Draw;
import io.anuke.arc.graphics.g2d.TextureRegion;
import io.anuke.arc.math.geom.Geometry;
import io.anuke.arc.math.geom.Point2;
import io.anuke.arc.util.Disposable;
import io.anuke.arc.util.Pack;
import io.anuke.arc.util.Structs;
import io.anuke.mindustry.game.Team;
import io.anuke.mindustry.graphics.IndexedRenderer;
import io.anuke.mindustry.maps.MapTileData.DataPosition;
import io.anuke.mindustry.world.Block;

import static io.anuke.mindustry.Vars.content;
import static io.anuke.mindustry.Vars.scaling;
import static io.anuke.mindustry.Vars.tilesize;

public class MapRenderer implements Disposable{
    private static final int chunksize = 64;
    private IndexedRenderer[][] chunks;
    private IntSet updates = new IntSet();
    private IntSet delayedUpdates = new IntSet();
    private MapEditor editor;
    private int width, height;
    private Color tmpColor = Color.WHITE.cpy();

    public MapRenderer(MapEditor editor){
        this.editor = editor;
    }

    public void resize(int width, int height){
        if(chunks != null){
            for(int x = 0; x < chunks.length; x++){
                for(int y = 0; y < chunks[0].length; y++){
                    chunks[x][y].dispose();
                }
            }
        }

        chunks = new IndexedRenderer[(int) Math.ceil((float) width / chunksize)][(int) Math.ceil((float) height / chunksize)];

        for(int x = 0; x < chunks.length; x++){
            for(int y = 0; y < chunks[0].length; y++){
                chunks[x][y] = new IndexedRenderer(chunksize * chunksize * 2);
            }
        }
        this.width = width;
        this.height = height;
        updateAll();
    }


    public void draw(float tx, float ty, float tw, float th){
        Draw.flush();

        IntSetIterator it = updates.iterator();
        while(it.hasNext){
            int i = it.next();
            int x = i % width;
            int y = i / width;
            render(x, y);
        }
        updates.clear();

        updates.addAll(delayedUpdates);
        delayedUpdates.clear();

        for(int x = 0; x < chunks.length; x++){
            for(int y = 0; y < chunks[0].length; y++){
                IndexedRenderer mesh = chunks[x][y];

                if(mesh == null){
                    chunks[x][y] = new IndexedRenderer(chunksize * chunksize * 2);
                    mesh = chunks[x][y];
                }

                mesh.getTransformMatrix().setToTranslation(tx, ty).scale(tw / (width * tilesize), th / (height * tilesize));
                mesh.setProjectionMatrix(Draw.proj());

                mesh.render(Core.atlas.getTextures().first());
            }
        }
    }

    public void updatePoint(int x, int y){
        //TODO spread out over multiple frames?
        updates.add(x + y * width);
    }

    public void updateAll(){
        for(int x = 0; x < width; x++){
            for(int y = 0; y < height; y++){
                render(x, y);
            }
        }
    }

    private void render(int wx, int wy){
        int x = wx / chunksize, y = wy / chunksize;
        IndexedRenderer mesh = chunks[x][y];
        //TileDataMarker data = editor.getMap().readAt(wx, wy);
        byte bf = editor.getMap().read(wx, wy, DataPosition.floor);
        byte bw = editor.getMap().read(wx, wy, DataPosition.wall);
        byte btr = editor.getMap().read(wx, wy, DataPosition.rotationTeam);
        byte elev = editor.getMap().read(wx, wy, DataPosition.elevation);
        byte rotation = Pack.leftByte(btr);
        Team team = Team.all[Pack.rightByte(btr)];

        Block floor = content.block(bf);
        Block wall = content.block(bw);

        TextureRegion region;

        if(bw != 0){
            region = wall.getEditorIcon();

            if(wall.rotate){
                mesh.draw((wx % chunksize) + (wy % chunksize) * chunksize, region,
                        wx * tilesize + wall.offset(), wy * tilesize + wall.offset(),
<<<<<<< HEAD
                        region.getWidth(), region.getHeight(), rotation * 90 - 90);
            }else{
                mesh.draw((wx % chunksize) + (wy % chunksize) * chunksize, region,
                        wx * tilesize + wall.offset() + (tilesize - region.getWidth())/2f,
                        wy * tilesize + wall.offset() + (tilesize - region.getHeight())/2f,
                        region.getWidth(), region.getHeight());
=======
                        region.getRegionWidth() * scaling, region.getRegionHeight() * scaling, rotation * 90 - 90);
            }else{
                mesh.draw((wx % chunksize) + (wy % chunksize) * chunksize, region,
                        wx * tilesize + wall.offset() + (tilesize - region.getRegionWidth() * scaling)/2f,
                        wy * tilesize + wall.offset() + (tilesize - region.getRegionHeight() * scaling)/2f,
                        region.getRegionWidth() * scaling, region.getRegionHeight() * scaling);
>>>>>>> 6029b6d6
            }
        }else{
            region = floor.getEditorIcon();

            mesh.draw((wx % chunksize) + (wy % chunksize) * chunksize, region, wx * tilesize, wy * tilesize, 8, 8);
        }

        boolean check = checkElevation(elev, wx, wy);

        if(wall.update || wall.destructible){
            mesh.setColor(team.color);
            region = Core.atlas.find("block-border");
        }else if(elev > 0 && check){
            mesh.setColor(tmpColor.fromHsv((360f * elev / 127f * 4f) % 360f, 0.5f + (elev / 4f) % 0.5f, 1f));
            region = Core.atlas.find("block-elevation");
        }else if(elev == -1){
            region = Core.atlas.find("block-slope");
        }else{
            region = Core.atlas.find("clear");
        }

        mesh.draw((wx % chunksize) + (wy % chunksize) * chunksize + chunksize * chunksize, region,
                wx * tilesize - (wall.size/3) * tilesize, wy * tilesize - (wall.size/3) * tilesize,
<<<<<<< HEAD
                region.getWidth(), region.getHeight());
=======
                region.getRegionWidth() * scaling, region.getRegionHeight() * scaling);
>>>>>>> 6029b6d6
        mesh.setColor(Color.WHITE);
    }

    private boolean checkElevation(byte elev, int x, int y){
        for(Point2 p : Geometry.d4){
            int wx = x + p.x, wy = y + p.y;
            if(!Structs.inBounds(wx, wy, editor.getMap().width(), editor.getMap().height())){
                return true;
            }
            byte value = editor.getMap().read(wx, wy, DataPosition.elevation);

            if(value < elev){
                return true;
            }else if(value > elev){
                delayedUpdates.add(wx + wy * width);
            }
        }
        return false;
    }

    @Override
    public void dispose(){
        if(chunks == null){
            return;
        }
        for(int x = 0; x < chunks.length; x++){
            for(int y = 0; y < chunks[0].length; y++){
                if(chunks[x][y] != null){
                    chunks[x][y].dispose();
                }
            }
        }
    }
}<|MERGE_RESOLUTION|>--- conflicted
+++ resolved
@@ -17,7 +17,6 @@
 import io.anuke.mindustry.world.Block;
 
 import static io.anuke.mindustry.Vars.content;
-import static io.anuke.mindustry.Vars.scaling;
 import static io.anuke.mindustry.Vars.tilesize;
 
 public class MapRenderer implements Disposable{
@@ -122,21 +121,12 @@
             if(wall.rotate){
                 mesh.draw((wx % chunksize) + (wy % chunksize) * chunksize, region,
                         wx * tilesize + wall.offset(), wy * tilesize + wall.offset(),
-<<<<<<< HEAD
-                        region.getWidth(), region.getHeight(), rotation * 90 - 90);
+                        region.getWidth() * Draw.scl, region.getHeight() * Draw.scl, rotation * 90 - 90);
             }else{
                 mesh.draw((wx % chunksize) + (wy % chunksize) * chunksize, region,
-                        wx * tilesize + wall.offset() + (tilesize - region.getWidth())/2f,
-                        wy * tilesize + wall.offset() + (tilesize - region.getHeight())/2f,
-                        region.getWidth(), region.getHeight());
-=======
-                        region.getRegionWidth() * scaling, region.getRegionHeight() * scaling, rotation * 90 - 90);
-            }else{
-                mesh.draw((wx % chunksize) + (wy % chunksize) * chunksize, region,
-                        wx * tilesize + wall.offset() + (tilesize - region.getRegionWidth() * scaling)/2f,
-                        wy * tilesize + wall.offset() + (tilesize - region.getRegionHeight() * scaling)/2f,
-                        region.getRegionWidth() * scaling, region.getRegionHeight() * scaling);
->>>>>>> 6029b6d6
+                        wx * tilesize + wall.offset() + (tilesize - region.getWidth() * Draw.scl)/2f,
+                        wy * tilesize + wall.offset() + (tilesize - region.getHeight() * Draw.scl)/2f,
+                        region.getWidth() * Draw.scl, region.getHeight() * Draw.scl);
             }
         }else{
             region = floor.getEditorIcon();
@@ -160,11 +150,7 @@
 
         mesh.draw((wx % chunksize) + (wy % chunksize) * chunksize + chunksize * chunksize, region,
                 wx * tilesize - (wall.size/3) * tilesize, wy * tilesize - (wall.size/3) * tilesize,
-<<<<<<< HEAD
-                region.getWidth(), region.getHeight());
-=======
-                region.getRegionWidth() * scaling, region.getRegionHeight() * scaling);
->>>>>>> 6029b6d6
+                region.getWidth() * Draw.scl, region.getHeight() * Draw.scl);
         mesh.setColor(Color.WHITE);
     }
 
