--- conflicted
+++ resolved
@@ -26,18 +26,6 @@
     }
 
     @Override
-<<<<<<< HEAD
-=======
-    public void drawShadow(Tile tile){
-        if(shadowRegions != null){
-            Draw.rect(shadowRegions[(Mathf.randomSeed(tile.pos(), 0, variants - 1))], tile.worldx(), tile.worldy());
-        }else if(shadowRegion != null){
-            Draw.rect(shadowRegion, tile.drawx(), tile.drawy());
-        }
-    }
-
-    @Override
->>>>>>> 34ddb92e
     public void load(){
         super.load();
 
