--- conflicted
+++ resolved
@@ -188,36 +188,6 @@
             if(entity.progress >= 1f){
                 Call.onUnitRespawn(tile, entity.currentUnit);
             }
-<<<<<<< HEAD
-=======
-        }else if(!netServer.isWaitingForPlayers()){
-            entity.warmup += Time.delta();
-
-            if(entity.solid && entity.warmup > 60f && unitGroups[tile.getTeamID()].getByID(entity.droneID) == null && !Net.client()){
-
-                boolean found = false;
-                for(BaseUnit unit : unitGroups[tile.getTeamID()].all()){
-                    if(unit.getType().id == droneType.id){
-                        entity.droneID = unit.id;
-                        found = true;
-                        break;
-                    }
-                }
-
-                if(!found){
-                    BaseUnit unit = droneType.create(tile.getTeam());
-                    unit.setSpawner(tile);
-                    unit.setDead(true);
-                    unit.add();
-
-                    useContent(tile, droneType);
-
-                    entity.droneID = unit.id;
-                }
-            }
-
-            entity.heat = Mathf.lerpDelta(entity.heat, 0f, 0.1f);
->>>>>>> 47f7507a
         }
     }
 
