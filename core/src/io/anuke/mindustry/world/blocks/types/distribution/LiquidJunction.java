package io.anuke.mindustry.world.blocks.types.distribution;

import com.badlogic.gdx.graphics.g2d.TextureRegion;
import io.anuke.mindustry.resource.Liquid;
import io.anuke.mindustry.world.Tile;
import io.anuke.mindustry.world.blocks.types.LiquidBlock;
import io.anuke.ucore.graphics.Draw;

public class LiquidJunction extends LiquidBlock{

	public LiquidJunction(String name) {
		super(name);
		hasLiquids = false;
	}
	
	@Override
	public void draw(Tile tile){
		Draw.rect(name(), tile.worldx(), tile.worldy());
	}

	@Override
	public TextureRegion[] getIcon(){
		return new TextureRegion[]{Draw.region(name)};
	}

	@Override
	public void handleLiquid(Tile tile, Tile source, Liquid liquid, float amount){
		int dir = source.relativeTo(tile.x, tile.y);
		dir = (dir+4)%4;
		Tile to = tile.getNearby(dir);

<<<<<<< HEAD
		Timers.run(20f, () -> {
			if(to.block().hasLiquids && to.block().acceptLiquid(to, tile, liquid, amount))
				to.block().handleLiquid(to, tile, liquid, amount);
		});
=======
		if(to.block() instanceof LiquidBlock && ((LiquidBlock)to.block()).acceptLiquid(to, tile, liquid, amount))
			((LiquidBlock)to.block()).handleLiquid(to, tile, liquid, amount);
>>>>>>> b020336f
	}

	@Override
	public boolean acceptLiquid(Tile dest, Tile source, Liquid liquid, float amount){
		int dir = source.relativeTo(dest.x, dest.y);
		dir = (dir+4)%4;
		Tile to = dest.getNearby(dir);
		return to != null && to.block().hasLiquids &&
				to.block().acceptLiquid(to, dest, liquid, amount);
	}
}<|MERGE_RESOLUTION|>--- conflicted
+++ resolved
@@ -29,15 +29,8 @@
 		dir = (dir+4)%4;
 		Tile to = tile.getNearby(dir);
 
-<<<<<<< HEAD
-		Timers.run(20f, () -> {
-			if(to.block().hasLiquids && to.block().acceptLiquid(to, tile, liquid, amount))
-				to.block().handleLiquid(to, tile, liquid, amount);
-		});
-=======
-		if(to.block() instanceof LiquidBlock && ((LiquidBlock)to.block()).acceptLiquid(to, tile, liquid, amount))
-			((LiquidBlock)to.block()).handleLiquid(to, tile, liquid, amount);
->>>>>>> b020336f
+        if(to.block().hasLiquids && to.block().acceptLiquid(to, tile, liquid, amount))
+            to.block().handleLiquid(to, tile, liquid, amount);
 	}
 
 	@Override
