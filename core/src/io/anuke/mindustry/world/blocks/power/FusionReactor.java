--- conflicted
+++ resolved
@@ -9,16 +9,6 @@
 import io.anuke.arc.util.Time;
 import io.anuke.mindustry.entities.TileEntity;
 import io.anuke.mindustry.world.Tile;
-<<<<<<< HEAD
-import io.anuke.mindustry.world.blocks.production.GenericCrafter.GenericCrafterEntity;
-import io.anuke.mindustry.world.meta.BlockStat;
-import io.anuke.mindustry.world.meta.StatUnit;
-=======
-import io.anuke.ucore.core.Graphics;
-import io.anuke.ucore.core.Timers;
-import io.anuke.ucore.graphics.Draw;
-import io.anuke.ucore.util.Mathf;
->>>>>>> 47f9aece
 
 import java.io.DataInput;
 import java.io.DataOutput;
@@ -52,14 +42,8 @@
             increaseOrDecrease = -1.0f;
         }
 
-<<<<<<< HEAD
-        float powerAdded = Math.min(powerCapacity - entity.power.amount, maxPowerProduced * Mathf.pow(entity.warmup, 4f) * Time.delta());
-        entity.power.amount += powerAdded;
-        entity.totalProgress += entity.warmup * Time.delta();
-=======
-        float efficiencyAdded = Mathf.pow(entity.warmup, 4f) * Timers.delta();
+        float efficiencyAdded = Mathf.pow(entity.warmup, 4f) * Time.delta();
         entity.productionEfficiency = Mathf.clamp(entity.productionEfficiency + efficiencyAdded * increaseOrDecrease);
->>>>>>> 47f9aece
 
         super.update(tile);
     }
