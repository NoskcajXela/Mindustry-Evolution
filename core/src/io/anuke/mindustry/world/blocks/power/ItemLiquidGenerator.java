--- conflicted
+++ resolved
@@ -1,26 +1,19 @@
 package io.anuke.mindustry.world.blocks.power;
 
-import com.badlogic.gdx.graphics.Color;
-import com.badlogic.gdx.graphics.g2d.TextureRegion;
+import io.anuke.arc.Core;
+import io.anuke.arc.entities.Effects;
+import io.anuke.arc.graphics.Color;
+import io.anuke.arc.graphics.g2d.Draw;
+import io.anuke.arc.graphics.g2d.TextureRegion;
+import io.anuke.arc.math.Mathf;
+import io.anuke.arc.util.Time;
 import io.anuke.mindustry.content.fx.BlockFx;
 import io.anuke.mindustry.entities.TileEntity;
 import io.anuke.mindustry.type.Item;
 import io.anuke.mindustry.type.Liquid;
-import io.anuke.mindustry.world.BarType;
 import io.anuke.mindustry.world.Tile;
 import io.anuke.mindustry.world.consumers.ConsumeItemFilter;
 import io.anuke.mindustry.world.consumers.ConsumeLiquidFilter;
-<<<<<<< HEAD
-import io.anuke.arc.entities.Effects;
-import io.anuke.arc.graphics.g2d.Draw;
-import io.anuke.arc.math.Mathf;
-=======
-import io.anuke.mindustry.world.meta.BlockBar;
-import io.anuke.ucore.core.Effects;
-import io.anuke.ucore.core.Timers;
-import io.anuke.ucore.graphics.Draw;
-import io.anuke.ucore.util.Mathf;
->>>>>>> 47f9aece
 
 import static io.anuke.mindustry.Vars.content;
 import static io.anuke.mindustry.Vars.tilesize;
@@ -70,15 +63,7 @@
     public void load(){
         super.load();
         if(hasItems){
-            topRegion = Draw.region(name + "-top");
-        }
-    }
-
-    @Override
-    public void setBars(){
-        super.setBars();
-        if(hasItems){
-            bars.replace(new BlockBar(BarType.inventory, true, tile -> (float) tile.entity.items.total() / itemCapacity));
+            topRegion = Core.atlas.find(name + "-top");
         }
     }
 
@@ -163,7 +148,7 @@
             if(entity.generateTime > 0){
                 Draw.color(heatColor);
                 float alpha = (entity.items.total() > 0 ? 1f : Mathf.clamp(entity.generateTime));
-                alpha = alpha * 0.7f + Mathf.absin(Timers.time(), 12f, 0.3f) * alpha;
+                alpha = alpha * 0.7f + Mathf.absin(Time.time(), 12f, 0.3f) * alpha;
                 Draw.alpha(alpha);
                 Draw.rect(topRegion, tile.drawx(), tile.drawy());
                 Draw.reset();
