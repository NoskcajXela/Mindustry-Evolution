--- conflicted
+++ resolved
@@ -83,13 +83,8 @@
                     if(other == null) continue;
                     other = other.target();
 
-<<<<<<< HEAD
-                    if(other.getTeamID() == tile.getTeamID() && !healed.contains(other.packedPosition()) && other.entity != null && other.entity.health < other.entity.maxHealth()){
+                    if(other.getTeamID() == tile.getTeamID() && !healed.contains(other.pos()) && other.entity != null && other.entity.health < other.entity.maxHealth()){
                         other.entity.healBy(other.entity.maxHealth() * (healPercent + entity.phaseHeat*phaseBoost)/100f * entity.power.satisfaction);
-=======
-                    if(other.getTeamID() == tile.getTeamID() && !healed.contains(other.pos()) && other.entity != null && other.entity.health < other.entity.maxHealth()){
-                        other.entity.healBy(other.entity.maxHealth() * (healPercent + entity.phaseHeat*phaseBoost)/100f);
->>>>>>> 1a66b7c4
                         Effects.effect(BlockFx.healBlockFull, Hue.mix(color, phase, entity.phaseHeat), other.drawx(), other.drawy(), other.block().size);
                         healed.add(other.pos());
                     }
