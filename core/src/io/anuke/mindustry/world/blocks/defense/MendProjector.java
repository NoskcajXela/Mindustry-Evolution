--- conflicted
+++ resolved
@@ -84,13 +84,8 @@
                     other = other.target();
 
                     if(other.getTeamID() == tile.getTeamID() && !healed.contains(other.pos()) && other.entity != null && other.entity.health < other.entity.maxHealth()){
-<<<<<<< HEAD
-                        other.entity.healBy(other.entity.maxHealth() * (healPercent + entity.phaseHeat*phaseBoost)/100f);
+                        other.entity.healBy(other.entity.maxHealth() * (healPercent + entity.phaseHeat*phaseBoost)/100f * entity.power.satisfaction);
                         Effects.effect(BlockFx.healBlockFull, Tmp.c1.set(color).lerp(phase, entity.phaseHeat), other.drawx(), other.drawy(), other.block().size);
-=======
-                        other.entity.healBy(other.entity.maxHealth() * (healPercent + entity.phaseHeat*phaseBoost)/100f * entity.power.satisfaction);
-                        Effects.effect(BlockFx.healBlockFull, Hue.mix(color, phase, entity.phaseHeat), other.drawx(), other.drawy(), other.block().size);
->>>>>>> 47f9aece
                         healed.add(other.pos());
                     }
                 }
