--- conflicted
+++ resolved
@@ -28,11 +28,7 @@
 import static io.anuke.mindustry.Vars.*;
 
 public class Conveyor extends Block{
-<<<<<<< HEAD
     private static final float itemSpace = 0.135f * 4f;
-=======
-    private static final float itemSpace = 0.135f * 2.5f;
->>>>>>> b91510ef
     private static final float offsetScl = 128f * 3f;
     private static final float minmove = 1f / (Short.MAX_VALUE - 2);
     private static ItemPos drawpos = new ItemPos();
