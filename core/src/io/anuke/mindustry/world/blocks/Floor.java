--- conflicted
+++ resolved
@@ -191,13 +191,8 @@
             if(floor instanceof OreBlock) floor = ((OreBlock) floor).base;
             if(cur instanceof OreBlock) cur = ((OreBlock) cur).base;
 
-<<<<<<< HEAD
-            if((floor.id <= cur.id && !(tile.getElevation() != -1 && other.getElevation() > tile.getElevation())) || (!cur.blends.test(floor) && !cur.tileBlends.test(tile, other)) || (floor.cacheLayer.ordinal() > cur.cacheLayer.ordinal() && !sameLayer) ||
+            if(floor.edgeRegions == null || (floor.id <= cur.id && !(tile.getElevation() != -1 && other.getElevation() > tile.getElevation())) || (!cur.blends.test(floor) && !cur.tileBlends.test(tile, other)) || (floor.cacheLayer.ordinal() > cur.cacheLayer.ordinal() && !sameLayer) ||
                     (sameLayer && floor.cacheLayer == cur.cacheLayer)) continue;
-=======
-            if(floor.edgeRegions == null || (floor.id <= this.id && !(tile.getElevation() != -1 && other.getElevation() > tile.getElevation())) || (!blends.test(floor) && !tileBlends.test(tile, other)) || (floor.cacheLayer.ordinal() > this.cacheLayer.ordinal() && !sameLayer) ||
-                    (sameLayer && floor.cacheLayer == this.cacheLayer)) continue;
->>>>>>> ef85d1d8
 
             TextureRegion region = floor.edgeRegions[i];
             //Draw.color(Hue.random());
