--- conflicted
+++ resolved
@@ -121,7 +121,6 @@
         return map.containsKey(type);
     }
 
-<<<<<<< HEAD
     public boolean hasSubtypeOf(Class<? extends Consume> type){
         for(Consume consume : all()){
             if(type.isAssignableFrom(consume.getClass())){
@@ -131,9 +130,7 @@
         return false;
     }
 
-=======
     @SuppressWarnings("unchecked")
->>>>>>> 29329383
     public <T extends Consume> T get(Class<T> type){
         if(!map.containsKey(type)){
             throw new IllegalArgumentException("Block does not contain consumer of type '" + type + "'!");
@@ -141,6 +138,7 @@
         return (T) map.get(type);
     }
 
+    @SuppressWarnings("unchecked")
     public <T extends Consume> T getSubtypeOf(Class<T> type){
         for(Consume consume : all()){
             if(type.isAssignableFrom(consume.getClass())){
