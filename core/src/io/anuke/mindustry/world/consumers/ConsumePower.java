--- conflicted
+++ resolved
@@ -1,17 +1,12 @@
 package io.anuke.mindustry.world.consumers;
 
-import com.badlogic.gdx.math.MathUtils;
-import io.anuke.ucore.scene.ui.layout.Table;
-
+import io.anuke.arc.math.Mathf;
+import io.anuke.arc.scene.ui.layout.Table;
 import io.anuke.mindustry.entities.TileEntity;
 import io.anuke.mindustry.world.Block;
 import io.anuke.mindustry.world.meta.BlockStat;
 import io.anuke.mindustry.world.meta.BlockStats;
 import io.anuke.mindustry.world.meta.StatUnit;
-<<<<<<< HEAD
-import io.anuke.arc.scene.ui.layout.Table;
-=======
->>>>>>> 47f9aece
 
 /** Consumer class for blocks which consume power while being connected to a power graph. */
 public class ConsumePower extends Consume{
@@ -92,7 +87,7 @@
     public float requestedPower(Block block, TileEntity entity){
         if(isBuffered){
             // Stop requesting power once the buffer is full.
-            return MathUtils.isEqual(entity.power.satisfaction, 1.0f) ? 0.0f : powerPerTick;
+            return Mathf.isEqual(entity.power.satisfaction, 1.0f) ? 0.0f : powerPerTick;
         }else{
             return powerPerTick;
         }
