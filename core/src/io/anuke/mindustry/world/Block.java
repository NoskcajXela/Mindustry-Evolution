--- conflicted
+++ resolved
@@ -518,13 +518,8 @@
             }else{
                 current = entity -> entity.liquids.current();
             }
-<<<<<<< HEAD
             bars.add("liquid", entity -> new Bar(() -> entity.liquids.get(current.get(entity)) <= 0.001f ? Core.bundle.get("bar.liquid") : current.get(entity).localizedName,
-                    () -> current.get(entity).color, () -> entity.liquids.get(current.get(entity)) / liquidCapacity));
-=======
-            bars.add("liquid", entity -> new Bar(() -> entity.liquids.get(current.get(entity)) <= 0.001f ? Core.bundle.get("bar.liquid") : current.get(entity).localizedName(),
                     () -> current.get(entity).barColor(), () -> entity.liquids.get(current.get(entity)) / liquidCapacity));
->>>>>>> dcdec7f5
         }
 
         if(hasPower && consumes.hasPower()){
