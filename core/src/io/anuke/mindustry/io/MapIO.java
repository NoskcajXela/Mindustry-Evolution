package io.anuke.mindustry.io;

import io.anuke.arc.collection.ObjectMap;
import io.anuke.arc.collection.ObjectMap.Entry;
<<<<<<< HEAD
=======
import io.anuke.arc.files.FileHandle;
import io.anuke.arc.graphics.Color;
>>>>>>> 0f4d5741
import io.anuke.arc.graphics.Pixmap;
import io.anuke.arc.util.Pack;
import io.anuke.mindustry.content.Blocks;
import io.anuke.mindustry.game.MappableContent;
import io.anuke.mindustry.game.Team;
import io.anuke.mindustry.game.Version;
import io.anuke.mindustry.maps.Map;
<<<<<<< HEAD
import io.anuke.mindustry.world.Tile;
import io.anuke.mindustry.world.blocks.BlockPart;

import java.io.DataInputStream;
import java.io.DataOutputStream;
import java.io.IOException;
=======
import io.anuke.mindustry.maps.MapMeta;
import io.anuke.mindustry.maps.MapTileData;
import io.anuke.mindustry.maps.MapTileData.DataPosition;
import io.anuke.mindustry.maps.MapTileData.TileDataMarker;
import io.anuke.mindustry.type.ContentType;
import io.anuke.mindustry.world.Block;
import io.anuke.mindustry.world.LegacyColorMapper;
import io.anuke.mindustry.world.LegacyColorMapper.LegacyBlock;

import java.io.*;
>>>>>>> 0f4d5741

import static io.anuke.mindustry.Vars.content;
import static io.anuke.mindustry.Vars.world;

<<<<<<< HEAD
/** Reads and writes map files.*/
=======
/**
 * Reads and writes map files.
 */
//TODO name mapping
>>>>>>> 0f4d5741
public class MapIO{
    private static final int[] pngHeader = {0x89, 0x50, 0x4E, 0x47, 0x0D, 0x0A, 0x1A, 0x0A};
    private static final int version = 0;

<<<<<<< HEAD
    //TODO implement
    public static Pixmap generatePixmap(Map map){
        return null;
    }

    //TODO implement
    /**Reads a pixmap in the 3.5 pixmap format.*/
    public static Tile[][] readLegacyPixmap(Pixmap pixmap){
        return null;
=======
    public static boolean isImage(FileHandle file){
        try(InputStream stream = file.read()){
            for(int i1 : pngHeader){
                if(stream.read() != i1){
                    return false;
                }
            }
            return true;
        }catch(IOException e){
            return false;
        }
    }

    private static void loadDefaultBlocks(){
        for(Block block : content.blocks()){
            defaultBlockMap.put(block.id, block.id);
        }
>>>>>>> 0f4d5741
    }

    //TODO implement
    /**Reads a pixmap in the 4.0 .mmap format.*/
    public static Tile[][] readLegacyMmap(DataInputStream stream) throws IOException{
        return null;
    }

    public static void writeMap(Map map, Tile[][] tiles, DataOutputStream stream) throws IOException{
        stream.writeInt(version);
        stream.writeInt(Version.build);
        stream.writeByte((byte) map.tags.size);

<<<<<<< HEAD
        for(Entry<String, String> entry : map.tags.entries()){
            stream.writeUTF(entry.key);
            stream.writeUTF(entry.value);
=======
        for(int y = 0; y < data.height(); y++){
            for(int x = 0; x < data.width(); x++){
                data.read(marker);
                Block floor = content.block(marker.floor);
                Block wall = content.block(marker.wall);
                int color = colorFor(floor, wall, Team.all[marker.team]);
                pixmap.drawPixel(x, pixmap.getHeight() - 1 - y, color);
            }
>>>>>>> 0f4d5741
        }

        SaveIO.getSaveWriter().writeContentHeader(stream);

        stream.writeShort(tiles.length);
        stream.writeShort(tiles[0].length);

        for(int i = 0; i < tiles.length * tiles[0].length; i++){
            Tile tile = world.tile(i % world.width(), i / world.width());

            stream.writeByte(tile.getFloorID());
            stream.writeByte(tile.getBlockID());

<<<<<<< HEAD
            if(tile.block() instanceof BlockPart){
                stream.writeByte(tile.link);
            }else if(tile.entity != null){
                stream.writeByte(Pack.byteByte(tile.getTeamID(), tile.getRotation())); //team + rotation
                stream.writeShort((short) tile.entity.health); //health
                tile.entity.writeConfig(stream);
            }else if(tile.block() == Blocks.air){
                int consecutives = 0;

                for(int j = i + 1; j < world.width() * world.height() && consecutives < 255; j++){
                    Tile nextTile = world.tile(j % world.width(), j / world.width());
=======
                data.write(x, y, DataPosition.floor, block.floor.id);
                data.write(x, y, DataPosition.wall, block.wall.id);
>>>>>>> 0f4d5741

                    if(nextTile.getFloorID() != tile.getFloorID() || nextTile.block() != Blocks.air){
                        break;
                    }

<<<<<<< HEAD
                    consecutives++;
=======
                    data.write(x, y, DataPosition.wall, Blocks.coreShard.id);
                    data.write(x, y, DataPosition.rotationTeam, Pack.byteByte((byte)0, (byte)Team.blue.ordinal()));
>>>>>>> 0f4d5741
                }

                stream.writeByte(consecutives);
                i += consecutives;
            }
        }
    }

    public static Map readMap(String useName, DataInputStream stream) throws IOException{
        ObjectMap<String, String> tags = new ObjectMap<>();

        int version = stream.readInt(); //version
        int build = stream.readInt();
        byte tagAmount = stream.readByte();

        for(int i = 0; i < tagAmount; i++){
            String name = stream.readUTF();
            String value = stream.readUTF();
            tags.put(name, value);
        }

        return new Map(useName);
    }

    public static Tile[][] readTiles(DataInputStream stream) throws IOException{
        readMap("this map name is utterly irrelevant", stream);

        MappableContent[][] c = SaveIO.getSaveWriter().readContentHeader(stream);

        int width = stream.readShort();
        int height = stream.readShort();

        try{

            content.setTemporaryMapper(c);

            Tile[][] tiles = new Tile[width][height];

            for(int i = 0; i < width * height; i++){
                int x = i % width, y = i / width;
                byte floorid = stream.readByte();
                byte wallid = stream.readByte();

                Tile tile = new Tile(x, y, floorid, wallid);

                if(wallid == Blocks.part.id){
                    tile.link = stream.readByte();
                }else if(tile.entity != null){
                    byte tr = stream.readByte();
                    short health = stream.readShort();

                    byte team = Pack.leftByte(tr);
                    byte rotation = Pack.rightByte(tr);

                    Team t = Team.all[team];

                    tile.setTeam(Team.all[team]);
                    tile.entity.health = health;
                    tile.setRotation(rotation);

                    tile.entity.readConfig(stream);
                }else if(wallid == 0){
                    int consecutives = stream.readUnsignedByte();

                    for(int j = i + 1; j < i + 1 + consecutives; j++){
                        int newx = j % width, newy = j / width;
                        Tile newTile = new Tile(newx, newy, floorid, wallid);
                        tiles[newx][newy] = newTile;
                    }

                    i += consecutives;
                }

                tiles[x][y] = tile;
            }

            return tiles;

        }finally{
            content.setTemporaryMapper(null);
        }
    }

    public static int colorFor(Block floor, Block wall, Team team){
        if(wall.synthetic()){
            return team.intColor;
        }
        return Color.rgba8888(wall.solid ? wall.color : floor.color);
    }
}<|MERGE_RESOLUTION|>--- conflicted
+++ resolved
@@ -1,27 +1,17 @@
 package io.anuke.mindustry.io;
 
+import io.anuke.arc.collection.IntIntMap;
 import io.anuke.arc.collection.ObjectMap;
 import io.anuke.arc.collection.ObjectMap.Entry;
-<<<<<<< HEAD
-=======
 import io.anuke.arc.files.FileHandle;
 import io.anuke.arc.graphics.Color;
->>>>>>> 0f4d5741
 import io.anuke.arc.graphics.Pixmap;
+import io.anuke.arc.graphics.Pixmap.Format;
 import io.anuke.arc.util.Pack;
+import io.anuke.arc.util.Structs;
 import io.anuke.mindustry.content.Blocks;
-import io.anuke.mindustry.game.MappableContent;
 import io.anuke.mindustry.game.Team;
-import io.anuke.mindustry.game.Version;
 import io.anuke.mindustry.maps.Map;
-<<<<<<< HEAD
-import io.anuke.mindustry.world.Tile;
-import io.anuke.mindustry.world.blocks.BlockPart;
-
-import java.io.DataInputStream;
-import java.io.DataOutputStream;
-import java.io.IOException;
-=======
 import io.anuke.mindustry.maps.MapMeta;
 import io.anuke.mindustry.maps.MapTileData;
 import io.anuke.mindustry.maps.MapTileData.DataPosition;
@@ -32,34 +22,18 @@
 import io.anuke.mindustry.world.LegacyColorMapper.LegacyBlock;
 
 import java.io.*;
->>>>>>> 0f4d5741
 
 import static io.anuke.mindustry.Vars.content;
-import static io.anuke.mindustry.Vars.world;
-
-<<<<<<< HEAD
-/** Reads and writes map files.*/
-=======
+
 /**
  * Reads and writes map files.
  */
 //TODO name mapping
->>>>>>> 0f4d5741
 public class MapIO{
     private static final int[] pngHeader = {0x89, 0x50, 0x4E, 0x47, 0x0D, 0x0A, 0x1A, 0x0A};
     private static final int version = 0;
-
-<<<<<<< HEAD
-    //TODO implement
-    public static Pixmap generatePixmap(Map map){
-        return null;
-    }
-
-    //TODO implement
-    /**Reads a pixmap in the 3.5 pixmap format.*/
-    public static Tile[][] readLegacyPixmap(Pixmap pixmap){
-        return null;
-=======
+    private static IntIntMap defaultBlockMap = new IntIntMap();
+
     public static boolean isImage(FileHandle file){
         try(InputStream stream = file.read()){
             for(int i1 : pngHeader){
@@ -77,25 +51,14 @@
         for(Block block : content.blocks()){
             defaultBlockMap.put(block.id, block.id);
         }
->>>>>>> 0f4d5741
-    }
-
-    //TODO implement
-    /**Reads a pixmap in the 4.0 .mmap format.*/
-    public static Tile[][] readLegacyMmap(DataInputStream stream) throws IOException{
-        return null;
-    }
-
-    public static void writeMap(Map map, Tile[][] tiles, DataOutputStream stream) throws IOException{
-        stream.writeInt(version);
-        stream.writeInt(Version.build);
-        stream.writeByte((byte) map.tags.size);
-
-<<<<<<< HEAD
-        for(Entry<String, String> entry : map.tags.entries()){
-            stream.writeUTF(entry.key);
-            stream.writeUTF(entry.value);
-=======
+    }
+
+    public static Pixmap generatePixmap(MapTileData data){
+        Pixmap pixmap = new Pixmap(data.width(), data.height(), Format.RGBA8888);
+        data.position(0, 0);
+
+        TileDataMarker marker = data.newDataMarker();
+
         for(int y = 0; y < data.height(); y++){
             for(int x = 0; x < data.width(); x++){
                 data.read(marker);
@@ -104,60 +67,99 @@
                 int color = colorFor(floor, wall, Team.all[marker.team]);
                 pixmap.drawPixel(x, pixmap.getHeight() - 1 - y, color);
             }
->>>>>>> 0f4d5741
-        }
-
-        SaveIO.getSaveWriter().writeContentHeader(stream);
-
-        stream.writeShort(tiles.length);
-        stream.writeShort(tiles[0].length);
-
-        for(int i = 0; i < tiles.length * tiles[0].length; i++){
-            Tile tile = world.tile(i % world.width(), i / world.width());
-
-            stream.writeByte(tile.getFloorID());
-            stream.writeByte(tile.getBlockID());
-
-<<<<<<< HEAD
-            if(tile.block() instanceof BlockPart){
-                stream.writeByte(tile.link);
-            }else if(tile.entity != null){
-                stream.writeByte(Pack.byteByte(tile.getTeamID(), tile.getRotation())); //team + rotation
-                stream.writeShort((short) tile.entity.health); //health
-                tile.entity.writeConfig(stream);
-            }else if(tile.block() == Blocks.air){
-                int consecutives = 0;
-
-                for(int j = i + 1; j < world.width() * world.height() && consecutives < 255; j++){
-                    Tile nextTile = world.tile(j % world.width(), j / world.width());
-=======
+        }
+
+        data.position(0, 0);
+
+        return pixmap;
+    }
+
+    /**Reads a pixmap in the old (3.5) map format.*/
+    public static MapTileData readLegacyPixmap(Pixmap pixmap){
+        MapTileData data = new MapTileData(pixmap.getWidth(), pixmap.getHeight());
+
+        for(int x = 0; x < data.width(); x++){
+            for(int y = 0; y < data.height(); y++){
+                int color = pixmap.getPixel(x, pixmap.getHeight() - 1 - y);
+                LegacyBlock block = LegacyColorMapper.get(color);
+
                 data.write(x, y, DataPosition.floor, block.floor.id);
                 data.write(x, y, DataPosition.wall, block.wall.id);
->>>>>>> 0f4d5741
-
-                    if(nextTile.getFloorID() != tile.getFloorID() || nextTile.block() != Blocks.air){
-                        break;
+
+                //place core
+                if(color == Color.rgba8888(Color.GREEN)){
+                    for(int dx = 0; dx < 3; dx++){
+                        for(int dy = 0; dy < 3; dy++){
+                            int worldx = dx - 1 + x;
+                            int worldy = dy - 1 + y;
+
+                            if(Structs.inBounds(worldx, worldy, pixmap.getWidth(), pixmap.getHeight())){
+                                data.write(worldx, worldy, DataPosition.wall, Blocks.part.id);
+                                data.write(worldx, worldy, DataPosition.rotationTeam, Pack.byteByte((byte)0, (byte)Team.blue.ordinal()));
+                                data.write(worldx, worldy, DataPosition.link, Pack.byteByte((byte) (dx - 1 + 8), (byte) (dy - 1 + 8)));
+                            }
+                        }
                     }
 
-<<<<<<< HEAD
-                    consecutives++;
-=======
                     data.write(x, y, DataPosition.wall, Blocks.coreShard.id);
                     data.write(x, y, DataPosition.rotationTeam, Pack.byteByte((byte)0, (byte)Team.blue.ordinal()));
->>>>>>> 0f4d5741
                 }
-
-                stream.writeByte(consecutives);
-                i += consecutives;
-            }
-        }
-    }
-
-    public static Map readMap(String useName, DataInputStream stream) throws IOException{
+            }
+        }
+
+        return data;
+    }
+
+    public static void writeMap(OutputStream stream, ObjectMap<String, String> tags, MapTileData data) throws IOException{
+        if(defaultBlockMap == null){
+            loadDefaultBlocks();
+        }
+
+        MapMeta meta = new MapMeta(version, tags, data.width(), data.height(), defaultBlockMap);
+
+        DataOutputStream ds = new DataOutputStream(stream);
+
+        writeMapMeta(ds, meta);
+        ds.write(data.toArray());
+
+        ds.close();
+    }
+
+    /**
+     * Reads tile data, skipping meta.
+     */
+    public static MapTileData readTileData(DataInputStream stream, boolean readOnly) throws IOException{
+        MapMeta meta = readMapMeta(stream);
+        return readTileData(stream, meta, readOnly);
+    }
+
+
+    /**
+     * Does not skip meta. Call after reading meta.
+     */
+    public static MapTileData readTileData(DataInputStream stream, MapMeta meta, boolean readOnly) throws IOException{
+        byte[] bytes = new byte[stream.available()];
+        stream.readFully(bytes);
+        return new MapTileData(bytes, meta.width, meta.height, meta.blockMap, readOnly);
+    }
+
+    /**
+     * Reads tile data, skipping meta tags.
+     */
+    public static MapTileData readTileData(Map map, boolean readOnly){
+        try(DataInputStream ds = new DataInputStream(map.stream.get())){
+            return MapIO.readTileData(ds, readOnly);
+        }catch(IOException e){
+            throw new RuntimeException(e);
+        }
+    }
+
+    public static MapMeta readMapMeta(DataInputStream stream) throws IOException{
         ObjectMap<String, String> tags = new ObjectMap<>();
-
-        int version = stream.readInt(); //version
-        int build = stream.readInt();
+        IntIntMap map = new IntIntMap();
+
+        int version = stream.readInt();
+
         byte tagAmount = stream.readByte();
 
         for(int i = 0; i < tagAmount; i++){
@@ -166,66 +168,40 @@
             tags.put(name, value);
         }
 
-        return new Map(useName);
-    }
-
-    public static Tile[][] readTiles(DataInputStream stream) throws IOException{
-        readMap("this map name is utterly irrelevant", stream);
-
-        MappableContent[][] c = SaveIO.getSaveWriter().readContentHeader(stream);
+        short blocks = stream.readShort();
+        for(int i = 0; i < blocks; i++){
+            short id = stream.readShort();
+            String name = stream.readUTF();
+            Block block = content.getByName(ContentType.block, name);
+            if(block == null){
+                block = Blocks.air;
+            }
+            map.put(id, block.id);
+        }
 
         int width = stream.readShort();
         int height = stream.readShort();
 
-        try{
-
-            content.setTemporaryMapper(c);
-
-            Tile[][] tiles = new Tile[width][height];
-
-            for(int i = 0; i < width * height; i++){
-                int x = i % width, y = i / width;
-                byte floorid = stream.readByte();
-                byte wallid = stream.readByte();
-
-                Tile tile = new Tile(x, y, floorid, wallid);
-
-                if(wallid == Blocks.part.id){
-                    tile.link = stream.readByte();
-                }else if(tile.entity != null){
-                    byte tr = stream.readByte();
-                    short health = stream.readShort();
-
-                    byte team = Pack.leftByte(tr);
-                    byte rotation = Pack.rightByte(tr);
-
-                    Team t = Team.all[team];
-
-                    tile.setTeam(Team.all[team]);
-                    tile.entity.health = health;
-                    tile.setRotation(rotation);
-
-                    tile.entity.readConfig(stream);
-                }else if(wallid == 0){
-                    int consecutives = stream.readUnsignedByte();
-
-                    for(int j = i + 1; j < i + 1 + consecutives; j++){
-                        int newx = j % width, newy = j / width;
-                        Tile newTile = new Tile(newx, newy, floorid, wallid);
-                        tiles[newx][newy] = newTile;
-                    }
-
-                    i += consecutives;
-                }
-
-                tiles[x][y] = tile;
-            }
-
-            return tiles;
-
-        }finally{
-            content.setTemporaryMapper(null);
-        }
+        return new MapMeta(version, tags, width, height, map);
+    }
+
+    public static void writeMapMeta(DataOutputStream stream, MapMeta meta) throws IOException{
+        stream.writeInt(meta.version);
+        stream.writeByte((byte) meta.tags.size);
+
+        for(Entry<String, String> entry : meta.tags.entries()){
+            stream.writeUTF(entry.key);
+            stream.writeUTF(entry.value);
+        }
+
+        stream.writeShort(content.blocks().size);
+        for(Block block : content.blocks()){
+            stream.writeShort(block.id);
+            stream.writeUTF(block.name);
+        }
+
+        stream.writeShort(meta.width);
+        stream.writeShort(meta.height);
     }
 
     public static int colorFor(Block floor, Block wall, Team team){
