--- conflicted
+++ resolved
@@ -81,15 +81,9 @@
      * @param expandX spaces in X coordinate to expand, can be negative
      * @param expandY spaces in Y coordinate to expand, can be negative*/
     public boolean expandSector(Sector sector, int expandX, int expandY){
-<<<<<<< HEAD
         if(world.getSector() != sector){
             throw new IllegalArgumentException("Sector is not being played in!");
         }
-
-        sector.width += expandX;
-        sector.height += expandY;
-=======
->>>>>>> 90691de4
 
         //remove old sector data to clear things up
         for(int x = sector.x; x < sector.x+sector.width; x++){
