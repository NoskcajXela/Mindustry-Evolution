package io.anuke.mindustry.maps;

import io.anuke.arc.collection.Array;
import io.anuke.mindustry.content.Blocks;
import io.anuke.mindustry.content.Items;
<<<<<<< HEAD
import io.anuke.mindustry.content.blocks.ProductionBlocks;
import io.anuke.mindustry.content.blocks.StorageBlocks;
import io.anuke.mindustry.content.blocks.UnitBlocks;
=======
>>>>>>> 351b8c24
import io.anuke.mindustry.maps.missions.BlockMission;
import io.anuke.mindustry.maps.missions.ItemMission;
import io.anuke.mindustry.maps.missions.Mission;
import io.anuke.mindustry.maps.missions.WaveMission;
import io.anuke.mindustry.world.Block;

import static io.anuke.mindustry.Vars.*;

/**Just a class for returning the list of tutorial missions.*/
public class TutorialSector{
    private static int droneIndex;

    public static Array<Mission> getMissions(){
/*
        Array<Mission> missions = Array.with(
            new ItemMission(Items.copper, 60).setMessage("$tutorial.begin"),

            new BlockMission(ProductionBlocks.mechanicalDrill).setMessage("$tutorial.drill"),

            new BlockMission(DistributionBlocks.conveyor).setShowComplete(false).setMessage("$tutorial.conveyor"),

            new ItemMission(Items.copper, 100).setMessage("$tutorial.morecopper"),

            new BlockMission(TurretBlocks.duo).setMessage("$tutorial.turret"),
            /
            //new BlockMission(ProductionBlocks.mechanicalDrill).setMessage("$tutorial.drillturret"),

            // Create a wave mission which spawns the core at 60, 60 rather than in the center of the map
            new WaveMission(2, 60, 60).setMessage("$tutorial.waves"),

            new ItemMission(Items.lead, 150).setMessage("$tutorial.lead"),
            new ItemMission(Items.copper, 250).setMessage("$tutorial.morecopper"),

            new BlockMission(CraftingBlocks.smelter).setMessage("$tutorial.smelter"),

            //drills for smelter
            new BlockMission(ProductionBlocks.mechanicalDrill),
            new BlockMission(ProductionBlocks.mechanicalDrill),
            new BlockMission(ProductionBlocks.mechanicalDrill),

            new ItemMission(Items.densealloy, 20).setMessage("$tutorial.densealloy"),

            new MarkerBlockMission(CraftingBlocks.siliconsmelter).setMessage("$tutorial.siliconsmelter"),

            //coal line
            new BlockMission(ProductionBlocks.mechanicalDrill).setMessage("$tutorial.silicondrill"),

            //sand line
            new BlockMission(ProductionBlocks.mechanicalDrill),
            new BlockMission(ProductionBlocks.mechanicalDrill),


            new BlockMission(PowerBlocks.combustionGenerator).setMessage("$tutorial.generator"),
            new BlockMission(ProductionBlocks.mechanicalDrill).setMessage("$tutorial.generatordrill"),
            new BlockMission(PowerBlocks.powerNode).setMessage("$tutorial.node"),
            //TODO fix positions
            new ConditionMission(Core.bundle.get("text.mission.linknode"), () -> world.tile(54, 52).entity != null && world.tile(54, 52).entity.power != null && world.tile(54, 52).entity.power.amount >= 0.01f)
                .setMessage("$tutorial.nodelink"),

            new ItemMission(Items.silicon, 70).setMessage("$tutorial.silicon"),

            new BlockMission(UnitBlocks.daggerFactory).setMessage("$tutorial.daggerfactory"),

            //power for dagger factory
            new BlockMission(PowerBlocks.powerNode),
            new BlockMission(PowerBlocks.powerNode),

            new UnitMission(UnitTypes.dagger).setMessage("$tutorial.dagger"),
            new ActionMission(TutorialSector::generateBase),
            new BattleMission(){
                public void generate(Generation gen){} //no
            }.setMessage("$tutorial.battle")
        );

        //find drone marker mission
        for(int i = 0; i < missions.size; i++){
            if(missions.get(i) instanceof MarkerBlockMission){
                droneIndex = i;
                break;
            }
        }*/

        return Array.with(
            //intentionally unlocalized
            new ItemMission(Items.copper, 50).setMessage("An updated tutorial will return next build.\nFor now, you'll have to deal with... this."),

            new BlockMission(Blocks.mechanicalDrill),

            new ItemMission(Items.copper, 100),
            new ItemMission(Items.lead, 50),

<<<<<<< HEAD
//            new BlockMission(CraftingBlocks.smelter),
=======
            new BlockMission(Blocks.smelter),
>>>>>>> 351b8c24
            new ItemMission(Items.densealloy, 10),
            new WaveMission(5)
        );
    }

    public static boolean supressDrone(){
        return world.getSector() != null && world.getSector().x == 0 && world.getSector().y == 0 && world.getSector().completedMissions < droneIndex;
    }

    private static void generateBase(){
        int x = sectorSize - 50, y = sectorSize - 50;
        world.setBlock(world.tile(x, y), Blocks.core, waveTeam);
        world.setBlock(world.tile(x - 1, y + 2), Blocks.daggerFactory, waveTeam);
        world.setBlock(world.tile(x - 1, y - 3), Blocks.daggerFactory, waveTeam);

        //since placed() is not called here, add core manually
        state.teams.get(waveTeam).cores.add(world.tile(x, y));
    }

    private static class MarkerBlockMission extends BlockMission{
        public MarkerBlockMission(Block block){
            super(block);
        }
    }
}<|MERGE_RESOLUTION|>--- conflicted
+++ resolved
@@ -3,12 +3,6 @@
 import io.anuke.arc.collection.Array;
 import io.anuke.mindustry.content.Blocks;
 import io.anuke.mindustry.content.Items;
-<<<<<<< HEAD
-import io.anuke.mindustry.content.blocks.ProductionBlocks;
-import io.anuke.mindustry.content.blocks.StorageBlocks;
-import io.anuke.mindustry.content.blocks.UnitBlocks;
-=======
->>>>>>> 351b8c24
 import io.anuke.mindustry.maps.missions.BlockMission;
 import io.anuke.mindustry.maps.missions.ItemMission;
 import io.anuke.mindustry.maps.missions.Mission;
@@ -100,12 +94,8 @@
             new ItemMission(Items.copper, 100),
             new ItemMission(Items.lead, 50),
 
-<<<<<<< HEAD
 //            new BlockMission(CraftingBlocks.smelter),
-=======
             new BlockMission(Blocks.smelter),
->>>>>>> 351b8c24
-            new ItemMission(Items.densealloy, 10),
             new WaveMission(5)
         );
     }
