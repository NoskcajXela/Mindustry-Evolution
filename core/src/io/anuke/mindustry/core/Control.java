--- conflicted
+++ resolved
@@ -6,6 +6,7 @@
 import io.anuke.arc.entities.Effects;
 import io.anuke.arc.entities.EntityQuery;
 import io.anuke.arc.graphics.Color;
+import io.anuke.arc.graphics.g2d.Draw;
 import io.anuke.arc.graphics.g2d.TextureAtlas;
 import io.anuke.arc.input.KeyCode;
 import io.anuke.arc.scene.ui.TextField;
@@ -30,17 +31,6 @@
 import io.anuke.mindustry.type.ItemStack;
 import io.anuke.mindustry.type.Recipe;
 import io.anuke.mindustry.ui.dialogs.FloatingDialog;
-<<<<<<< HEAD
-=======
-import io.anuke.ucore.core.*;
-import io.anuke.ucore.entities.EntityQuery;
-import io.anuke.ucore.graphics.Draw;
-import io.anuke.ucore.modules.Module;
-import io.anuke.ucore.util.Atlas;
-import io.anuke.ucore.util.Bundles;
-import io.anuke.ucore.util.Strings;
-import io.anuke.ucore.util.Timer;
->>>>>>> 6029b6d6
 
 import java.io.IOException;
 
@@ -71,13 +61,8 @@
         Effects.setShakeFalloff(10000f);
 
         content.initialize(Content::init);
-<<<<<<< HEAD
         Core.atlas = new TextureAtlas("sprites/sprites.atlas");
-=======
-        Core.atlas = new Atlas("sprites.atlas");
-        scaling = 1f / Draw.region("scale_marker").getRegionWidth();
-        Core.atlas.setErrorRegion("error");
->>>>>>> 6029b6d6
+        Draw.scl = 1f / Core.atlas.find("scale_marker").getWidth();
         content.initialize(Content::load);
 
         if(Core.atlas.getTextures().size != 1){
