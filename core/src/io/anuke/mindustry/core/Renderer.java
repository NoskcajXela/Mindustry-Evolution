--- conflicted
+++ resolved
@@ -240,10 +240,6 @@
 
         drawAllTeams(true);
 
-<<<<<<< HEAD
-        draw(bulletGroup);
-        draw(effectGroup);
-=======
         Draw.flush();
         if(bloom != null && !pixelator.enabled()){
             bloom.capture();
@@ -256,7 +252,6 @@
         if(bloom != null && !pixelator.enabled()){
             bloom.render();
         }
->>>>>>> 5c10a266
 
         overlays.drawBottom();
         draw(playerGroup, p -> true, Player::drawBuildRequests);
@@ -339,10 +334,6 @@
 
             draw(unitGroups[team.ordinal()], u -> u.isFlying() == flying && !u.isDead(), Unit::drawAll);
             draw(playerGroup, p -> p.isFlying() == flying && p.getTeam() == team, Unit::drawAll);
-<<<<<<< HEAD
-=======
-            blocks.drawTeamBlocks(Layer.turret, team);
->>>>>>> 5c10a266
 
             draw(unitGroups[team.ordinal()], u -> u.isFlying() == flying && !u.isDead(), Unit::drawOver);
             draw(playerGroup, p -> p.isFlying() == flying && p.getTeam() == team, Unit::drawOver);
