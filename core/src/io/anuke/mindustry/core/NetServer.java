--- conflicted
+++ resolved
@@ -9,17 +9,6 @@
 import io.anuke.arc.util.*;
 import io.anuke.arc.util.CommandHandler.*;
 import io.anuke.arc.util.io.*;
-<<<<<<< HEAD
-import io.anuke.mindustry.content.*;
-import io.anuke.mindustry.core.GameState.*;
-import io.anuke.mindustry.entities.*;
-import io.anuke.mindustry.entities.traits.BuilderTrait.*;
-import io.anuke.mindustry.entities.traits.*;
-import io.anuke.mindustry.entities.type.*;
-import io.anuke.mindustry.game.EventType.*;
-import io.anuke.mindustry.game.*;
-import io.anuke.mindustry.gen.*;
-=======
 import io.anuke.mindustry.content.Blocks;
 import io.anuke.mindustry.core.GameState.State;
 import io.anuke.mindustry.entities.EntityGroup;
@@ -27,12 +16,11 @@
 import io.anuke.mindustry.entities.traits.Entity;
 import io.anuke.mindustry.entities.traits.SyncTrait;
 import io.anuke.mindustry.entities.type.Player;
-import io.anuke.mindustry.game.EventType.*;
+import io.anuke.mindustry.game.EventType.WorldLoadEvent;
 import io.anuke.mindustry.game.Team;
 import io.anuke.mindustry.game.Version;
 import io.anuke.mindustry.gen.Call;
 import io.anuke.mindustry.gen.RemoteReadServer;
->>>>>>> ef0b56eb
 import io.anuke.mindustry.net.*;
 import io.anuke.mindustry.net.Net;
 import io.anuke.mindustry.net.Administration.*;
@@ -82,7 +70,7 @@
         });
 
         Net.handleServer(Disconnect.class, (id, packet) -> {
-            Player player = connections.get(id);           
+            Player player = connections.get(id);
             if(player != null){
                 onDisconnect(player, packet.reason);
             }
@@ -209,7 +197,7 @@
             sendWorldData(player, id);
 
             platform.updateRPC();
-            
+
             Events.fire(new PlayerJoin(player));
         });
 
@@ -428,9 +416,9 @@
         }
 
         if(player.con.hasConnected){
-            Events.fire(new PlayerLeave(player)); 
+            Events.fire(new PlayerLeave(player));
             Call.sendMessage("[accent]" + player.name + "[accent] has disconnected.");
-            Call.onPlayerDisconnect(player.id);            
+            Call.onPlayerDisconnect(player.id);
         }
         player.remove();
         netServer.connections.remove(player.con.id);
