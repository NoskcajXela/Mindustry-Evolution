--- conflicted
+++ resolved
@@ -154,17 +154,11 @@
         Net.handleServer(EntityShootPacket.class, (id, packet) -> {
             Player player = connections.get(id);
 
-<<<<<<< HEAD
             BulletType type = BaseBulletType.getByID(packet.bulletid);
 
             player.onRemoteShoot(type, packet.x, packet.y, packet.rotation, packet.data);
-
-            packet.entityid = player.id;
-            packet.groupid = (byte)player.getGroup().getID();
-=======
-        Net.handleServer(ShootPacket.class, (id, packet) -> {
             TraceInfo info = admins.getTrace(Net.getConnection(id).address);
-            Weapon weapon = (Weapon)Upgrade.getByID(packet.weaponid);
+            Weapon weapon = Upgrade.getByID((byte)packet.data);
 
             float wtrc = 40f;
 
@@ -179,8 +173,7 @@
                 info.fastShots = 0;
             }
 
-            packet.playerid = connections.get(id).id;
->>>>>>> 2dd67c22
+            packet.entityid = connections.get(id).id;
             Net.sendExcept(id, packet, SendMode.udp);
         });
 
