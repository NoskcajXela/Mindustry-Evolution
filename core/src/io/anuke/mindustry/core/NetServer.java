package io.anuke.mindustry.core;

import com.badlogic.gdx.utils.*;
import io.anuke.mindustry.content.Mechs;
import io.anuke.mindustry.content.Recipes;
import io.anuke.mindustry.content.UpgradeRecipes;
import io.anuke.mindustry.core.GameState.State;
import io.anuke.mindustry.entities.BulletType;
import io.anuke.mindustry.entities.Player;
import io.anuke.mindustry.entities.SyncEntity;
import io.anuke.mindustry.game.EventType.GameOverEvent;
import io.anuke.mindustry.io.Platform;
import io.anuke.mindustry.io.Version;
import io.anuke.mindustry.net.*;
import io.anuke.mindustry.net.Administration.PlayerInfo;
import io.anuke.mindustry.net.Net.SendMode;
import io.anuke.mindustry.net.Packets.*;
import io.anuke.mindustry.resource.Recipe;
import io.anuke.mindustry.resource.Upgrade;
import io.anuke.mindustry.resource.Weapon;
import io.anuke.mindustry.world.Block;
import io.anuke.mindustry.world.Placement;
import io.anuke.ucore.core.Events;
import io.anuke.ucore.core.Timers;
import io.anuke.ucore.entities.BaseBulletType;
import io.anuke.ucore.entities.Entities;
import io.anuke.ucore.entities.EntityGroup;
import io.anuke.ucore.modules.Module;
import io.anuke.ucore.util.Log;
import io.anuke.ucore.util.Timer;

import java.io.ByteArrayInputStream;
import java.io.ByteArrayOutputStream;
import java.nio.ByteBuffer;

import static io.anuke.mindustry.Vars.*;

public class NetServer extends Module{
    private final static float serverSyncTime = 4, itemSyncTime = 10, kickDuration = 30 * 1000;

    private final static int timerEntitySync = 0;
    private final static int timerStateSync = 1;

    public final Administration admins = new Administration();

    /**Maps connection IDs to players.*/
    private IntMap<Player> connections = new IntMap<>();
    private ObjectMap<String, ByteArray> weapons = new ObjectMap<>();
    private boolean closing = false;
    private Timer timer = new Timer(5);
    private ByteBuffer writeBuffer = ByteBuffer.allocate(32);

    public NetServer(){

        Events.on(GameOverEvent.class, () -> weapons.clear());

        Net.handleServer(Connect.class, (id, connect) -> {
            if(admins.isIPBanned(connect.addressTCP)){
                kick(id, KickReason.banned);
            }
        });

        Net.handleServer(ConnectPacket.class, (id, packet) -> {
            String uuid = new String(Base64Coder.encode(packet.uuid));

            if(Net.getConnection(id) == null ||
                    admins.isIPBanned(Net.getConnection(id).address)) return;

            TraceInfo trace = admins.getTrace(Net.getConnection(id).address);
            PlayerInfo info = admins.getInfo(uuid);
            trace.uuid = uuid;
            trace.android = packet.android;

            if(admins.isIDBanned(uuid)){
                kick(id, KickReason.banned);
                return;
            }

            if(TimeUtils.millis() - info.lastKicked < kickDuration){
                kick(id, KickReason.recentKick);
                return;
            }

            String ip = Net.getConnection(id).address;

            admins.updatePlayerJoined(uuid, ip, packet.name);

            if(packet.version != Version.build && Version.build != -1 && packet.version != -1){
                kick(id, packet.version > Version.build ? KickReason.serverOutdated : KickReason.clientOutdated);
                return;
            }

            if(packet.version == -1){
                trace.modclient = true;
            }

            Log.info("Sending data to player '{0}' / {1}", packet.name, id);

            Player player = new Player();
            player.isAdmin = admins.isAdmin(uuid, ip);
            player.clientid = id;
            player.name = packet.name;
            player.mech = packet.android ? Mechs.standardShip : Mechs.standard;
            player.set(world.getSpawnX(), world.getSpawnY());
            player.setNet(player.x, player.y);
            player.setNet(player.x, player.y);
            player.color.set(packet.color);
            connections.put(id, player);

            trace.playerid = player.id;

            //TODO try DeflaterOutputStream
            ByteArrayOutputStream stream = new ByteArrayOutputStream();
            NetworkIO.writeWorld(player, weapons.get(admins.getTrace(Net.getConnection(id).address).uuid, new ByteArray()), stream);
            WorldData data = new WorldData();
            data.stream = new ByteArrayInputStream(stream.toByteArray());
            Net.sendStream(id, data);

            Log.info("Packed {0} uncompressed bytes of WORLD data.", stream.size());

            Platform.instance.updateRPC();
        });

        Net.handleServer(ConnectConfirmPacket.class, (id, packet) -> {
            Player player = connections.get(id);

            if (player == null) return;

            player.add();
            Log.info("&y{0} has connected.", player.name);
            netCommon.sendMessage("[accent]" + player.name + " has connected.");
        });

        Net.handleServer(Disconnect.class, (id, packet) -> {
            Player player = connections.get(packet.id);

            if (player == null) {
                Log.err("Unknown client has disconnected (ID={0})", id);
                return;
            }

            Log.info("&y{0} has disconnected.", player.name);
            netCommon.sendMessage("[accent]" + player.name + " has disconnected.");
            player.remove();

            DisconnectPacket dc = new DisconnectPacket();
            dc.playerid = player.id;

            Net.send(dc, SendMode.tcp);

            Platform.instance.updateRPC();
            admins.save();
        });

        Net.handleServer(PositionPacket.class, (id, packet) -> {
            //...don't do anything here as it's already handled by the packet itself
        });

        Net.handleServer(EntityShootPacket.class, (id, packet) -> {
            Player player = connections.get(id);

            BulletType type = BaseBulletType.getByID(packet.bulletid);

            player.onRemoteShoot(type, packet.x, packet.y, packet.rotation, packet.data);
            TraceInfo info = admins.getTrace(Net.getConnection(id).address);
            Weapon weapon = Upgrade.getByID((byte)packet.data);

            float wtrc = 60;

            if(!Timers.get("fastshoot-" + id + "-" + weapon.id, wtrc)){
                info.fastShots.getAndIncrement(weapon.id, 0, 1);

                if(info.fastShots.get(weapon.id, 0) > (int)(wtrc / (weapon.getReload() / 2f)) + 2){
                    kick(id, KickReason.kick);
                }
            }else{
                info.fastShots.put(weapon.id, 0);
            }

            packet.entityid = connections.get(id).id;
            Net.sendExcept(id, packet, SendMode.udp);
        });

        Net.handleServer(PlacePacket.class, (id, packet) -> {
            Player placer = connections.get(id);
            packet.playerid = placer.id;

            Block block = Block.getByID(packet.block);

            if(!Placement.validPlace(placer.team, packet.x, packet.y, block, packet.rotation)) return;

            Recipe recipe = Recipes.getByResult(block);

            if(recipe == null || recipe.debugOnly != debug) return;

            state.inventory.removeItems(recipe.requirements);

            Placement.placeBlock(placer.team, packet.x, packet.y, block, packet.rotation, true, false);

            admins.getTrace(Net.getConnection(id).address).lastBlockPlaced = block;
            admins.getTrace(Net.getConnection(id).address).totalBlocksPlaced ++;
            admins.getInfo(admins.getTrace(Net.getConnection(id).address).uuid).totalBlockPlaced ++;

            Net.send(packet, SendMode.tcp);
        });

        Net.handleServer(BreakPacket.class, (id, packet) -> {
            Player placer = connections.get(id);
            packet.playerid = placer.id;

            if(!Placement.validBreak(placer.team, packet.x, packet.y)) return;

            Block block = Placement.breakBlock(placer.team, packet.x, packet.y, true, false);

            if(block != null) {
                admins.getTrace(Net.getConnection(id).address).lastBlockBroken = block;
                admins.getTrace(Net.getConnection(id).address).totalBlocksBroken++;
                admins.getInfo(admins.getTrace(Net.getConnection(id).address).uuid).totalBlocksBroken ++;
                if (block.update || block.destructible)
                    admins.getTrace(Net.getConnection(id).address).structureBlocksBroken++;
            }

            Net.send(packet, SendMode.tcp);
        });

        Net.handleServer(ChatPacket.class, (id, packet) -> {
            if(!Timers.get("chatFlood" + id, 30)){
                ChatPacket warn = new ChatPacket();
                warn.text = "[scarlet]You are sending messages too quickly.";
                Net.sendTo(id, warn, SendMode.tcp);
                return;
            }
            Player player = connections.get(id);
            packet.name = player.name;
            packet.id = player.id;
            Net.send(packet, SendMode.tcp);
        });

        Net.handleServer(UpgradePacket.class, (id, packet) -> {
            Player player = connections.get(id);

<<<<<<< HEAD
            Weapon weapon = Upgrade.getByID(packet.id);
=======
            Weapon weapon = (Weapon) Upgrade.getByID(packet.id);
            String uuid = admins.getTrace(Net.getConnection(id).address).uuid;
>>>>>>> 7cf619e6

            if(!state.inventory.hasItems(UpgradeRecipes.get(weapon))){
                return;
            }

            if (!weapons.containsKey(uuid)) weapons.put(uuid, new ByteArray());

            if (!weapons.get(uuid).contains(weapon.id)){
                weapons.get(uuid).add(weapon.id);
            }else{
                return;
            }

            state.inventory.removeItems(UpgradeRecipes.get(weapon));
            Net.sendTo(id, packet, SendMode.tcp);
        });

        Net.handleServer(WeaponSwitchPacket.class, (id, packet) -> {
            TraceInfo info = admins.getTrace(Net.getConnection(id).address);

            packet.playerid = connections.get(id).id;
            Net.sendExcept(id, packet, SendMode.tcp);
        });

        Net.handleServer(BlockTapPacket.class, (id, packet) -> {
            Net.sendExcept(id, packet, SendMode.tcp);
        });

        Net.handleServer(BlockConfigPacket.class, (id, packet) -> {
            Net.sendExcept(id, packet, SendMode.tcp);
        });

        Net.handleServer(EntityRequestPacket.class, (cid, packet) -> {
            int id = packet.id;
            int dest = cid;
            EntityGroup group = Entities.getGroup(packet.group);
            if(group.getByID(id) != null){
                EntitySpawnPacket p = new EntitySpawnPacket();
                p.entity = (SyncEntity)group.getByID(id);
                p.group = group;
                Net.sendTo(dest, p, SendMode.tcp);
            }
        });

        Net.handleServer(EntityDeathPacket.class, (id, packet) -> {
            packet.id = connections.get(id).id;
            packet.group = (byte)connections.get(id).getGroup().getID();
            Net.sendExcept(id, packet, SendMode.tcp);
        });

        Net.handleServer(AdministerRequestPacket.class, (id, packet) -> {
            Player player = connections.get(id);

            if(!player.isAdmin){
                Log.err("ACCESS DENIED: Player {0} / {1} attempted to perform admin action without proper security access.",
                        player.name, Net.getConnection(player.clientid).address);
                return;
            }

            Player other = playerGroup.getByID(packet.id);

            if(other == null || other.isAdmin){
                Log.err("{0} attempted to perform admin action on nonexistant or admin player.", player.name);
                return;
            }

            String ip = Net.getConnection(other.clientid).address;

            if(packet.action == AdminAction.ban){
                admins.banPlayerIP(ip);
                kick(other.clientid, KickReason.banned);
                Log.info("&lc{0} has banned {1}.", player.name, other.name);
            }else if(packet.action == AdminAction.kick){
                kick(other.clientid, KickReason.kick);
                Log.info("&lc{0} has kicked {1}.", player.name, other.name);
            }else if(packet.action == AdminAction.trace){
                TracePacket trace = new TracePacket();
                trace.info = admins.getTrace(ip);
                Net.sendTo(id, trace, SendMode.tcp);
                Log.info("&lc{0} has requested trace info of {1}.", player.name, other.name);
            }
        });
    }

    public void update(){
        if(!headless && !closing && Net.server() && state.is(State.menu)){
            closing = true;
            reset();
            ui.loadfrag.show("$text.server.closing");
            Timers.runTask(5f, () -> {
                Net.closeServer();
                ui.loadfrag.hide();
                closing = false;
            });
        }

        if(!state.is(State.menu) && Net.server()){
            sync();
        }
    }

    public void reset(){
        weapons.clear();
        admins.clearTraces();
    }

    public void kick(int connection, KickReason reason){
        NetConnection con = Net.getConnection(connection);
        if(con == null){
            Log.err("Cannot kick unknown player!");
            return;
        }else{
            Log.info("Kicking connection #{0} / IP: {1}. Reason: {2}", connection, con.address, reason);
        }

        if((reason == KickReason.kick || reason == KickReason.banned) && admins.getTrace(con.address).uuid != null){
            PlayerInfo info = admins.getInfo(admins.getTrace(con.address).uuid);
            info.timesKicked ++;
            info.lastKicked = TimeUtils.millis();
        }

        KickPacket p = new KickPacket();
        p.reason = reason;

        con.send(p, SendMode.tcp);
        Timers.runTask(2f, con::close);

        admins.save();
    }

    void sync(){

        if(timer.get(timerEntitySync, serverSyncTime)){
            //scan through all groups with syncable entities
            for(EntityGroup<?> group : Entities.getAllGroups()) {
                if(group.size() == 0 || !(group.all().iterator().next() instanceof SyncEntity)) continue;

                ((SyncEntity)group.all().get(0)).write(writeBuffer);

                //get write size for one entity (adding 4, as you need to write the ID as well)
                int writesize = writeBuffer.position() + 4;

                writeBuffer.position(0);
                //amount of entities
                int amount = group.size();
                //maximum amount of entities per packet
                int maxsize = 64;

                //current buffer you're writing to
                ByteBuffer current = null;
                //number of entities written to this packet/buffer
                int written = 0;

                //for all the entities...
                for (int i = 0; i < amount; i++) {
                    //if the buffer is null, create a new one
                    if(current == null){
                        //calculate amount of entities to go into this packet
                        int csize = Math.min(amount-i, maxsize);
                        //create a byte array to write to
                        byte[] bytes = new byte[csize*writesize + 1 + 1 + 8];
                        //wrap it for easy writing
                        current = ByteBuffer.wrap(bytes);
                        current.putLong(TimeUtils.millis());
                        //write the group ID so the client knows which group this is
                        current.put((byte)group.getID());
                        //write size of each entity write here
                        current.put((byte)writesize);
                    }

                    SyncEntity entity = (SyncEntity) group.all().get(i);

                    //write ID to the buffer
                    current.putInt(entity.id);

                    int previous = current.position();
                    //write extra data to the buffer
                    entity.write(current);

                    written ++;

                    //if the packet is too big now...
                    if(written >= maxsize){
                        //send the packet.
                        SyncPacket packet = new SyncPacket();
                        packet.data = current.array();
                        Net.send(packet, SendMode.udp);

                        //reset data, send the next packet
                        current = null;
                        written = 0;
                    }
                }

                //make sure to send incomplete packets too
                if(current != null){
                    SyncPacket packet = new SyncPacket();
                    packet.data = current.array();
                    Net.send(packet, SendMode.udp);
                }
            }
        }

        if(timer.get(timerStateSync, itemSyncTime)){
            StateSyncPacket packet = new StateSyncPacket();
            packet.items = state.inventory.getItems();
            packet.countdown = state.wavetime;
            packet.enemies = state.enemies;
            packet.wave = state.wave;
            packet.time = Timers.time();
            packet.timestamp = TimeUtils.millis();

            Net.send(packet, SendMode.udp);
        }
    }
}<|MERGE_RESOLUTION|>--- conflicted
+++ resolved
@@ -239,12 +239,8 @@
         Net.handleServer(UpgradePacket.class, (id, packet) -> {
             Player player = connections.get(id);
 
-<<<<<<< HEAD
             Weapon weapon = Upgrade.getByID(packet.id);
-=======
-            Weapon weapon = (Weapon) Upgrade.getByID(packet.id);
             String uuid = admins.getTrace(Net.getConnection(id).address).uuid;
->>>>>>> 7cf619e6
 
             if(!state.inventory.hasItems(UpgradeRecipes.get(weapon))){
                 return;
