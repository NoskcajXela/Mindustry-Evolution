package io.anuke.mindustry.core;

import com.badlogic.gdx.utils.Base64Coder;
import com.badlogic.gdx.utils.IntMap;
import com.badlogic.gdx.utils.TimeUtils;
import io.anuke.mindustry.content.Mechs;
import io.anuke.mindustry.content.Recipes;
import io.anuke.mindustry.content.UpgradeRecipes;
import io.anuke.mindustry.core.GameState.State;
import io.anuke.mindustry.entities.BulletType;
import io.anuke.mindustry.entities.Player;
import io.anuke.mindustry.entities.SyncEntity;
import io.anuke.mindustry.io.Platform;
import io.anuke.mindustry.io.Version;
import io.anuke.mindustry.net.*;
import io.anuke.mindustry.net.Administration.PlayerInfo;
import io.anuke.mindustry.net.Net.SendMode;
import io.anuke.mindustry.net.Packets.*;
import io.anuke.mindustry.resource.Recipe;
import io.anuke.mindustry.resource.Upgrade;
import io.anuke.mindustry.resource.Weapon;
import io.anuke.mindustry.world.Block;
import io.anuke.mindustry.world.Placement;
<<<<<<< HEAD
=======
import io.anuke.mindustry.world.Tile;
import io.anuke.ucore.core.Events;
>>>>>>> b020336f
import io.anuke.ucore.core.Timers;
import io.anuke.ucore.entities.BaseBulletType;
import io.anuke.ucore.entities.Entities;
import io.anuke.ucore.entities.EntityGroup;
import io.anuke.ucore.modules.Module;
import io.anuke.ucore.util.Log;
import io.anuke.ucore.util.Timer;

import java.io.ByteArrayInputStream;
import java.io.ByteArrayOutputStream;
import java.nio.ByteBuffer;

import static io.anuke.mindustry.Vars.*;

public class NetServer extends Module{
    private final static float serverSyncTime = 4, itemSyncTime = 10, kickDuration = 30 * 1000;

    private final static int timerEntitySync = 0;
    private final static int timerStateSync = 1;

    public final Administration admins = new Administration();

    /**Maps connection IDs to players.*/
    private IntMap<Player> connections = new IntMap<>();
    private boolean closing = false;
    private Timer timer = new Timer(5);
    private ByteBuffer writeBuffer = ByteBuffer.allocate(32);

    public NetServer(){

        Net.handleServer(Connect.class, (id, connect) -> {
            if(admins.isIPBanned(connect.addressTCP)){
                kick(id, KickReason.banned);
            }
        });

        Net.handleServer(ConnectPacket.class, (id, packet) -> {
            String uuid = new String(Base64Coder.encode(packet.uuid));

            if(Net.getConnection(id) == null ||
                    admins.isIPBanned(Net.getConnection(id).address)) return;

            TraceInfo trace = admins.getTraceByID(uuid);
            PlayerInfo info = admins.getInfo(uuid);
            trace.uuid = uuid;
            trace.android = packet.android;

            if(admins.isIDBanned(uuid)){
                kick(id, KickReason.banned);
                return;
            }

            if(TimeUtils.millis() - info.lastKicked < kickDuration){
                kick(id, KickReason.recentKick);
                return;
            }

            for(Player player : playerGroup.all()){
                if(player.name.equalsIgnoreCase(packet.name)){
                    kick(id, KickReason.nameInUse);
                    return;
                }
            }

            Log.info("Recieved connect packet for player '{0}' / UUID {1} / IP {2}", packet.name, uuid, trace.ip);

            String ip = Net.getConnection(id).address;

            admins.updatePlayerJoined(uuid, ip, packet.name);

            if(packet.version != Version.build && Version.build != -1 && packet.version != -1){
                kick(id, packet.version > Version.build ? KickReason.serverOutdated : KickReason.clientOutdated);
                return;
            }

            if(packet.version == -1){
                trace.modclient = true;
            }

            Player player = new Player();
            player.isAdmin = admins.isAdmin(uuid, ip);
            player.clientid = id;
            player.name = packet.name;
            player.uuid = uuid;
            player.mech = packet.android ? Mechs.standardShip : Mechs.standard;
            player.set(world.getSpawnX(), world.getSpawnY());
            player.setNet(player.x, player.y);
            player.setNet(player.x, player.y);
            player.color.set(packet.color);
            connections.put(id, player);

            trace.playerid = player.id;

            //TODO try DeflaterOutputStream
            ByteArrayOutputStream stream = new ByteArrayOutputStream();
            NetworkIO.writeWorld(player, stream);
            WorldData data = new WorldData();
            data.stream = new ByteArrayInputStream(stream.toByteArray());
            Net.sendStream(id, data);

            Log.info("Packed {0} uncompressed bytes of WORLD data.", stream.size());

            Platform.instance.updateRPC();
        });

        Net.handleServer(ConnectConfirmPacket.class, (id, packet) -> {
            Player player = connections.get(id);

            if (player == null) return;

            player.add();
            Log.info("&y{0} has connected.", player.name);
            netCommon.sendMessage("[accent]" + player.name + " has connected.");
        });

        Net.handleServer(Disconnect.class, (id, packet) -> {
            Player player = connections.get(packet.id);

            if (player == null) {
                Log.err("Unknown client has disconnected (ID={0})", id);
                return;
            }

            Log.info("&y{0} has disconnected.", player.name);
            netCommon.sendMessage("[accent]" + player.name + " has disconnected.");
            player.remove();

            DisconnectPacket dc = new DisconnectPacket();
            dc.playerid = player.id;

            Net.send(dc, SendMode.tcp);

            Platform.instance.updateRPC();
            admins.save();
        });

        Net.handleServer(PositionPacket.class, (id, packet) -> {
            //...don't do anything here as it's already handled by the packet itself
        });

        Net.handleServer(EntityShootPacket.class, (id, packet) -> {
            Player player = connections.get(id);

            BulletType type = BaseBulletType.getByID(packet.bulletid);
            Weapon weapon = Upgrade.getByID((byte)packet.data);

            if(!player.upgrades.contains(weapon, true)){
                return;
            }

            player.onRemoteShoot(type, packet.x, packet.y, packet.rotation, packet.data);
            TraceInfo info = admins.getTraceByID(getUUID(id));

            float wtrc = 80;

            if(!Timers.get("fastshoot-" + id + "-" + weapon.id, wtrc)){
                info.fastShots.getAndIncrement(weapon.id, 0, 1);

                if(info.fastShots.get(weapon.id, 0) > (int)(wtrc / (weapon.getReload() / 2f)) + 30){
                    kick(id, KickReason.fastShoot);
                }
            }else{
                info.fastShots.put(weapon.id, 0);
            }

            packet.entityid = connections.get(id).id;
            Net.sendExcept(id, packet, SendMode.udp);
        });

        Net.handleServer(PlacePacket.class, (id, packet) -> {
            Player placer = connections.get(id);
            packet.playerid = placer.id;

            Block block = Block.getByID(packet.block);

            if(!Placement.validPlace(placer.team, packet.x, packet.y, block, packet.rotation)) return;

            Recipe recipe = Recipes.getByResult(block);

            if(recipe == null || recipe.debugOnly != debug) return;

            Tile tile = world.tile(packet.x, packet.y);
            if(tile.synthetic() && admins.isValidateReplace() && !admins.validateBreak(admins.getTrace(Net.getConnection(id).address).uuid, Net.getConnection(id).address)){
                if(Timers.get("break-message-" + id, 120)){
                    sendMessageTo(id, "[scarlet]Anti-grief: you are replacing blocks too quickly. wait until replacing again.");
                }
                return;
            }

            state.inventory.removeItems(recipe.requirements);

            Placement.placeBlock(placer.team, packet.x, packet.y, block, packet.rotation, true, false);

            TraceInfo trace = admins.getTraceByID(getUUID(id));

            trace.lastBlockPlaced = block;
            trace.totalBlocksPlaced ++;
            admins.getInfo(getUUID(id)).totalBlockPlaced ++;

            Net.send(packet, SendMode.tcp);
        });

        Net.handleServer(BreakPacket.class, (id, packet) -> {
            Player placer = connections.get(id);
            packet.playerid = placer.id;

            if(!Placement.validBreak(placer.team, packet.x, packet.y)) return;

<<<<<<< HEAD
            Block block = Placement.breakBlock(placer.team, packet.x, packet.y, true, false);
=======
            Tile tile = world.tile(packet.x, packet.y);

            if(tile.synthetic() && !admins.validateBreak(admins.getTrace(Net.getConnection(id).address).uuid, Net.getConnection(id).address)){
                if(Timers.get("break-message-" + id, 120)){
                    sendMessageTo(id, "[scarlet]Anti-grief: you are breaking blocks too quickly. wait until breaking again.");
                }
                return;
            }

            Block block = Placement.breakBlock(packet.x, packet.y, true, false);
>>>>>>> b020336f

            if(block != null) {
                TraceInfo trace = admins.getTraceByID(getUUID(id));

                trace.lastBlockBroken = block;
                trace.totalBlocksBroken++;
                admins.getInfo(getUUID(id)).totalBlocksBroken ++;
                if (block.update || block.destructible)
                    trace.structureBlocksBroken++;
            }

            Net.send(packet, SendMode.tcp);
        });

        Net.handleServer(ChatPacket.class, (id, packet) -> {
            if(!Timers.get("chatFlood" + id, 30)){
                ChatPacket warn = new ChatPacket();
                warn.text = "[scarlet]You are sending messages too quickly.";
                Net.sendTo(id, warn, SendMode.tcp);
                return;
            }
            Player player = connections.get(id);
            packet.name = player.name;
            packet.id = player.id;
            Net.send(packet, SendMode.tcp);
        });

        Net.handleServer(UpgradePacket.class, (id, packet) -> {
            Player player = connections.get(id);

            Weapon weapon = Upgrade.getByID(packet.id);

            if(!state.inventory.hasItems(UpgradeRecipes.get(weapon))){
                return;
            }

            if (!player.upgrades.contains(weapon, true)){
                player.upgrades.add(weapon);
            }else{
                return;
            }

            state.inventory.removeItems(UpgradeRecipes.get(weapon));
            Net.sendTo(id, packet, SendMode.tcp);
        });

        Net.handleServer(WeaponSwitchPacket.class, (id, packet) -> {
            packet.playerid = connections.get(id).id;
            Net.sendExcept(id, packet, SendMode.tcp);
        });

        Net.handleServer(BlockTapPacket.class, (id, packet) -> {
            Net.sendExcept(id, packet, SendMode.tcp);
        });

        Net.handleServer(BlockConfigPacket.class, (id, packet) -> {
            Net.sendExcept(id, packet, SendMode.tcp);
        });

        Net.handleServer(EntityRequestPacket.class, (cid, packet) -> {

            int id = packet.id;
            int dest = cid;
            EntityGroup group = Entities.getGroup(packet.group);
            if(group.getByID(id) != null){
                EntitySpawnPacket p = new EntitySpawnPacket();
                p.entity = (SyncEntity)group.getByID(id);
                p.group = group;
                Net.sendTo(dest, p, SendMode.tcp);
            }
        });

        Net.handleServer(EntityDeathPacket.class, (id, packet) -> {
            packet.id = connections.get(id).id;
            packet.group = (byte)connections.get(id).getGroup().getID();
            Net.sendExcept(id, packet, SendMode.tcp);
        });

        Net.handleServer(AdministerRequestPacket.class, (id, packet) -> {
            Player player = connections.get(id);

            if(!player.isAdmin){
                Log.err("ACCESS DENIED: Player {0} / {1} attempted to perform admin action without proper security access.",
                        player.name, Net.getConnection(player.clientid).address);
                return;
            }

            Player other = playerGroup.getByID(packet.id);

            if(other == null || other.isAdmin){
                Log.err("{0} attempted to perform admin action on nonexistant or admin player.", player.name);
                return;
            }

            String ip = Net.getConnection(other.clientid).address;

            if(packet.action == AdminAction.ban){
                admins.banPlayerIP(ip);
                kick(other.clientid, KickReason.banned);
                Log.info("&lc{0} has banned {1}.", player.name, other.name);
            }else if(packet.action == AdminAction.kick){
                kick(other.clientid, KickReason.kick);
                Log.info("&lc{0} has kicked {1}.", player.name, other.name);
            }else if(packet.action == AdminAction.trace){
                TracePacket trace = new TracePacket();
                trace.info = admins.getTraceByID(getUUID(id));
                Net.sendTo(id, trace, SendMode.tcp);
                Log.info("&lc{0} has requested trace info of {1}.", player.name, other.name);
            }
        });
    }

    public void update(){
        if(!headless && !closing && Net.server() && state.is(State.menu)){
            closing = true;
            reset();
            ui.loadfrag.show("$text.server.closing");
            Timers.runTask(5f, () -> {
                Net.closeServer();
                ui.loadfrag.hide();
                closing = false;
            });
        }

        if(!state.is(State.menu) && Net.server()){
            sync();
        }
    }

    public void reset(){
        admins.clearTraces();
    }

    public void kick(int connection, KickReason reason){
        NetConnection con = Net.getConnection(connection);
        if(con == null){
            Log.err("Cannot kick unknown player!");
            return;
        }else{
            Log.info("Kicking connection #{0} / IP: {1}. Reason: {2}", connection, con.address, reason);
        }

        if((reason == KickReason.kick || reason == KickReason.banned) && admins.getTraceByID(getUUID(con.id)).uuid != null){
            PlayerInfo info = admins.getInfo(admins.getTraceByID(getUUID(con.id)).uuid);
            info.timesKicked ++;
            info.lastKicked = TimeUtils.millis();
        }

        KickPacket p = new KickPacket();
        p.reason = reason;

        con.send(p, SendMode.tcp);
        Timers.runTask(2f, con::close);

        admins.save();
    }

<<<<<<< HEAD
    String getUUID(int connectionID){
        return connections.get(connectionID).uuid;
=======
    void sendMessageTo(int id, String message){
        ChatPacket packet = new ChatPacket();
        packet.text = message;
        Net.sendTo(id, packet, SendMode.tcp);
>>>>>>> b020336f
    }

    void sync(){

        if(timer.get(timerEntitySync, serverSyncTime)){
            //scan through all groups with syncable entities
            for(EntityGroup<?> group : Entities.getAllGroups()) {
                if(group.size() == 0 || !(group.all().iterator().next() instanceof SyncEntity)) continue;

                ((SyncEntity)group.all().get(0)).write(writeBuffer);

                //get write size for one entity (adding 4, as you need to write the ID as well)
                int writesize = writeBuffer.position() + 4;

                writeBuffer.position(0);
                //amount of entities
                int amount = group.size();
                //maximum amount of entities per packet
                int maxsize = 64;

                //current buffer you're writing to
                ByteBuffer current = null;
                //number of entities written to this packet/buffer
                int written = 0;

                //for all the entities...
                for (int i = 0; i < amount; i++) {
                    //if the buffer is null, create a new one
                    if(current == null){
                        //calculate amount of entities to go into this packet
                        int csize = Math.min(amount-i, maxsize);
                        //create a byte array to write to
                        byte[] bytes = new byte[csize*writesize + 1 + 1 + 8];
                        //wrap it for easy writing
                        current = ByteBuffer.wrap(bytes);
                        current.putLong(TimeUtils.millis());
                        //write the group ID so the client knows which group this is
                        current.put((byte)group.getID());
                        //write size of each entity write here
                        current.put((byte)writesize);
                    }

                    SyncEntity entity = (SyncEntity) group.all().get(i);

                    //write ID to the buffer
                    current.putInt(entity.id);

                    int previous = current.position();
                    //write extra data to the buffer
                    entity.write(current);

                    written ++;

                    //if the packet is too big now...
                    if(written >= maxsize){
                        //send the packet.
                        SyncPacket packet = new SyncPacket();
                        packet.data = current.array();
                        Net.send(packet, SendMode.udp);

                        //reset data, send the next packet
                        current = null;
                        written = 0;
                    }
                }

                //make sure to send incomplete packets too
                if(current != null){
                    SyncPacket packet = new SyncPacket();
                    packet.data = current.array();
                    Net.send(packet, SendMode.udp);
                }
            }
        }

        if(timer.get(timerStateSync, itemSyncTime)){
            StateSyncPacket packet = new StateSyncPacket();
            packet.items = state.inventory.readItems();
            packet.countdown = state.wavetime;
            packet.enemies = state.enemies;
            packet.wave = state.wave;
            packet.time = Timers.time();
            packet.timestamp = TimeUtils.millis();

            Net.send(packet, SendMode.udp);
        }
    }
}<|MERGE_RESOLUTION|>--- conflicted
+++ resolved
@@ -21,11 +21,6 @@
 import io.anuke.mindustry.resource.Weapon;
 import io.anuke.mindustry.world.Block;
 import io.anuke.mindustry.world.Placement;
-<<<<<<< HEAD
-=======
-import io.anuke.mindustry.world.Tile;
-import io.anuke.ucore.core.Events;
->>>>>>> b020336f
 import io.anuke.ucore.core.Timers;
 import io.anuke.ucore.entities.BaseBulletType;
 import io.anuke.ucore.entities.Entities;
@@ -234,9 +229,6 @@
 
             if(!Placement.validBreak(placer.team, packet.x, packet.y)) return;
 
-<<<<<<< HEAD
-            Block block = Placement.breakBlock(placer.team, packet.x, packet.y, true, false);
-=======
             Tile tile = world.tile(packet.x, packet.y);
 
             if(tile.synthetic() && !admins.validateBreak(admins.getTrace(Net.getConnection(id).address).uuid, Net.getConnection(id).address)){
@@ -246,8 +238,7 @@
                 return;
             }
 
-            Block block = Placement.breakBlock(packet.x, packet.y, true, false);
->>>>>>> b020336f
+            Block block = Placement.breakBlock(placer.team, packet.x, packet.y, true, false);
 
             if(block != null) {
                 TraceInfo trace = admins.getTraceByID(getUUID(id));
@@ -405,15 +396,14 @@
         admins.save();
     }
 
-<<<<<<< HEAD
     String getUUID(int connectionID){
         return connections.get(connectionID).uuid;
-=======
+    }
+
     void sendMessageTo(int id, String message){
         ChatPacket packet = new ChatPacket();
         packet.text = message;
         Net.sendTo(id, packet, SendMode.tcp);
->>>>>>> b020336f
     }
 
     void sync(){
