--- conflicted
+++ resolved
@@ -3,6 +3,7 @@
 import com.badlogic.gdx.graphics.Color;
 import com.badlogic.gdx.utils.IntMap;
 import com.badlogic.gdx.utils.IntSet;
+import io.anuke.mindustry.content.UpgradeRecipes;
 import io.anuke.mindustry.core.GameState.State;
 import io.anuke.mindustry.entities.BulletType;
 import io.anuke.mindustry.entities.Player;
@@ -13,21 +14,12 @@
 import io.anuke.mindustry.net.Net.SendMode;
 import io.anuke.mindustry.net.NetworkIO;
 import io.anuke.mindustry.net.Packets.*;
-<<<<<<< HEAD
-=======
-import io.anuke.mindustry.resource.Item;
 import io.anuke.mindustry.resource.Upgrade;
-import io.anuke.mindustry.resource.UpgradeRecipes;
 import io.anuke.mindustry.resource.Weapon;
->>>>>>> 7cf619e6
 import io.anuke.mindustry.world.Block;
 import io.anuke.mindustry.world.Placement;
 import io.anuke.mindustry.world.Tile;
-<<<<<<< HEAD
-=======
-import io.anuke.mindustry.world.blocks.ProductionBlocks;
 import io.anuke.ucore.core.Effects;
->>>>>>> 7cf619e6
 import io.anuke.ucore.core.Timers;
 import io.anuke.ucore.entities.BaseBulletType;
 import io.anuke.ucore.entities.Entities;
@@ -275,7 +267,7 @@
         });
 
         Net.handleClient(UpgradePacket.class, packet -> {
-            Weapon weapon = (Weapon) Upgrade.getByID(packet.id);
+            Weapon weapon = Upgrade.getByID(packet.id);
 
             state.inventory.removeItems(UpgradeRecipes.get(weapon));
             control.upgrades().addWeapon(weapon);
