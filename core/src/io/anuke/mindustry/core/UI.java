--- conflicted
+++ resolved
@@ -170,14 +170,10 @@
 		bans = new BansDialog();
 		admins = new AdminsDialog();
 		traces = new TraceDialog();
-<<<<<<< HEAD
+		rollback = new RollbackDialog();
 		maps = new MapsDialog();
 		localplayers = new LocalPlayerDialog();
 
-=======
-		rollback = new RollbackDialog();
-		
->>>>>>> ca3bfa22
 		build.begin(scene);
 
 		Group group = Core.scene.getRoot();
