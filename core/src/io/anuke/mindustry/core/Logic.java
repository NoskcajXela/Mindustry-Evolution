package io.anuke.mindustry.core;

import io.anuke.mindustry.core.GameState.State;
import io.anuke.mindustry.entities.TileEntity;
import io.anuke.mindustry.game.EventType.GameOverEvent;
import io.anuke.mindustry.game.EventType.PlayEvent;
import io.anuke.mindustry.game.EventType.ResetEvent;
import io.anuke.mindustry.game.EventType.WaveEvent;
import io.anuke.mindustry.game.Team;
import io.anuke.mindustry.game.TeamInfo;
import io.anuke.mindustry.game.TeamInfo.TeamData;
import io.anuke.mindustry.net.Net;
import io.anuke.mindustry.net.NetEvents;
import io.anuke.ucore.core.Events;
import io.anuke.ucore.core.Timers;
import io.anuke.ucore.entities.Entities;
import io.anuke.ucore.entities.EntityGroup;
import io.anuke.ucore.modules.Module;

import static io.anuke.mindustry.Vars.*;

/**Logic module.
 * Handles all logic for entities and waves.
 * Handles game state events.
 * Does not store any game state itself.
 *
 * This class should <i>not</i> call any outside methods to change state of modules, but instead fire events.
 */
public class Logic extends Module {

    public Logic(){
        state = new GameState();
    }

    @Override
    public void init(){
        Entities.initPhysics();
        Entities.collisions().setCollider(tilesize, world::solid);
    }

    public void play(){
        state.wavetime = wavespace * state.difficulty.timeScaling * 2;

        if(state.mode.infiniteResources){
            state.inventory.fill();
        }else{
            state.inventory.clearItems();
        }

        Events.fire(PlayEvent.class);
    }

    public void reset(){
        state.wave = 1;
        state.extrawavetime = maxwavespace * state.difficulty.maxTimeScaling;
        state.wavetime = wavespace * state.difficulty.timeScaling;
        state.enemies = 0;
        state.gameOver = false;
        state.teams = new TeamInfo();
        state.teams.add(Team.blue, true);
        state.teams.add(Team.red, false);

        Timers.clear();
        Entities.clear();
        TileEntity.sleepingEntities = 0;

        Events.fire(ResetEvent.class);
    }

    public void runWave(){

        //TODO spawn enemies

        state.wave ++;
        state.wavetime = wavespace * state.difficulty.timeScaling;
        state.extrawavetime = maxwavespace * state.difficulty.maxTimeScaling;

        Events.fire(WaveEvent.class);
    }

    @Override
    public void update(){

        if(!state.is(State.menu)){

            if(control != null) control.triggerInputUpdate();

            if(!state.is(State.paused) || Net.active()){
                Timers.update();
            }

            boolean gameOver = true;

            for(TeamData data : state.teams.getTeams(true)){
                if(data.cores.size > 0){
                    gameOver = false;
                    break;
                }
            }

            if(gameOver && !state.gameOver){ //TODO better gameover state, victory state?
                state.gameOver = true;
                if(Net.server()) NetEvents.handleGameOver();
                Events.fire(GameOverEvent.class);
            }

            if(!state.is(State.paused) || Net.active()){

                if(!state.mode.disableWaveTimer){

                    if(state.enemies <= 0){
                        if(!world.getMap().name.equals("tutorial")) state.wavetime -= delta();
<<<<<<< HEAD
                    }else{
=======

                        if(state.lastUpdated < state.wave + 1 && state.wavetime < aheadPathfinding){ //start updating beforehand
                            world.pathfinder().resetPaths();
                            state.lastUpdated = state.wave + 1;
                        }
                    }else if(!world.getMap().name.equals("tutorial")){
>>>>>>> b020336f
                        state.extrawavetime -= delta();
                    }
                }

                if(!Net.client() && (state.wavetime <= 0 || state.extrawavetime <= 0)){
                    runWave();
                }

                if(!Entities.defaultGroup().isEmpty()) throw new RuntimeException("Do not add anything to the default group!");

                Entities.update(bulletGroup);
                for(EntityGroup group : unitGroups){
                    Entities.update(group);
                }
                Entities.update(puddleGroup);
                Entities.update(tileGroup);
                Entities.update(airItemGroup);
                Entities.update(shieldGroup);
                Entities.update(playerGroup);

                for(EntityGroup group : unitGroups){
                    if(!group.isEmpty()){
                        Entities.collideGroups(bulletGroup, group);

                        for(EntityGroup other : unitGroups){
                            if(!other.isEmpty()){
                                Entities.collideGroups(group, other);
                            }
                        }
                    }
                }

                Entities.collideGroups(bulletGroup, playerGroup);

                world.pathfinder().update();
            }
        }
    }
}<|MERGE_RESOLUTION|>--- conflicted
+++ resolved
@@ -110,16 +110,7 @@
 
                     if(state.enemies <= 0){
                         if(!world.getMap().name.equals("tutorial")) state.wavetime -= delta();
-<<<<<<< HEAD
                     }else{
-=======
-
-                        if(state.lastUpdated < state.wave + 1 && state.wavetime < aheadPathfinding){ //start updating beforehand
-                            world.pathfinder().resetPaths();
-                            state.lastUpdated = state.wave + 1;
-                        }
-                    }else if(!world.getMap().name.equals("tutorial")){
->>>>>>> b020336f
                         state.extrawavetime -= delta();
                     }
                 }
