--- conflicted
+++ resolved
@@ -35,11 +35,7 @@
         phaseConveyor = new ItemBridge("phase-conveyor"){{
             range = 12;
             hasPower = true;
-<<<<<<< HEAD
-            consumes.powerDirect(0.05f);
-=======
-            consumes.power(0.03f);
->>>>>>> ef85d1d8
+            consumes.powerDirect(0.03f);
         }};
 
         sorter = new Sorter("sorter");
