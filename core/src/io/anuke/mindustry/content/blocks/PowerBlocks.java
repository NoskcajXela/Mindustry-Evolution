--- conflicted
+++ resolved
@@ -19,14 +19,8 @@
         }};
 
         thermalGenerator = new LiquidHeatGenerator("thermal-generator"){{
-<<<<<<< HEAD
-            maxLiquidGenerate = 4f;
-            powerProduction = 8f;
-=======
             maxLiquidGenerate = 2f;
-            powerCapacity = 40f;
-            powerPerLiquid = 0.3f;
->>>>>>> 56ef7ae6
+            powerProduction = 4f;
             generateEffect = BlockFx.redgeneratespark;
             size = 2;
         }};
