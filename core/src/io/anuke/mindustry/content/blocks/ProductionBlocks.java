package io.anuke.mindustry.content.blocks;

import com.badlogic.gdx.graphics.Color;
import io.anuke.mindustry.content.Items;
import io.anuke.mindustry.content.Liquids;
import io.anuke.mindustry.content.fx.BlockFx;
import io.anuke.mindustry.game.ContentList;
import io.anuke.mindustry.world.Block;
import io.anuke.mindustry.world.blocks.production.Cultivator;
import io.anuke.mindustry.world.blocks.production.Drill;
import io.anuke.mindustry.world.blocks.production.Fracker;
import io.anuke.mindustry.world.blocks.production.SolidPump;

public class ProductionBlocks extends BlockList implements ContentList{
    public static Block mechanicalDrill, pneumaticDrill, laserDrill, blastDrill, plasmaDrill, waterExtractor, oilExtractor, cultivator;

    @Override
    public void load(){
        mechanicalDrill = new Drill("mechanical-drill"){{
            tier = 2;
            drillTime = 300;
            size = 2;
            drawMineItem = true;
        }};

        pneumaticDrill = new Drill("pneumatic-drill"){{
            tier = 3;
            drillTime = 240;
            size = 2;
            drawMineItem = true;
        }};

        laserDrill = new Drill("laser-drill"){{
            drillTime = 140;
            size = 2;
            hasPower = true;
            tier = 4;
            updateEffect = BlockFx.pulverizeMedium;
            drillEffect = BlockFx.mineBig;

            consumes.powerDirect(0.11f);
        }};

        blastDrill = new Drill("blast-drill"){{
            drillTime = 60;
            size = 3;
            drawRim = true;
            hasPower = true;
            tier = 5;
            updateEffect = BlockFx.pulverizeRed;
            updateEffectChance = 0.03f;
            drillEffect = BlockFx.mineHuge;
            rotateSpeed = 6f;
            warmupSpeed = 0.01f;

            consumes.powerDirect(0.3f);
        }};

        plasmaDrill = new Drill("plasma-drill"){{
            heatColor = Color.valueOf("ff461b");
            drillTime = 50;
            size = 4;
            hasLiquids = true;
            hasPower = true;
            tier = 5;
            rotateSpeed = 9f;
            drawRim = true;
            updateEffect = BlockFx.pulverizeRedder;
            updateEffectChance = 0.04f;
            drillEffect = BlockFx.mineHuge;
            warmupSpeed = 0.005f;

            consumes.powerDirect(0.7f);
        }};

        waterExtractor = new SolidPump("water-extractor"){{
            result = Liquids.water;
            pumpAmount = 0.065f;
            size = 2;
            liquidCapacity = 30f;
            rotateSpeed = 1.4f;

            consumes.powerDirect(0.09f);
        }};

        oilExtractor = new Fracker("oil-extractor"){{
            result = Liquids.oil;
            updateEffect = BlockFx.pulverize;
            liquidCapacity = 50f;
            updateEffectChance = 0.05f;
            pumpAmount = 0.09f;
            size = 3;
            liquidCapacity = 30f;

            consumes.item(Items.sand);
            consumes.powerDirect(0.3f);
            consumes.liquid(Liquids.water, 0.15f);
        }};

        cultivator = new Cultivator("cultivator"){{
            result = Items.biomatter;
            drillTime = 200;
            size = 2;
            hasLiquids = true;
            hasPower = true;

<<<<<<< HEAD
            consumes.powerDirect(0.08f);
            consumes.liquid(Liquids.water, 0.2f);
=======
            consumes.power(0.08f);
            consumes.liquid(Liquids.water, 0.15f);
>>>>>>> 34ddb92e
        }};

    }
}<|MERGE_RESOLUTION|>--- conflicted
+++ resolved
@@ -104,13 +104,8 @@
             hasLiquids = true;
             hasPower = true;
 
-<<<<<<< HEAD
             consumes.powerDirect(0.08f);
-            consumes.liquid(Liquids.water, 0.2f);
-=======
-            consumes.power(0.08f);
             consumes.liquid(Liquids.water, 0.15f);
->>>>>>> 34ddb92e
         }};
 
     }
