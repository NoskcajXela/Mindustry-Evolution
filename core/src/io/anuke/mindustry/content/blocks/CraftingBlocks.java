--- conflicted
+++ resolved
@@ -140,13 +140,8 @@
             craftTime = 10f;
             hasLiquids = hasPower = true;
 
-<<<<<<< HEAD
             consumes.powerDirect(0.1f);
-            consumes.item(Items.stone, 2);
-=======
-            consumes.power(0.1f);
             consumes.item(Items.stone, 1);
->>>>>>> 56ef7ae6
         }};
 
         separator = new Separator("separator"){{
