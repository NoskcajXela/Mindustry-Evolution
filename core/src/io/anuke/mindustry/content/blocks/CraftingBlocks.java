--- conflicted
+++ resolved
@@ -35,11 +35,6 @@
             liquidCapacity = 60f;
             craftTime = 60f;
             output = Items.plastanium;
-<<<<<<< HEAD
-            powerCapacity = 40f;
-=======
-            itemCapacity = 30;
->>>>>>> d5626bfe
             size = 2;
             health = 320;
             hasPower = hasLiquids = true;
@@ -65,12 +60,7 @@
             craftEffect = BlockFx.smeltsmoke;
             result = Items.surgealloy;
             craftTime = 75f;
-<<<<<<< HEAD
-            powerCapacity = 60f;
             size = 3;
-=======
-            size = 2;
->>>>>>> d5626bfe
 
             useFlux = true;
             fluxNeeded = 3;
