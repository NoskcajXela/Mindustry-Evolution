package io.anuke.mindustry.content.blocks;

import io.anuke.arc.graphics.Color;
import io.anuke.mindustry.content.Items;
import io.anuke.mindustry.content.Liquids;
import io.anuke.mindustry.content.fx.BlockFx;
import io.anuke.mindustry.game.ContentList;
import io.anuke.mindustry.type.ItemStack;
import io.anuke.mindustry.world.Block;
import io.anuke.mindustry.world.blocks.production.*;

public class CraftingBlocks extends BlockList implements ContentList{
    public static Block arcsmelter, siliconsmelter, plastaniumCompressor, phaseWeaver, alloySmelter,
            pyratiteMixer, blastMixer,
            cryofluidmixer, melter, separator, centrifuge, biomatterCompressor, pulverizer, solidifier, incinerator;

    @Override
    public void load(){
<<<<<<< HEAD
=======
        smelter = new Smelter("smelter"){{
            health = 70;
            result = Items.densealloy;
            craftTime = 45f;
            burnDuration = 46f;
            useFlux = true;

            consumes.items(new ItemStack(Items.copper, 1), new ItemStack(Items.lead, 2));
            consumes.item(Items.coal).optional(true);
        }};

>>>>>>> b91510ef
        arcsmelter = new PowerSmelter("arc-smelter"){{
            health = 90;
            craftEffect = BlockFx.smeltsmoke;
            result = Items.densealloy;
            craftTime = 30f;
            size = 2;

            useFlux = true;
            fluxNeeded = 2;

            consumes.items(new ItemStack(Items.copper, 1), new ItemStack(Items.lead, 2));
            consumes.power(0.1f);
        }};

        siliconsmelter = new PowerSmelter("silicon-smelter"){{
            health = 90;
            craftEffect = BlockFx.smeltsmoke;
            result = Items.silicon;
            craftTime = 40f;
            powerCapacity = 20f;
            size = 2;
            hasLiquids = false;
            flameColor = Color.valueOf("ffef99");

<<<<<<< HEAD
            consumes.items(new ItemStack(Items.sand, 2));
=======
            consumes.items(new ItemStack(Items.coal, 1), new ItemStack(Items.sand, 2));
>>>>>>> b91510ef
            consumes.power(0.05f);
        }};

        plastaniumCompressor = new PlastaniumCompressor("plastanium-compressor"){{
            hasItems = true;
            liquidCapacity = 60f;
            craftTime = 60f;
            output = Items.plastanium;
            itemCapacity = 30;
            powerCapacity = 40f;
            size = 2;
            health = 320;
            hasPower = hasLiquids = true;
            craftEffect = BlockFx.formsmoke;
            updateEffect = BlockFx.plasticburn;

            consumes.liquid(Liquids.oil, 0.25f);
            consumes.power(0.3f);
            consumes.item(Items.titanium, 2);
        }};

        phaseWeaver = new PhaseWeaver("phase-weaver"){{
            craftEffect = BlockFx.smeltsmoke;
            result = Items.phasefabric;
            craftTime = 120f;
            powerCapacity = 50f;
            size = 2;

            consumes.items(new ItemStack(Items.thorium, 4), new ItemStack(Items.sand, 10));
            consumes.power(0.5f);
        }};

        alloySmelter = new PowerSmelter("alloy-smelter"){{
            craftEffect = BlockFx.smeltsmoke;
            result = Items.surgealloy;
            craftTime = 75f;
            powerCapacity = 60f;
            size = 2;

            useFlux = true;
            fluxNeeded = 3;

            consumes.power(0.4f);
            consumes.items(new ItemStack(Items.titanium, 2), new ItemStack(Items.lead, 4), new ItemStack(Items.silicon, 3), new ItemStack(Items.copper, 3));
        }};

        cryofluidmixer = new LiquidMixer("cryofluidmixer"){{
            outputLiquid = Liquids.cryofluid;
            liquidPerItem = 50f;
            itemCapacity = 50;
            size = 2;
            hasPower = true;

            consumes.power(0.1f);
            consumes.item(Items.titanium);
            consumes.liquid(Liquids.water, 0.3f);
        }};

        blastMixer = new GenericCrafter("blast-mixer"){{
            itemCapacity = 20;
            hasItems = true;
            hasPower = true;
            hasLiquids = true;
            output = Items.blastCompound;
            size = 2;

            consumes.liquid(Liquids.oil, 0.05f);
            consumes.item(Items.pyratite, 1);
            consumes.power(0.04f);
        }};

        pyratiteMixer = new PowerSmelter("pyratite-mixer"){{
            flameColor = Color.CLEAR;
            itemCapacity = 20;
            hasItems = true;
            hasPower = true;
            result = Items.pyratite;

            size = 2;

            consumes.power(0.02f);
            consumes.items(new ItemStack(Items.coal, 1), new ItemStack(Items.lead, 2), new ItemStack(Items.sand, 2));
        }};

        melter = new PowerCrafter("melter"){{
            health = 200;
            outputLiquid = Liquids.lava;
            outputLiquidAmount = 1f;
            itemCapacity = 20;
            craftTime = 10f;
            hasLiquids = hasPower = true;

            consumes.power(0.1f);
            consumes.item(Items.stone, 1);
        }};

        separator = new Separator("separator"){{
            results = new ItemStack[]{
                new ItemStack(null, 10),
                new ItemStack(Items.sand, 10),
                new ItemStack(Items.stone, 9),
                new ItemStack(Items.copper, 4),
                new ItemStack(Items.lead, 2),
                new ItemStack(Items.coal, 2),
                new ItemStack(Items.titanium, 1),
            };
            filterTime = 40f;
            itemCapacity = 40;
            health = 50;

            consumes.item(Items.stone, 2);
            consumes.liquid(Liquids.water, 0.3f);
        }};

        centrifuge = new Separator("centrifuge"){{
            results = new ItemStack[]{
                new ItemStack(null, 13),
                new ItemStack(Items.sand, 12),
                new ItemStack(Items.stone, 11),
                new ItemStack(Items.copper, 5),
                new ItemStack(Items.lead, 3),
                new ItemStack(Items.coal, 3),
                new ItemStack(Items.titanium, 2),
                new ItemStack(Items.thorium, 1)
            };

            hasPower = true;
            filterTime = 15f;
            itemCapacity = 60;
            health = 50 * 4;
            spinnerLength = 1.5f;
            spinnerRadius = 3.5f;
            spinnerThickness = 1.5f;
            spinnerSpeed = 3f;
            size = 2;

            consumes.item(Items.stone, 2);
            consumes.power(0.2f);
            consumes.liquid(Liquids.water, 0.5f);
        }};

        biomatterCompressor = new Compressor("biomattercompressor"){{
            liquidCapacity = 60f;
            itemCapacity = 50;
            craftTime = 20f;
            outputLiquid = Liquids.oil;
            outputLiquidAmount = 2.5f;
            size = 2;
            health = 320;
            hasLiquids = true;

            consumes.item(Items.biomatter, 1);
            consumes.power(0.06f);
        }};

        pulverizer = new Pulverizer("pulverizer"){{
            itemCapacity = 40;
            output = Items.sand;
            health = 80;
            craftEffect = BlockFx.pulverize;
            craftTime = 40f;
            updateEffect = BlockFx.pulverizeSmall;
            hasItems = hasPower = true;

            consumes.item(Items.stone, 1);
            consumes.power(0.05f);
        }};

        solidifier = new GenericCrafter("solidifer"){{
            liquidCapacity = 21f;
            craftTime = 14;
            output = Items.stone;
            itemCapacity = 20;
            health = 80;
            craftEffect = BlockFx.purifystone;
            hasLiquids = hasItems = true;

            consumes.liquid(Liquids.lava, 1f);
        }};

        incinerator = new Incinerator("incinerator"){{
            health = 90;
        }};
    }
}<|MERGE_RESOLUTION|>--- conflicted
+++ resolved
@@ -16,20 +16,6 @@
 
     @Override
     public void load(){
-<<<<<<< HEAD
-=======
-        smelter = new Smelter("smelter"){{
-            health = 70;
-            result = Items.densealloy;
-            craftTime = 45f;
-            burnDuration = 46f;
-            useFlux = true;
-
-            consumes.items(new ItemStack(Items.copper, 1), new ItemStack(Items.lead, 2));
-            consumes.item(Items.coal).optional(true);
-        }};
-
->>>>>>> b91510ef
         arcsmelter = new PowerSmelter("arc-smelter"){{
             health = 90;
             craftEffect = BlockFx.smeltsmoke;
@@ -54,11 +40,7 @@
             hasLiquids = false;
             flameColor = Color.valueOf("ffef99");
 
-<<<<<<< HEAD
             consumes.items(new ItemStack(Items.sand, 2));
-=======
-            consumes.items(new ItemStack(Items.coal, 1), new ItemStack(Items.sand, 2));
->>>>>>> b91510ef
             consumes.power(0.05f);
         }};
 
@@ -140,7 +122,7 @@
             size = 2;
 
             consumes.power(0.02f);
-            consumes.items(new ItemStack(Items.coal, 1), new ItemStack(Items.lead, 2), new ItemStack(Items.sand, 2));
+            consumes.items(new ItemStack(Items.coal, 1), new ItemStack(Items.lead, 1), new ItemStack(Items.sand, 1));
         }};
 
         melter = new PowerCrafter("melter"){{
