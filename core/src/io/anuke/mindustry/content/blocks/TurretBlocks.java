--- conflicted
+++ resolved
@@ -111,15 +111,9 @@
             shootShake = 0f;
             shootCone = 40f;
             rotatespeed = 8f;
-<<<<<<< HEAD
-            powerUsed = 3f;
-            powerCapacity = 30f;
-            range = 50f;
-=======
             powerUsed = 1f / 3f;
             consumes.powerBuffered(30f);
-            range = 150f;
->>>>>>> d5626bfe
+            range = 50f;
             shootEffect = ShootFx.lightningShoot;
             heatColor = Color.RED;
             recoil = 1f;
