--- conflicted
+++ resolved
@@ -110,13 +110,8 @@
             shootShake = 1f;
             shootCone = 40f;
             rotatespeed = 8f;
-<<<<<<< HEAD
-            powerUsed = 7 / 30f;
+            powerUsed = 10f;
             consumes.powerBuffered(30f);
-=======
-            powerUsed = 10f;
-            powerCapacity = 30f;
->>>>>>> ef85d1d8
             range = 150f;
             shootEffect = ShootFx.lightningShoot;
             heatColor = Color.RED;
