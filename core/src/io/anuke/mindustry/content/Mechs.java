--- conflicted
+++ resolved
@@ -47,18 +47,13 @@
                 boostSpeed = 0.85f;
                 weapon = Weapons.blaster;
                 maxSpeed = 4f;
-<<<<<<< HEAD
                 altChargeAlpha = 0.04f;
                 trailColorTo = Color.valueOf("ffd37f");
-=======
-                altChargeAlpha = 0.03f;
-                armor = 15f;
->>>>>>> e796d44f
-            }
-
-            @Override
-            public void updateAlt(Player player){
-<<<<<<< HEAD
+                armor = 20f;
+            }
+
+            @Override
+            public void updateAlt(Player player){
                 if(getDrones(player) >= maxDrones){
                     player.altHeat = 0f;
                 }
@@ -88,9 +83,6 @@
                     if(unit instanceof AlphaDrone && ((AlphaDrone) unit).leader == player) sum ++;
                 }
                 return sum;
-=======
-
->>>>>>> e796d44f
             }
         };
 
