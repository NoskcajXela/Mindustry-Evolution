package io.anuke.mindustry.content;

import io.anuke.mindustry.game.ContentList;
import io.anuke.mindustry.game.GameMode;
import io.anuke.mindustry.type.ItemStack;
import io.anuke.mindustry.type.Recipe;
import io.anuke.mindustry.type.Recipe.RecipeVisibility;

import static io.anuke.mindustry.type.Category.*;

public class Recipes implements ContentList{

    @Override
    public void load(){
        //DEBUG
        new Recipe(distribution, Blocks.itemSource).setMode(GameMode.sandbox).setHidden(true).setAlwaysUnlocked(true);
        new Recipe(distribution, Blocks.itemVoid).setMode(GameMode.sandbox).setHidden(true).setAlwaysUnlocked(true);
        new Recipe(liquid, Blocks.liquidSource).setMode(GameMode.sandbox).setHidden(true).setAlwaysUnlocked(true);
        new Recipe(power, Blocks.powerVoid).setMode(GameMode.sandbox).setHidden(true).setAlwaysUnlocked(true);
        new Recipe(power, Blocks.powerSource).setMode(GameMode.sandbox).setHidden(true).setAlwaysUnlocked(true);

        //DEFENSE

        //walls
        new Recipe(defense, Blocks.copperWall, new ItemStack(Items.copper, 12)).setAlwaysUnlocked(true);
        new Recipe(defense, Blocks.copperWallLarge, new ItemStack(Items.copper, 12 * 4)).setAlwaysUnlocked(true);

<<<<<<< HEAD
        new Recipe(defense, DefenseBlocks.denseAlloyWall, new ItemStack(Items.titanium, 12));
        new Recipe(defense, DefenseBlocks.denseAlloyWallLarge, new ItemStack(Items.titanium, 12 * 4));

        new Recipe(defense, DefenseBlocks.door, new ItemStack(Items.titanium, 12), new ItemStack(Items.silicon, 8));
        new Recipe(defense, DefenseBlocks.doorLarge, new ItemStack(Items.titanium, 12 * 4), new ItemStack(Items.silicon, 8 * 4));
=======
        new Recipe(defense, Blocks.denseAlloyWall, new ItemStack(Items.densealloy, 12));
        new Recipe(defense, Blocks.denseAlloyWallLarge, new ItemStack(Items.densealloy, 12 * 4));

        new Recipe(defense, Blocks.door, new ItemStack(Items.densealloy, 12), new ItemStack(Items.silicon, 8));
        new Recipe(defense, Blocks.doorLarge, new ItemStack(Items.densealloy, 12 * 4), new ItemStack(Items.silicon, 8 * 4));
>>>>>>> 351b8c24

        new Recipe(defense, Blocks.thoriumWall, new ItemStack(Items.thorium, 12));
        new Recipe(defense, Blocks.thoriumWallLarge, new ItemStack(Items.thorium, 12 * 4));

        new Recipe(defense, Blocks.phaseWall, new ItemStack(Items.phasefabric, 12));
        new Recipe(defense, Blocks.phaseWallLarge, new ItemStack(Items.phasefabric, 12 * 4));

        new Recipe(defense, Blocks.surgeWall, new ItemStack(Items.surgealloy, 12));
        new Recipe(defense, Blocks.surgeWallLarge, new ItemStack(Items.surgealloy, 12 * 4));

<<<<<<< HEAD
        new Recipe(effect, StorageBlocks.container, new ItemStack(Items.titanium, 200));
        new Recipe(effect, StorageBlocks.vault, new ItemStack(Items.titanium, 500), new ItemStack(Items.thorium, 250));

        new Recipe(effect, StorageBlocks.core,
            new ItemStack(Items.copper, 2000), new ItemStack(Items.titanium, 2000),
=======
        new Recipe(effect, Blocks.container, new ItemStack(Items.densealloy, 200));
        new Recipe(effect, Blocks.vault, new ItemStack(Items.densealloy, 500), new ItemStack(Items.thorium, 250));

        new Recipe(effect, Blocks.core,
            new ItemStack(Items.copper, 2000), new ItemStack(Items.densealloy, 2000),
>>>>>>> 351b8c24
            new ItemStack(Items.silicon, 1750), new ItemStack(Items.thorium, 1000),
            new ItemStack(Items.surgealloy, 500), new ItemStack(Items.phasefabric, 750)
        );

        //projectors
<<<<<<< HEAD
        new Recipe(effect, DefenseBlocks.mendProjector, new ItemStack(Items.lead, 200), new ItemStack(Items.titanium, 150), new ItemStack(Items.titanium, 50), new ItemStack(Items.silicon, 180));
        new Recipe(effect, DefenseBlocks.overdriveProjector, new ItemStack(Items.lead, 200), new ItemStack(Items.titanium, 150), new ItemStack(Items.titanium, 150), new ItemStack(Items.silicon, 250));
        new Recipe(effect, DefenseBlocks.forceProjector, new ItemStack(Items.lead, 200), new ItemStack(Items.titanium, 150), new ItemStack(Items.titanium, 150), new ItemStack(Items.silicon, 250));

        new Recipe(effect, DefenseBlocks.shockMine, new ItemStack(Items.lead, 50), new ItemStack(Items.silicon, 25));

        //TURRETS
        new Recipe(turret, TurretBlocks.duo, new ItemStack(Items.copper, 40)).setAlwaysUnlocked(true);
        new Recipe(turret, TurretBlocks.arc, new ItemStack(Items.copper, 50), new ItemStack(Items.lead, 30), new ItemStack(Items.silicon, 20));
        new Recipe(turret, TurretBlocks.hail, new ItemStack(Items.copper, 60), new ItemStack(Items.graphite, 35));
        new Recipe(turret, TurretBlocks.lancer, new ItemStack(Items.copper, 50), new ItemStack(Items.lead, 100), new ItemStack(Items.silicon, 90));
        new Recipe(turret, TurretBlocks.wave, new ItemStack(Items.titanium, 70), new ItemStack(Items.lead, 150));
        new Recipe(turret, TurretBlocks.salvo, new ItemStack(Items.copper, 210), new ItemStack(Items.graphite, 190), new ItemStack(Items.thorium, 130));
        new Recipe(turret, TurretBlocks.swarmer, new ItemStack(Items.graphite, 70), new ItemStack(Items.titanium, 70), new ItemStack(Items.plastanium, 90), new ItemStack(Items.silicon, 60));
        new Recipe(turret, TurretBlocks.ripple, new ItemStack(Items.copper, 300), new ItemStack(Items.graphite, 220), new ItemStack(Items.thorium, 120));
        new Recipe(turret, TurretBlocks.cyclone, new ItemStack(Items.copper, 400), new ItemStack(Items.surgealloy, 200), new ItemStack(Items.plastanium, 150));
        new Recipe(turret, TurretBlocks.fuse, new ItemStack(Items.copper, 450), new ItemStack(Items.graphite, 450), new ItemStack(Items.surgealloy, 250));
        new Recipe(turret, TurretBlocks.spectre, new ItemStack(Items.copper, 700), new ItemStack(Items.graphite, 600), new ItemStack(Items.surgealloy, 500), new ItemStack(Items.plastanium, 350), new ItemStack(Items.thorium, 500));
        new Recipe(turret, TurretBlocks.meltdown, new ItemStack(Items.copper, 500), new ItemStack(Items.lead, 700), new ItemStack(Items.graphite, 600), new ItemStack(Items.surgealloy, 650), new ItemStack(Items.silicon, 650));
=======
        new Recipe(effect, Blocks.mendProjector, new ItemStack(Items.lead, 200), new ItemStack(Items.densealloy, 150), new ItemStack(Items.titanium, 50), new ItemStack(Items.silicon, 180));
        new Recipe(effect, Blocks.overdriveProjector, new ItemStack(Items.lead, 200), new ItemStack(Items.densealloy, 150), new ItemStack(Items.titanium, 150), new ItemStack(Items.silicon, 250));
        new Recipe(effect, Blocks.forceProjector, new ItemStack(Items.lead, 200), new ItemStack(Items.densealloy, 150), new ItemStack(Items.titanium, 150), new ItemStack(Items.silicon, 250));

        new Recipe(effect, Blocks.shockMine, new ItemStack(Items.lead, 50), new ItemStack(Items.silicon, 25))
                .setDependencies(Items.blastCompound);

        //TURRETS
        new Recipe(turret, Blocks.duo, new ItemStack(Items.copper, 40)).setAlwaysUnlocked(true);
        new Recipe(turret, Blocks.arc, new ItemStack(Items.copper, 50), new ItemStack(Items.lead, 30), new ItemStack(Items.silicon, 20));
        new Recipe(turret, Blocks.hail, new ItemStack(Items.copper, 60), new ItemStack(Items.densealloy, 35));
        new Recipe(turret, Blocks.lancer, new ItemStack(Items.copper, 50), new ItemStack(Items.lead, 100), new ItemStack(Items.silicon, 90));
        new Recipe(turret, Blocks.wave, new ItemStack(Items.densealloy, 60), new ItemStack(Items.titanium, 70), new ItemStack(Items.lead, 150));
        new Recipe(turret, Blocks.salvo, new ItemStack(Items.copper, 210), new ItemStack(Items.densealloy, 190), new ItemStack(Items.thorium, 130));
        new Recipe(turret, Blocks.swarmer, new ItemStack(Items.densealloy, 70), new ItemStack(Items.titanium, 70), new ItemStack(Items.plastanium, 90), new ItemStack(Items.silicon, 60));
        new Recipe(turret, Blocks.ripple, new ItemStack(Items.copper, 300), new ItemStack(Items.densealloy, 220), new ItemStack(Items.thorium, 120));
        new Recipe(turret, Blocks.cyclone, new ItemStack(Items.copper, 400), new ItemStack(Items.densealloy, 400), new ItemStack(Items.surgealloy, 200), new ItemStack(Items.plastanium, 150));
        new Recipe(turret, Blocks.fuse, new ItemStack(Items.copper, 450), new ItemStack(Items.densealloy, 450), new ItemStack(Items.surgealloy, 250));
        new Recipe(turret, Blocks.spectre, new ItemStack(Items.copper, 700), new ItemStack(Items.densealloy, 600), new ItemStack(Items.surgealloy, 500), new ItemStack(Items.plastanium, 350), new ItemStack(Items.thorium, 500));
        new Recipe(turret, Blocks.meltdown, new ItemStack(Items.copper, 500), new ItemStack(Items.lead, 700), new ItemStack(Items.densealloy, 600), new ItemStack(Items.surgealloy, 650), new ItemStack(Items.silicon, 650));
>>>>>>> 351b8c24

        //DISTRIBUTION
        new Recipe(distribution, Blocks.conveyor, new ItemStack(Items.copper, 1)).setAlwaysUnlocked(true);
        new Recipe(distribution, Blocks.titaniumconveyor, new ItemStack(Items.copper, 2), new ItemStack(Items.titanium, 1));
        new Recipe(distribution, Blocks.phaseConveyor, new ItemStack(Items.phasefabric, 10), new ItemStack(Items.silicon, 15), new ItemStack(Items.lead, 20), new ItemStack(Items.densealloy, 20));

        //starter transport
        new Recipe(distribution, Blocks.junction, new ItemStack(Items.copper, 2)).setAlwaysUnlocked(true);
        new Recipe(distribution, Blocks.router, new ItemStack(Items.copper, 6)).setAlwaysUnlocked(true);

<<<<<<< HEAD
        //more advanced transport
        new Recipe(distribution, DistributionBlocks.distributor, new ItemStack(Items.titanium, 8), new ItemStack(Items.copper, 8));
        new Recipe(distribution, DistributionBlocks.sorter, new ItemStack(Items.titanium, 4), new ItemStack(Items.copper, 4));
        new Recipe(distribution, DistributionBlocks.overflowGate, new ItemStack(Items.titanium, 4), new ItemStack(Items.copper, 8));
        new Recipe(distribution, DistributionBlocks.itemBridge, new ItemStack(Items.titanium, 8), new ItemStack(Items.copper, 8));
        new Recipe(distribution, StorageBlocks.unloader, new ItemStack(Items.titanium, 50), new ItemStack(Items.silicon, 60));
        new Recipe(distribution, DistributionBlocks.massDriver, new ItemStack(Items.titanium, 250), new ItemStack(Items.silicon, 150), new ItemStack(Items.lead, 250), new ItemStack(Items.thorium, 100));
=======
        //advanced densealloy transport
        new Recipe(distribution, Blocks.distributor, new ItemStack(Items.densealloy, 8), new ItemStack(Items.copper, 8));
        new Recipe(distribution, Blocks.sorter, new ItemStack(Items.densealloy, 4), new ItemStack(Items.copper, 4));
        new Recipe(distribution, Blocks.overflowGate, new ItemStack(Items.densealloy, 4), new ItemStack(Items.copper, 8));
        new Recipe(distribution, Blocks.itemBridge, new ItemStack(Items.densealloy, 8), new ItemStack(Items.copper, 8));
        new Recipe(distribution, Blocks.unloader, new ItemStack(Items.densealloy, 50), new ItemStack(Items.silicon, 60));
        new Recipe(distribution, Blocks.massDriver, new ItemStack(Items.densealloy, 250), new ItemStack(Items.silicon, 150), new ItemStack(Items.lead, 250), new ItemStack(Items.thorium, 100));
>>>>>>> 351b8c24

        //CRAFTING

        //smelting
<<<<<<< HEAD
        new Recipe(crafting, CraftingBlocks.siliconSmelter, new ItemStack(Items.copper, 60), new ItemStack(Items.lead, 50));

        //advanced fabrication
        new Recipe(crafting, CraftingBlocks.plastaniumCompressor, new ItemStack(Items.silicon, 160), new ItemStack(Items.lead, 230), new ItemStack(Items.graphite, 120), new ItemStack(Items.titanium, 160));
        new Recipe(crafting, CraftingBlocks.phaseWeaver, new ItemStack(Items.silicon, 260), new ItemStack(Items.lead, 240), new ItemStack(Items.thorium, 150));
        new Recipe(crafting, CraftingBlocks.surgeSmelter, new ItemStack(Items.silicon, 160), new ItemStack(Items.lead, 160), new ItemStack(Items.thorium, 140));

        //misc
        new Recipe(crafting, CraftingBlocks.pulverizer, new ItemStack(Items.copper, 60), new ItemStack(Items.lead, 50));
        new Recipe(crafting, CraftingBlocks.pyratiteMixer, new ItemStack(Items.copper, 100), new ItemStack(Items.lead, 50));
        new Recipe(crafting, CraftingBlocks.blastMixer, new ItemStack(Items.lead, 60), new ItemStack(Items.titanium, 40));
        new Recipe(crafting, CraftingBlocks.cryofluidmixer, new ItemStack(Items.lead, 130), new ItemStack(Items.silicon, 80), new ItemStack(Items.thorium, 90));

        new Recipe(crafting, CraftingBlocks.melter, new ItemStack(Items.copper, 60), new ItemStack(Items.lead, 70), new ItemStack(Items.graphite, 90));
        new Recipe(crafting, CraftingBlocks.incinerator, new ItemStack(Items.graphite, 10), new ItemStack(Items.lead, 30));

        //processing
        new Recipe(crafting, CraftingBlocks.biomatterCompressor, new ItemStack(Items.lead, 70), new ItemStack(Items.silicon, 60));
        new Recipe(crafting, CraftingBlocks.separator, new ItemStack(Items.copper, 60), new ItemStack(Items.titanium, 50));

        //POWER
        new Recipe(power, PowerBlocks.powerNode, new ItemStack(Items.copper, 2), new ItemStack(Items.lead, 6));
        new Recipe(power, PowerBlocks.powerNodeLarge, new ItemStack(Items.titanium, 10), new ItemStack(Items.lead, 20), new ItemStack(Items.silicon, 6));
        new Recipe(power, PowerBlocks.battery, new ItemStack(Items.copper, 8), new ItemStack(Items.lead, 30), new ItemStack(Items.silicon, 4));
        new Recipe(power, PowerBlocks.batteryLarge, new ItemStack(Items.titanium, 40), new ItemStack(Items.lead, 80), new ItemStack(Items.silicon, 30));

        //generators - combustion
        new Recipe(power, PowerBlocks.combustionGenerator, new ItemStack(Items.copper, 50), new ItemStack(Items.lead, 30));
        new Recipe(power, PowerBlocks.turbineGenerator, new ItemStack(Items.copper, 70), new ItemStack(Items.graphite, 50), new ItemStack(Items.lead, 80), new ItemStack(Items.silicon, 60));
        new Recipe(power, PowerBlocks.thermalGenerator, new ItemStack(Items.copper, 80), new ItemStack(Items.graphite, 70), new ItemStack(Items.lead, 100), new ItemStack(Items.silicon, 70), new ItemStack(Items.thorium, 70));
=======
        new Recipe(crafting, Blocks.smelter, new ItemStack(Items.copper, 100));
        new Recipe(crafting, Blocks.arcsmelter, new ItemStack(Items.copper, 110), new ItemStack(Items.densealloy, 70), new ItemStack(Items.lead, 50));
        new Recipe(crafting, Blocks.siliconsmelter, new ItemStack(Items.copper, 60), new ItemStack(Items.lead, 50));

        //advanced fabrication
        new Recipe(crafting, Blocks.plastaniumCompressor, new ItemStack(Items.silicon, 160), new ItemStack(Items.lead, 230), new ItemStack(Items.densealloy, 120), new ItemStack(Items.titanium, 160));
        new Recipe(crafting, Blocks.phaseWeaver, new ItemStack(Items.silicon, 260), new ItemStack(Items.lead, 240), new ItemStack(Items.thorium, 150));
        new Recipe(crafting, Blocks.alloySmelter, new ItemStack(Items.silicon, 160), new ItemStack(Items.lead, 160), new ItemStack(Items.thorium, 140));

        //misc
        new Recipe(crafting, Blocks.pulverizer, new ItemStack(Items.copper, 60), new ItemStack(Items.lead, 50));
        new Recipe(crafting, Blocks.pyratiteMixer, new ItemStack(Items.copper, 100), new ItemStack(Items.lead, 50));
        new Recipe(crafting, Blocks.blastMixer, new ItemStack(Items.lead, 60), new ItemStack(Items.densealloy, 40));
        new Recipe(crafting, Blocks.cryofluidmixer, new ItemStack(Items.lead, 130), new ItemStack(Items.silicon, 80), new ItemStack(Items.thorium, 90));

        new Recipe(crafting, Blocks.solidifier, new ItemStack(Items.densealloy, 30), new ItemStack(Items.copper, 20));
        new Recipe(crafting, Blocks.melter, new ItemStack(Items.copper, 60), new ItemStack(Items.lead, 70), new ItemStack(Items.densealloy, 90));
        new Recipe(crafting, Blocks.incinerator, new ItemStack(Items.densealloy, 10), new ItemStack(Items.lead, 30));

        //processing
        new Recipe(crafting, Blocks.biomatterCompressor, new ItemStack(Items.lead, 70), new ItemStack(Items.silicon, 60));
        new Recipe(crafting, Blocks.separator, new ItemStack(Items.copper, 60), new ItemStack(Items.densealloy, 50));
        new Recipe(crafting, Blocks.centrifuge, new ItemStack(Items.copper, 130), new ItemStack(Items.densealloy, 130), new ItemStack(Items.silicon, 60), new ItemStack(Items.titanium, 50));

        //POWER
        new Recipe(power, Blocks.powerNode, new ItemStack(Items.copper, 2), new ItemStack(Items.lead, 6))
                .setDependencies(Blocks.combustionGenerator);
        new Recipe(power, Blocks.powerNodeLarge, new ItemStack(Items.densealloy, 10), new ItemStack(Items.lead, 20), new ItemStack(Items.silicon, 6))
                .setDependencies(Blocks.powerNode);
        new Recipe(power, Blocks.battery, new ItemStack(Items.copper, 8), new ItemStack(Items.lead, 30), new ItemStack(Items.silicon, 4))
                .setDependencies(Blocks.powerNode);
        new Recipe(power, Blocks.batteryLarge, new ItemStack(Items.densealloy, 40), new ItemStack(Items.lead, 80), new ItemStack(Items.silicon, 30))
                .setDependencies(Blocks.powerNode);

        //generators - combustion
        new Recipe(power, Blocks.combustionGenerator, new ItemStack(Items.copper, 50), new ItemStack(Items.lead, 30));
        new Recipe(power, Blocks.turbineGenerator, new ItemStack(Items.copper, 70), new ItemStack(Items.densealloy, 50), new ItemStack(Items.lead, 80), new ItemStack(Items.silicon, 60));
        new Recipe(power, Blocks.thermalGenerator, new ItemStack(Items.copper, 80), new ItemStack(Items.densealloy, 70), new ItemStack(Items.lead, 100), new ItemStack(Items.silicon, 70), new ItemStack(Items.thorium, 70));
>>>>>>> 351b8c24

        //generators - solar
        new Recipe(power, Blocks.solarPanel, new ItemStack(Items.lead, 20), new ItemStack(Items.silicon, 30));
        new Recipe(power, Blocks.largeSolarPanel, new ItemStack(Items.lead, 200), new ItemStack(Items.silicon, 290), new ItemStack(Items.phasefabric, 30));

        //generators - nuclear
<<<<<<< HEAD
        new Recipe(power, PowerBlocks.thoriumReactor, new ItemStack(Items.lead, 600), new ItemStack(Items.silicon, 400), new ItemStack(Items.graphite, 300), new ItemStack(Items.thorium, 300));
        new Recipe(power, PowerBlocks.rtgGenerator, new ItemStack(Items.lead, 200), new ItemStack(Items.silicon, 150), new ItemStack(Items.phasefabric, 50), new ItemStack(Items.plastanium, 150), new ItemStack(Items.thorium, 100));

        //DRILLS, PRODUCERS
        new Recipe(production, ProductionBlocks.mechanicalDrill, new ItemStack(Items.copper, 45)).setAlwaysUnlocked(true);
        new Recipe(production, ProductionBlocks.pneumaticDrill, new ItemStack(Items.copper, 60), new ItemStack(Items.graphite, 50));
        new Recipe(production, ProductionBlocks.laserDrill, new ItemStack(Items.copper, 70), new ItemStack(Items.graphite, 90), new ItemStack(Items.silicon, 60), new ItemStack(Items.titanium, 50));
        new Recipe(production, ProductionBlocks.blastDrill, new ItemStack(Items.copper, 130), new ItemStack(Items.silicon, 120), new ItemStack(Items.titanium, 100), new ItemStack(Items.thorium, 60));

        new Recipe(production, ProductionBlocks.waterExtractor, new ItemStack(Items.copper, 50), new ItemStack(Items.graphite, 50), new ItemStack(Items.lead, 40));
        new Recipe(production, ProductionBlocks.cultivator, new ItemStack(Items.copper, 20), new ItemStack(Items.lead, 50), new ItemStack(Items.silicon, 20));
        new Recipe(production, ProductionBlocks.oilExtractor, new ItemStack(Items.copper, 300), new ItemStack(Items.graphite, 350), new ItemStack(Items.lead, 230), new ItemStack(Items.thorium, 230), new ItemStack(Items.silicon, 150));
=======
        new Recipe(power, Blocks.thoriumReactor, new ItemStack(Items.lead, 600), new ItemStack(Items.silicon, 400), new ItemStack(Items.densealloy, 300), new ItemStack(Items.thorium, 300));
        new Recipe(power, Blocks.rtgGenerator, new ItemStack(Items.lead, 200), new ItemStack(Items.silicon, 150), new ItemStack(Items.phasefabric, 50), new ItemStack(Items.plastanium, 150), new ItemStack(Items.thorium, 100));

        //DRILLS, PRODUCERS
        new Recipe(production, Blocks.mechanicalDrill, new ItemStack(Items.copper, 45)).setAlwaysUnlocked(true);
        new Recipe(production, Blocks.pneumaticDrill, new ItemStack(Items.copper, 60), new ItemStack(Items.densealloy, 50));
        new Recipe(production, Blocks.laserDrill, new ItemStack(Items.copper, 70), new ItemStack(Items.densealloy, 90), new ItemStack(Items.silicon, 60), new ItemStack(Items.titanium, 50));
        new Recipe(production, Blocks.blastDrill, new ItemStack(Items.copper, 130), new ItemStack(Items.densealloy, 180), new ItemStack(Items.silicon, 120), new ItemStack(Items.titanium, 100), new ItemStack(Items.thorium, 60));

        new Recipe(production, Blocks.waterExtractor, new ItemStack(Items.copper, 50), new ItemStack(Items.densealloy, 50), new ItemStack(Items.lead, 40));
        new Recipe(production, Blocks.cultivator, new ItemStack(Items.copper, 20), new ItemStack(Items.lead, 50), new ItemStack(Items.silicon, 20));
        new Recipe(production, Blocks.oilExtractor, new ItemStack(Items.copper, 300), new ItemStack(Items.densealloy, 350), new ItemStack(Items.lead, 230), new ItemStack(Items.thorium, 230), new ItemStack(Items.silicon, 150));
>>>>>>> 351b8c24

        //UNITS

        //upgrades
        new Recipe(upgrade, Blocks.dartPad, new ItemStack(Items.lead, 150), new ItemStack(Items.copper, 150), new ItemStack(Items.silicon, 200), new ItemStack(Items.titanium, 240)).setVisible(RecipeVisibility.desktopOnly);
        new Recipe(upgrade, Blocks.tridentPad, new ItemStack(Items.lead, 250), new ItemStack(Items.copper, 250), new ItemStack(Items.silicon, 250), new ItemStack(Items.titanium, 300), new ItemStack(Items.plastanium, 200));
        new Recipe(upgrade, Blocks.javelinPad, new ItemStack(Items.lead, 350), new ItemStack(Items.silicon, 450), new ItemStack(Items.titanium, 500), new ItemStack(Items.plastanium, 400), new ItemStack(Items.phasefabric, 200));
        new Recipe(upgrade, Blocks.glaivePad, new ItemStack(Items.lead, 450), new ItemStack(Items.silicon, 650), new ItemStack(Items.titanium, 700), new ItemStack(Items.plastanium, 600), new ItemStack(Items.surgealloy, 200));

<<<<<<< HEAD
        new Recipe(upgrade, UpgradeBlocks.alphaPad, new ItemStack(Items.lead, 200), new ItemStack(Items.graphite, 100), new ItemStack(Items.copper, 150)).setVisible(RecipeVisibility.mobileOnly);
        new Recipe(upgrade, UpgradeBlocks.tauPad, new ItemStack(Items.lead, 250), new ItemStack(Items.titanium, 250), new ItemStack(Items.copper, 250), new ItemStack(Items.silicon, 250));
        new Recipe(upgrade, UpgradeBlocks.deltaPad, new ItemStack(Items.lead, 350), new ItemStack(Items.titanium, 350), new ItemStack(Items.copper, 400), new ItemStack(Items.silicon, 450), new ItemStack(Items.thorium, 300));
        new Recipe(upgrade, UpgradeBlocks.omegaPad, new ItemStack(Items.lead, 450), new ItemStack(Items.graphite, 550), new ItemStack(Items.silicon, 650), new ItemStack(Items.thorium, 600), new ItemStack(Items.surgealloy, 240));

        //unit factories
        new Recipe(units, UnitBlocks.spiritFactory, new ItemStack(Items.copper, 70), new ItemStack(Items.lead, 110), new ItemStack(Items.silicon, 130));
        new Recipe(units, UnitBlocks.phantomFactory, new ItemStack(Items.titanium, 90), new ItemStack(Items.thorium, 80), new ItemStack(Items.lead, 110), new ItemStack(Items.silicon, 210));
=======
        new Recipe(upgrade, Blocks.alphaPad, new ItemStack(Items.lead, 200), new ItemStack(Items.densealloy, 100), new ItemStack(Items.copper, 150)).setVisible(RecipeVisibility.mobileOnly);
        new Recipe(upgrade, Blocks.tauPad, new ItemStack(Items.lead, 250), new ItemStack(Items.densealloy, 250), new ItemStack(Items.copper, 250), new ItemStack(Items.silicon, 250));
        new Recipe(upgrade, Blocks.deltaPad, new ItemStack(Items.lead, 350), new ItemStack(Items.densealloy, 350), new ItemStack(Items.copper, 400), new ItemStack(Items.silicon, 450), new ItemStack(Items.thorium, 300));
        new Recipe(upgrade, Blocks.omegaPad, new ItemStack(Items.lead, 450), new ItemStack(Items.densealloy, 550), new ItemStack(Items.silicon, 650), new ItemStack(Items.thorium, 600), new ItemStack(Items.surgealloy, 240));

        //actual unit related stuff
        new Recipe(units, Blocks.spiritFactory, new ItemStack(Items.copper, 70), new ItemStack(Items.lead, 110), new ItemStack(Items.silicon, 130));
        new Recipe(units, Blocks.phantomFactory, new ItemStack(Items.densealloy, 90), new ItemStack(Items.thorium, 80), new ItemStack(Items.lead, 110), new ItemStack(Items.silicon, 210));
>>>>>>> 351b8c24

        new Recipe(units, Blocks.daggerFactory, new ItemStack(Items.lead, 90), new ItemStack(Items.silicon, 70));
        new Recipe(units, Blocks.titanFactory, new ItemStack(Items.thorium, 90), new ItemStack(Items.lead, 140), new ItemStack(Items.silicon, 90));
        new Recipe(units, Blocks.fortressFactory, new ItemStack(Items.thorium, 200), new ItemStack(Items.lead, 220), new ItemStack(Items.silicon, 150), new ItemStack(Items.surgealloy, 100), new ItemStack(Items.phasefabric, 50));

        new Recipe(units, Blocks.wraithFactory, new ItemStack(Items.titanium, 60), new ItemStack(Items.lead, 80), new ItemStack(Items.silicon, 90));
        new Recipe(units, Blocks.ghoulFactory, new ItemStack(Items.plastanium, 80), new ItemStack(Items.titanium, 100), new ItemStack(Items.lead, 130), new ItemStack(Items.silicon, 220));
        new Recipe(units, Blocks.revenantFactory, new ItemStack(Items.plastanium, 300), new ItemStack(Items.titanium, 400), new ItemStack(Items.lead, 300), new ItemStack(Items.silicon, 400), new ItemStack(Items.surgealloy, 100));

<<<<<<< HEAD
        new Recipe(units, UnitBlocks.repairPoint, new ItemStack(Items.lead, 30), new ItemStack(Items.copper, 30), new ItemStack(Items.silicon, 30));

        //removed for testing MOBA-style unit production
        //new Recipe(units, UnitBlocks.commandCenter, new ItemStack(Items.lead, 100), new ItemStack(Items.densealloy, 100), new ItemStack(Items.silicon, 200));

        //LIQUIDS
        new Recipe(liquid, LiquidBlocks.conduit, new ItemStack(Items.lead, 1));
        new Recipe(liquid, LiquidBlocks.pulseConduit, new ItemStack(Items.titanium, 1), new ItemStack(Items.lead, 1));
        new Recipe(liquid, LiquidBlocks.phaseConduit, new ItemStack(Items.phasefabric, 10), new ItemStack(Items.silicon, 15), new ItemStack(Items.lead, 20), new ItemStack(Items.titanium, 20));

        new Recipe(liquid, LiquidBlocks.liquidRouter, new ItemStack(Items.titanium, 4), new ItemStack(Items.lead, 4));
        new Recipe(liquid, LiquidBlocks.liquidtank, new ItemStack(Items.titanium, 50), new ItemStack(Items.lead, 50));
        new Recipe(liquid, LiquidBlocks.liquidJunction, new ItemStack(Items.titanium, 4), new ItemStack(Items.lead, 4));
        new Recipe(liquid, LiquidBlocks.bridgeConduit, new ItemStack(Items.titanium, 8), new ItemStack(Items.lead, 8));

        new Recipe(liquid, LiquidBlocks.mechanicalPump, new ItemStack(Items.copper, 30), new ItemStack(Items.lead, 20));
        new Recipe(liquid, LiquidBlocks.rotaryPump, new ItemStack(Items.copper, 140), new ItemStack(Items.lead, 100), new ItemStack(Items.silicon, 40), new ItemStack(Items.titanium, 70));
        new Recipe(liquid, LiquidBlocks.thermalPump, new ItemStack(Items.copper, 160), new ItemStack(Items.lead, 130), new ItemStack(Items.silicon, 60), new ItemStack(Items.titanium, 80), new ItemStack(Items.thorium, 70));
    }

    @Override
    public ContentType type(){
        return ContentType.recipe;
=======
        new Recipe(units, Blocks.repairPoint, new ItemStack(Items.lead, 30), new ItemStack(Items.copper, 30), new ItemStack(Items.silicon, 30));
        new Recipe(units, Blocks.commandCenter, new ItemStack(Items.lead, 100), new ItemStack(Items.densealloy, 100), new ItemStack(Items.silicon, 200));

        //LIQUIDS
        new Recipe(liquid, Blocks.conduit, new ItemStack(Items.lead, 1)).setDependencies(Blocks.smelter);
        new Recipe(liquid, Blocks.pulseConduit, new ItemStack(Items.titanium, 1), new ItemStack(Items.lead, 1));
        new Recipe(liquid, Blocks.phaseConduit, new ItemStack(Items.phasefabric, 10), new ItemStack(Items.silicon, 15), new ItemStack(Items.lead, 20), new ItemStack(Items.titanium, 20));

        new Recipe(liquid, Blocks.liquidRouter, new ItemStack(Items.titanium, 4), new ItemStack(Items.lead, 4));
        new Recipe(liquid, Blocks.liquidtank, new ItemStack(Items.titanium, 50), new ItemStack(Items.lead, 50));
        new Recipe(liquid, Blocks.liquidJunction, new ItemStack(Items.titanium, 4), new ItemStack(Items.lead, 4));
        new Recipe(liquid, Blocks.bridgeConduit, new ItemStack(Items.titanium, 8), new ItemStack(Items.lead, 8));

        new Recipe(liquid, Blocks.mechanicalPump, new ItemStack(Items.copper, 30), new ItemStack(Items.lead, 20)).setDependencies(Blocks.smelter);
        new Recipe(liquid, Blocks.rotaryPump, new ItemStack(Items.copper, 140), new ItemStack(Items.lead, 100), new ItemStack(Items.silicon, 40), new ItemStack(Items.titanium, 70));
        new Recipe(liquid, Blocks.thermalPump, new ItemStack(Items.copper, 160), new ItemStack(Items.lead, 130), new ItemStack(Items.silicon, 60), new ItemStack(Items.titanium, 80), new ItemStack(Items.thorium, 70));
>>>>>>> 351b8c24
    }
}<|MERGE_RESOLUTION|>--- conflicted
+++ resolved
@@ -25,19 +25,11 @@
         new Recipe(defense, Blocks.copperWall, new ItemStack(Items.copper, 12)).setAlwaysUnlocked(true);
         new Recipe(defense, Blocks.copperWallLarge, new ItemStack(Items.copper, 12 * 4)).setAlwaysUnlocked(true);
 
-<<<<<<< HEAD
-        new Recipe(defense, DefenseBlocks.denseAlloyWall, new ItemStack(Items.titanium, 12));
-        new Recipe(defense, DefenseBlocks.denseAlloyWallLarge, new ItemStack(Items.titanium, 12 * 4));
+        new Recipe(defense, Blocks.denseAlloyWall, new ItemStack(Items.titanium, 12));
+        new Recipe(defense, Blocks.denseAlloyWallLarge, new ItemStack(Items.titanium, 12 * 4));
 
-        new Recipe(defense, DefenseBlocks.door, new ItemStack(Items.titanium, 12), new ItemStack(Items.silicon, 8));
-        new Recipe(defense, DefenseBlocks.doorLarge, new ItemStack(Items.titanium, 12 * 4), new ItemStack(Items.silicon, 8 * 4));
-=======
-        new Recipe(defense, Blocks.denseAlloyWall, new ItemStack(Items.densealloy, 12));
-        new Recipe(defense, Blocks.denseAlloyWallLarge, new ItemStack(Items.densealloy, 12 * 4));
-
-        new Recipe(defense, Blocks.door, new ItemStack(Items.densealloy, 12), new ItemStack(Items.silicon, 8));
-        new Recipe(defense, Blocks.doorLarge, new ItemStack(Items.densealloy, 12 * 4), new ItemStack(Items.silicon, 8 * 4));
->>>>>>> 351b8c24
+        new Recipe(defense, Blocks.door, new ItemStack(Items.titanium, 12), new ItemStack(Items.silicon, 8));
+        new Recipe(defense, Blocks.doorLarge, new ItemStack(Items.titanium, 12 * 4), new ItemStack(Items.silicon, 8 * 4));
 
         new Recipe(defense, Blocks.thoriumWall, new ItemStack(Items.thorium, 12));
         new Recipe(defense, Blocks.thoriumWallLarge, new ItemStack(Items.thorium, 12 * 4));
@@ -48,201 +40,104 @@
         new Recipe(defense, Blocks.surgeWall, new ItemStack(Items.surgealloy, 12));
         new Recipe(defense, Blocks.surgeWallLarge, new ItemStack(Items.surgealloy, 12 * 4));
 
-<<<<<<< HEAD
-        new Recipe(effect, StorageBlocks.container, new ItemStack(Items.titanium, 200));
-        new Recipe(effect, StorageBlocks.vault, new ItemStack(Items.titanium, 500), new ItemStack(Items.thorium, 250));
-
-        new Recipe(effect, StorageBlocks.core,
-            new ItemStack(Items.copper, 2000), new ItemStack(Items.titanium, 2000),
-=======
-        new Recipe(effect, Blocks.container, new ItemStack(Items.densealloy, 200));
-        new Recipe(effect, Blocks.vault, new ItemStack(Items.densealloy, 500), new ItemStack(Items.thorium, 250));
+        new Recipe(effect, Blocks.container, new ItemStack(Items.titanium, 200));
+        new Recipe(effect, Blocks.vault, new ItemStack(Items.titanium, 500), new ItemStack(Items.thorium, 250));
 
         new Recipe(effect, Blocks.core,
-            new ItemStack(Items.copper, 2000), new ItemStack(Items.densealloy, 2000),
->>>>>>> 351b8c24
+            new ItemStack(Items.copper, 2000), new ItemStack(Items.titanium, 2000),
             new ItemStack(Items.silicon, 1750), new ItemStack(Items.thorium, 1000),
             new ItemStack(Items.surgealloy, 500), new ItemStack(Items.phasefabric, 750)
         );
 
         //projectors
-<<<<<<< HEAD
-        new Recipe(effect, DefenseBlocks.mendProjector, new ItemStack(Items.lead, 200), new ItemStack(Items.titanium, 150), new ItemStack(Items.titanium, 50), new ItemStack(Items.silicon, 180));
-        new Recipe(effect, DefenseBlocks.overdriveProjector, new ItemStack(Items.lead, 200), new ItemStack(Items.titanium, 150), new ItemStack(Items.titanium, 150), new ItemStack(Items.silicon, 250));
-        new Recipe(effect, DefenseBlocks.forceProjector, new ItemStack(Items.lead, 200), new ItemStack(Items.titanium, 150), new ItemStack(Items.titanium, 150), new ItemStack(Items.silicon, 250));
+        new Recipe(effect, Blocks.mendProjector, new ItemStack(Items.lead, 200), new ItemStack(Items.titanium, 150), new ItemStack(Items.titanium, 50), new ItemStack(Items.silicon, 180));
+        new Recipe(effect, Blocks.overdriveProjector, new ItemStack(Items.lead, 200), new ItemStack(Items.titanium, 150), new ItemStack(Items.titanium, 150), new ItemStack(Items.silicon, 250));
+        new Recipe(effect, Blocks.forceProjector, new ItemStack(Items.lead, 200), new ItemStack(Items.titanium, 150), new ItemStack(Items.titanium, 150), new ItemStack(Items.silicon, 250));
 
-        new Recipe(effect, DefenseBlocks.shockMine, new ItemStack(Items.lead, 50), new ItemStack(Items.silicon, 25));
-
-        //TURRETS
-        new Recipe(turret, TurretBlocks.duo, new ItemStack(Items.copper, 40)).setAlwaysUnlocked(true);
-        new Recipe(turret, TurretBlocks.arc, new ItemStack(Items.copper, 50), new ItemStack(Items.lead, 30), new ItemStack(Items.silicon, 20));
-        new Recipe(turret, TurretBlocks.hail, new ItemStack(Items.copper, 60), new ItemStack(Items.graphite, 35));
-        new Recipe(turret, TurretBlocks.lancer, new ItemStack(Items.copper, 50), new ItemStack(Items.lead, 100), new ItemStack(Items.silicon, 90));
-        new Recipe(turret, TurretBlocks.wave, new ItemStack(Items.titanium, 70), new ItemStack(Items.lead, 150));
-        new Recipe(turret, TurretBlocks.salvo, new ItemStack(Items.copper, 210), new ItemStack(Items.graphite, 190), new ItemStack(Items.thorium, 130));
-        new Recipe(turret, TurretBlocks.swarmer, new ItemStack(Items.graphite, 70), new ItemStack(Items.titanium, 70), new ItemStack(Items.plastanium, 90), new ItemStack(Items.silicon, 60));
-        new Recipe(turret, TurretBlocks.ripple, new ItemStack(Items.copper, 300), new ItemStack(Items.graphite, 220), new ItemStack(Items.thorium, 120));
-        new Recipe(turret, TurretBlocks.cyclone, new ItemStack(Items.copper, 400), new ItemStack(Items.surgealloy, 200), new ItemStack(Items.plastanium, 150));
-        new Recipe(turret, TurretBlocks.fuse, new ItemStack(Items.copper, 450), new ItemStack(Items.graphite, 450), new ItemStack(Items.surgealloy, 250));
-        new Recipe(turret, TurretBlocks.spectre, new ItemStack(Items.copper, 700), new ItemStack(Items.graphite, 600), new ItemStack(Items.surgealloy, 500), new ItemStack(Items.plastanium, 350), new ItemStack(Items.thorium, 500));
-        new Recipe(turret, TurretBlocks.meltdown, new ItemStack(Items.copper, 500), new ItemStack(Items.lead, 700), new ItemStack(Items.graphite, 600), new ItemStack(Items.surgealloy, 650), new ItemStack(Items.silicon, 650));
-=======
-        new Recipe(effect, Blocks.mendProjector, new ItemStack(Items.lead, 200), new ItemStack(Items.densealloy, 150), new ItemStack(Items.titanium, 50), new ItemStack(Items.silicon, 180));
-        new Recipe(effect, Blocks.overdriveProjector, new ItemStack(Items.lead, 200), new ItemStack(Items.densealloy, 150), new ItemStack(Items.titanium, 150), new ItemStack(Items.silicon, 250));
-        new Recipe(effect, Blocks.forceProjector, new ItemStack(Items.lead, 200), new ItemStack(Items.densealloy, 150), new ItemStack(Items.titanium, 150), new ItemStack(Items.silicon, 250));
-
-        new Recipe(effect, Blocks.shockMine, new ItemStack(Items.lead, 50), new ItemStack(Items.silicon, 25))
-                .setDependencies(Items.blastCompound);
+        new Recipe(effect, Blocks.shockMine, new ItemStack(Items.lead, 50), new ItemStack(Items.silicon, 25));
 
         //TURRETS
         new Recipe(turret, Blocks.duo, new ItemStack(Items.copper, 40)).setAlwaysUnlocked(true);
         new Recipe(turret, Blocks.arc, new ItemStack(Items.copper, 50), new ItemStack(Items.lead, 30), new ItemStack(Items.silicon, 20));
-        new Recipe(turret, Blocks.hail, new ItemStack(Items.copper, 60), new ItemStack(Items.densealloy, 35));
+        new Recipe(turret, Blocks.hail, new ItemStack(Items.copper, 60), new ItemStack(Items.graphite, 35));
         new Recipe(turret, Blocks.lancer, new ItemStack(Items.copper, 50), new ItemStack(Items.lead, 100), new ItemStack(Items.silicon, 90));
-        new Recipe(turret, Blocks.wave, new ItemStack(Items.densealloy, 60), new ItemStack(Items.titanium, 70), new ItemStack(Items.lead, 150));
-        new Recipe(turret, Blocks.salvo, new ItemStack(Items.copper, 210), new ItemStack(Items.densealloy, 190), new ItemStack(Items.thorium, 130));
-        new Recipe(turret, Blocks.swarmer, new ItemStack(Items.densealloy, 70), new ItemStack(Items.titanium, 70), new ItemStack(Items.plastanium, 90), new ItemStack(Items.silicon, 60));
-        new Recipe(turret, Blocks.ripple, new ItemStack(Items.copper, 300), new ItemStack(Items.densealloy, 220), new ItemStack(Items.thorium, 120));
-        new Recipe(turret, Blocks.cyclone, new ItemStack(Items.copper, 400), new ItemStack(Items.densealloy, 400), new ItemStack(Items.surgealloy, 200), new ItemStack(Items.plastanium, 150));
-        new Recipe(turret, Blocks.fuse, new ItemStack(Items.copper, 450), new ItemStack(Items.densealloy, 450), new ItemStack(Items.surgealloy, 250));
-        new Recipe(turret, Blocks.spectre, new ItemStack(Items.copper, 700), new ItemStack(Items.densealloy, 600), new ItemStack(Items.surgealloy, 500), new ItemStack(Items.plastanium, 350), new ItemStack(Items.thorium, 500));
-        new Recipe(turret, Blocks.meltdown, new ItemStack(Items.copper, 500), new ItemStack(Items.lead, 700), new ItemStack(Items.densealloy, 600), new ItemStack(Items.surgealloy, 650), new ItemStack(Items.silicon, 650));
->>>>>>> 351b8c24
+        new Recipe(turret, Blocks.wave, new ItemStack(Items.titanium, 70), new ItemStack(Items.lead, 150));
+        new Recipe(turret, Blocks.salvo, new ItemStack(Items.copper, 210), new ItemStack(Items.graphite, 190), new ItemStack(Items.thorium, 130));
+        new Recipe(turret, Blocks.swarmer, new ItemStack(Items.graphite, 70), new ItemStack(Items.titanium, 70), new ItemStack(Items.plastanium, 90), new ItemStack(Items.silicon, 60));
+        new Recipe(turret, Blocks.ripple, new ItemStack(Items.copper, 300), new ItemStack(Items.graphite, 220), new ItemStack(Items.thorium, 120));
+        new Recipe(turret, Blocks.cyclone, new ItemStack(Items.copper, 400), new ItemStack(Items.surgealloy, 200), new ItemStack(Items.plastanium, 150));
+        new Recipe(turret, Blocks.fuse, new ItemStack(Items.copper, 450), new ItemStack(Items.graphite, 450), new ItemStack(Items.surgealloy, 250));
+        new Recipe(turret, Blocks.spectre, new ItemStack(Items.copper, 700), new ItemStack(Items.graphite, 600), new ItemStack(Items.surgealloy, 500), new ItemStack(Items.plastanium, 350), new ItemStack(Items.thorium, 500));
+        new Recipe(turret, Blocks.meltdown, new ItemStack(Items.copper, 500), new ItemStack(Items.lead, 700), new ItemStack(Items.graphite, 600), new ItemStack(Items.surgealloy, 650), new ItemStack(Items.silicon, 650));
 
         //DISTRIBUTION
         new Recipe(distribution, Blocks.conveyor, new ItemStack(Items.copper, 1)).setAlwaysUnlocked(true);
         new Recipe(distribution, Blocks.titaniumconveyor, new ItemStack(Items.copper, 2), new ItemStack(Items.titanium, 1));
-        new Recipe(distribution, Blocks.phaseConveyor, new ItemStack(Items.phasefabric, 10), new ItemStack(Items.silicon, 15), new ItemStack(Items.lead, 20), new ItemStack(Items.densealloy, 20));
+        new Recipe(distribution, Blocks.phaseConveyor, new ItemStack(Items.phasefabric, 10), new ItemStack(Items.silicon, 15), new ItemStack(Items.lead, 20), new ItemStack(Items.graphite, 20));
 
         //starter transport
         new Recipe(distribution, Blocks.junction, new ItemStack(Items.copper, 2)).setAlwaysUnlocked(true);
         new Recipe(distribution, Blocks.router, new ItemStack(Items.copper, 6)).setAlwaysUnlocked(true);
 
-<<<<<<< HEAD
         //more advanced transport
-        new Recipe(distribution, DistributionBlocks.distributor, new ItemStack(Items.titanium, 8), new ItemStack(Items.copper, 8));
-        new Recipe(distribution, DistributionBlocks.sorter, new ItemStack(Items.titanium, 4), new ItemStack(Items.copper, 4));
-        new Recipe(distribution, DistributionBlocks.overflowGate, new ItemStack(Items.titanium, 4), new ItemStack(Items.copper, 8));
-        new Recipe(distribution, DistributionBlocks.itemBridge, new ItemStack(Items.titanium, 8), new ItemStack(Items.copper, 8));
-        new Recipe(distribution, StorageBlocks.unloader, new ItemStack(Items.titanium, 50), new ItemStack(Items.silicon, 60));
-        new Recipe(distribution, DistributionBlocks.massDriver, new ItemStack(Items.titanium, 250), new ItemStack(Items.silicon, 150), new ItemStack(Items.lead, 250), new ItemStack(Items.thorium, 100));
-=======
-        //advanced densealloy transport
-        new Recipe(distribution, Blocks.distributor, new ItemStack(Items.densealloy, 8), new ItemStack(Items.copper, 8));
-        new Recipe(distribution, Blocks.sorter, new ItemStack(Items.densealloy, 4), new ItemStack(Items.copper, 4));
-        new Recipe(distribution, Blocks.overflowGate, new ItemStack(Items.densealloy, 4), new ItemStack(Items.copper, 8));
-        new Recipe(distribution, Blocks.itemBridge, new ItemStack(Items.densealloy, 8), new ItemStack(Items.copper, 8));
-        new Recipe(distribution, Blocks.unloader, new ItemStack(Items.densealloy, 50), new ItemStack(Items.silicon, 60));
-        new Recipe(distribution, Blocks.massDriver, new ItemStack(Items.densealloy, 250), new ItemStack(Items.silicon, 150), new ItemStack(Items.lead, 250), new ItemStack(Items.thorium, 100));
->>>>>>> 351b8c24
+        new Recipe(distribution, Blocks.distributor, new ItemStack(Items.titanium, 8), new ItemStack(Items.copper, 8));
+        new Recipe(distribution, Blocks.sorter, new ItemStack(Items.titanium, 4), new ItemStack(Items.copper, 4));
+        new Recipe(distribution, Blocks.overflowGate, new ItemStack(Items.titanium, 4), new ItemStack(Items.copper, 8));
+        new Recipe(distribution, Blocks.itemBridge, new ItemStack(Items.titanium, 8), new ItemStack(Items.copper, 8));
+        new Recipe(distribution, Blocks.unloader, new ItemStack(Items.titanium, 50), new ItemStack(Items.silicon, 60));
+        new Recipe(distribution, Blocks.massDriver, new ItemStack(Items.titanium, 250), new ItemStack(Items.silicon, 150), new ItemStack(Items.lead, 250), new ItemStack(Items.thorium, 100));
 
         //CRAFTING
 
         //smelting
-<<<<<<< HEAD
-        new Recipe(crafting, CraftingBlocks.siliconSmelter, new ItemStack(Items.copper, 60), new ItemStack(Items.lead, 50));
+        new Recipe(crafting, Blocks.siliconSmelter, new ItemStack(Items.copper, 60), new ItemStack(Items.lead, 50));
 
         //advanced fabrication
-        new Recipe(crafting, CraftingBlocks.plastaniumCompressor, new ItemStack(Items.silicon, 160), new ItemStack(Items.lead, 230), new ItemStack(Items.graphite, 120), new ItemStack(Items.titanium, 160));
-        new Recipe(crafting, CraftingBlocks.phaseWeaver, new ItemStack(Items.silicon, 260), new ItemStack(Items.lead, 240), new ItemStack(Items.thorium, 150));
-        new Recipe(crafting, CraftingBlocks.surgeSmelter, new ItemStack(Items.silicon, 160), new ItemStack(Items.lead, 160), new ItemStack(Items.thorium, 140));
-
-        //misc
-        new Recipe(crafting, CraftingBlocks.pulverizer, new ItemStack(Items.copper, 60), new ItemStack(Items.lead, 50));
-        new Recipe(crafting, CraftingBlocks.pyratiteMixer, new ItemStack(Items.copper, 100), new ItemStack(Items.lead, 50));
-        new Recipe(crafting, CraftingBlocks.blastMixer, new ItemStack(Items.lead, 60), new ItemStack(Items.titanium, 40));
-        new Recipe(crafting, CraftingBlocks.cryofluidmixer, new ItemStack(Items.lead, 130), new ItemStack(Items.silicon, 80), new ItemStack(Items.thorium, 90));
-
-        new Recipe(crafting, CraftingBlocks.melter, new ItemStack(Items.copper, 60), new ItemStack(Items.lead, 70), new ItemStack(Items.graphite, 90));
-        new Recipe(crafting, CraftingBlocks.incinerator, new ItemStack(Items.graphite, 10), new ItemStack(Items.lead, 30));
-
-        //processing
-        new Recipe(crafting, CraftingBlocks.biomatterCompressor, new ItemStack(Items.lead, 70), new ItemStack(Items.silicon, 60));
-        new Recipe(crafting, CraftingBlocks.separator, new ItemStack(Items.copper, 60), new ItemStack(Items.titanium, 50));
-
-        //POWER
-        new Recipe(power, PowerBlocks.powerNode, new ItemStack(Items.copper, 2), new ItemStack(Items.lead, 6));
-        new Recipe(power, PowerBlocks.powerNodeLarge, new ItemStack(Items.titanium, 10), new ItemStack(Items.lead, 20), new ItemStack(Items.silicon, 6));
-        new Recipe(power, PowerBlocks.battery, new ItemStack(Items.copper, 8), new ItemStack(Items.lead, 30), new ItemStack(Items.silicon, 4));
-        new Recipe(power, PowerBlocks.batteryLarge, new ItemStack(Items.titanium, 40), new ItemStack(Items.lead, 80), new ItemStack(Items.silicon, 30));
-
-        //generators - combustion
-        new Recipe(power, PowerBlocks.combustionGenerator, new ItemStack(Items.copper, 50), new ItemStack(Items.lead, 30));
-        new Recipe(power, PowerBlocks.turbineGenerator, new ItemStack(Items.copper, 70), new ItemStack(Items.graphite, 50), new ItemStack(Items.lead, 80), new ItemStack(Items.silicon, 60));
-        new Recipe(power, PowerBlocks.thermalGenerator, new ItemStack(Items.copper, 80), new ItemStack(Items.graphite, 70), new ItemStack(Items.lead, 100), new ItemStack(Items.silicon, 70), new ItemStack(Items.thorium, 70));
-=======
-        new Recipe(crafting, Blocks.smelter, new ItemStack(Items.copper, 100));
-        new Recipe(crafting, Blocks.arcsmelter, new ItemStack(Items.copper, 110), new ItemStack(Items.densealloy, 70), new ItemStack(Items.lead, 50));
-        new Recipe(crafting, Blocks.siliconsmelter, new ItemStack(Items.copper, 60), new ItemStack(Items.lead, 50));
-
-        //advanced fabrication
-        new Recipe(crafting, Blocks.plastaniumCompressor, new ItemStack(Items.silicon, 160), new ItemStack(Items.lead, 230), new ItemStack(Items.densealloy, 120), new ItemStack(Items.titanium, 160));
+        new Recipe(crafting, Blocks.plastaniumCompressor, new ItemStack(Items.silicon, 160), new ItemStack(Items.lead, 230), new ItemStack(Items.graphite, 120), new ItemStack(Items.titanium, 160));
         new Recipe(crafting, Blocks.phaseWeaver, new ItemStack(Items.silicon, 260), new ItemStack(Items.lead, 240), new ItemStack(Items.thorium, 150));
-        new Recipe(crafting, Blocks.alloySmelter, new ItemStack(Items.silicon, 160), new ItemStack(Items.lead, 160), new ItemStack(Items.thorium, 140));
+        new Recipe(crafting, Blocks.surgeSmelter, new ItemStack(Items.silicon, 160), new ItemStack(Items.lead, 160), new ItemStack(Items.thorium, 140));
 
         //misc
         new Recipe(crafting, Blocks.pulverizer, new ItemStack(Items.copper, 60), new ItemStack(Items.lead, 50));
         new Recipe(crafting, Blocks.pyratiteMixer, new ItemStack(Items.copper, 100), new ItemStack(Items.lead, 50));
-        new Recipe(crafting, Blocks.blastMixer, new ItemStack(Items.lead, 60), new ItemStack(Items.densealloy, 40));
+        new Recipe(crafting, Blocks.blastMixer, new ItemStack(Items.lead, 60), new ItemStack(Items.titanium, 40));
         new Recipe(crafting, Blocks.cryofluidmixer, new ItemStack(Items.lead, 130), new ItemStack(Items.silicon, 80), new ItemStack(Items.thorium, 90));
 
-        new Recipe(crafting, Blocks.solidifier, new ItemStack(Items.densealloy, 30), new ItemStack(Items.copper, 20));
-        new Recipe(crafting, Blocks.melter, new ItemStack(Items.copper, 60), new ItemStack(Items.lead, 70), new ItemStack(Items.densealloy, 90));
-        new Recipe(crafting, Blocks.incinerator, new ItemStack(Items.densealloy, 10), new ItemStack(Items.lead, 30));
+        new Recipe(crafting, Blocks.melter, new ItemStack(Items.copper, 60), new ItemStack(Items.lead, 70), new ItemStack(Items.graphite, 90));
+        new Recipe(crafting, Blocks.incinerator, new ItemStack(Items.graphite, 10), new ItemStack(Items.lead, 30));
 
         //processing
         new Recipe(crafting, Blocks.biomatterCompressor, new ItemStack(Items.lead, 70), new ItemStack(Items.silicon, 60));
-        new Recipe(crafting, Blocks.separator, new ItemStack(Items.copper, 60), new ItemStack(Items.densealloy, 50));
-        new Recipe(crafting, Blocks.centrifuge, new ItemStack(Items.copper, 130), new ItemStack(Items.densealloy, 130), new ItemStack(Items.silicon, 60), new ItemStack(Items.titanium, 50));
+        new Recipe(crafting, Blocks.separator, new ItemStack(Items.copper, 60), new ItemStack(Items.titanium, 50));
 
         //POWER
-        new Recipe(power, Blocks.powerNode, new ItemStack(Items.copper, 2), new ItemStack(Items.lead, 6))
-                .setDependencies(Blocks.combustionGenerator);
-        new Recipe(power, Blocks.powerNodeLarge, new ItemStack(Items.densealloy, 10), new ItemStack(Items.lead, 20), new ItemStack(Items.silicon, 6))
-                .setDependencies(Blocks.powerNode);
-        new Recipe(power, Blocks.battery, new ItemStack(Items.copper, 8), new ItemStack(Items.lead, 30), new ItemStack(Items.silicon, 4))
-                .setDependencies(Blocks.powerNode);
-        new Recipe(power, Blocks.batteryLarge, new ItemStack(Items.densealloy, 40), new ItemStack(Items.lead, 80), new ItemStack(Items.silicon, 30))
-                .setDependencies(Blocks.powerNode);
+        new Recipe(power, Blocks.powerNode, new ItemStack(Items.copper, 2), new ItemStack(Items.lead, 6));
+        new Recipe(power, Blocks.powerNodeLarge, new ItemStack(Items.titanium, 10), new ItemStack(Items.lead, 20), new ItemStack(Items.silicon, 6));
+        new Recipe(power, Blocks.battery, new ItemStack(Items.copper, 8), new ItemStack(Items.lead, 30), new ItemStack(Items.silicon, 4));
+        new Recipe(power, Blocks.batteryLarge, new ItemStack(Items.titanium, 40), new ItemStack(Items.lead, 80), new ItemStack(Items.silicon, 30));
 
         //generators - combustion
         new Recipe(power, Blocks.combustionGenerator, new ItemStack(Items.copper, 50), new ItemStack(Items.lead, 30));
-        new Recipe(power, Blocks.turbineGenerator, new ItemStack(Items.copper, 70), new ItemStack(Items.densealloy, 50), new ItemStack(Items.lead, 80), new ItemStack(Items.silicon, 60));
-        new Recipe(power, Blocks.thermalGenerator, new ItemStack(Items.copper, 80), new ItemStack(Items.densealloy, 70), new ItemStack(Items.lead, 100), new ItemStack(Items.silicon, 70), new ItemStack(Items.thorium, 70));
->>>>>>> 351b8c24
+        new Recipe(power, Blocks.turbineGenerator, new ItemStack(Items.copper, 70), new ItemStack(Items.graphite, 50), new ItemStack(Items.lead, 80), new ItemStack(Items.silicon, 60));
+        new Recipe(power, Blocks.thermalGenerator, new ItemStack(Items.copper, 80), new ItemStack(Items.graphite, 70), new ItemStack(Items.lead, 100), new ItemStack(Items.silicon, 70), new ItemStack(Items.thorium, 70));
 
         //generators - solar
         new Recipe(power, Blocks.solarPanel, new ItemStack(Items.lead, 20), new ItemStack(Items.silicon, 30));
         new Recipe(power, Blocks.largeSolarPanel, new ItemStack(Items.lead, 200), new ItemStack(Items.silicon, 290), new ItemStack(Items.phasefabric, 30));
 
         //generators - nuclear
-<<<<<<< HEAD
-        new Recipe(power, PowerBlocks.thoriumReactor, new ItemStack(Items.lead, 600), new ItemStack(Items.silicon, 400), new ItemStack(Items.graphite, 300), new ItemStack(Items.thorium, 300));
-        new Recipe(power, PowerBlocks.rtgGenerator, new ItemStack(Items.lead, 200), new ItemStack(Items.silicon, 150), new ItemStack(Items.phasefabric, 50), new ItemStack(Items.plastanium, 150), new ItemStack(Items.thorium, 100));
-
-        //DRILLS, PRODUCERS
-        new Recipe(production, ProductionBlocks.mechanicalDrill, new ItemStack(Items.copper, 45)).setAlwaysUnlocked(true);
-        new Recipe(production, ProductionBlocks.pneumaticDrill, new ItemStack(Items.copper, 60), new ItemStack(Items.graphite, 50));
-        new Recipe(production, ProductionBlocks.laserDrill, new ItemStack(Items.copper, 70), new ItemStack(Items.graphite, 90), new ItemStack(Items.silicon, 60), new ItemStack(Items.titanium, 50));
-        new Recipe(production, ProductionBlocks.blastDrill, new ItemStack(Items.copper, 130), new ItemStack(Items.silicon, 120), new ItemStack(Items.titanium, 100), new ItemStack(Items.thorium, 60));
-
-        new Recipe(production, ProductionBlocks.waterExtractor, new ItemStack(Items.copper, 50), new ItemStack(Items.graphite, 50), new ItemStack(Items.lead, 40));
-        new Recipe(production, ProductionBlocks.cultivator, new ItemStack(Items.copper, 20), new ItemStack(Items.lead, 50), new ItemStack(Items.silicon, 20));
-        new Recipe(production, ProductionBlocks.oilExtractor, new ItemStack(Items.copper, 300), new ItemStack(Items.graphite, 350), new ItemStack(Items.lead, 230), new ItemStack(Items.thorium, 230), new ItemStack(Items.silicon, 150));
-=======
-        new Recipe(power, Blocks.thoriumReactor, new ItemStack(Items.lead, 600), new ItemStack(Items.silicon, 400), new ItemStack(Items.densealloy, 300), new ItemStack(Items.thorium, 300));
+        new Recipe(power, Blocks.thoriumReactor, new ItemStack(Items.lead, 600), new ItemStack(Items.silicon, 400), new ItemStack(Items.graphite, 300), new ItemStack(Items.thorium, 300));
         new Recipe(power, Blocks.rtgGenerator, new ItemStack(Items.lead, 200), new ItemStack(Items.silicon, 150), new ItemStack(Items.phasefabric, 50), new ItemStack(Items.plastanium, 150), new ItemStack(Items.thorium, 100));
 
         //DRILLS, PRODUCERS
         new Recipe(production, Blocks.mechanicalDrill, new ItemStack(Items.copper, 45)).setAlwaysUnlocked(true);
-        new Recipe(production, Blocks.pneumaticDrill, new ItemStack(Items.copper, 60), new ItemStack(Items.densealloy, 50));
-        new Recipe(production, Blocks.laserDrill, new ItemStack(Items.copper, 70), new ItemStack(Items.densealloy, 90), new ItemStack(Items.silicon, 60), new ItemStack(Items.titanium, 50));
-        new Recipe(production, Blocks.blastDrill, new ItemStack(Items.copper, 130), new ItemStack(Items.densealloy, 180), new ItemStack(Items.silicon, 120), new ItemStack(Items.titanium, 100), new ItemStack(Items.thorium, 60));
+        new Recipe(production, Blocks.pneumaticDrill, new ItemStack(Items.copper, 60), new ItemStack(Items.graphite, 50));
+        new Recipe(production, Blocks.laserDrill, new ItemStack(Items.copper, 70), new ItemStack(Items.graphite, 90), new ItemStack(Items.silicon, 60), new ItemStack(Items.titanium, 50));
+        new Recipe(production, Blocks.blastDrill, new ItemStack(Items.copper, 130), new ItemStack(Items.silicon, 120), new ItemStack(Items.titanium, 100), new ItemStack(Items.thorium, 60));
 
-        new Recipe(production, Blocks.waterExtractor, new ItemStack(Items.copper, 50), new ItemStack(Items.densealloy, 50), new ItemStack(Items.lead, 40));
+        new Recipe(production, Blocks.waterExtractor, new ItemStack(Items.copper, 50), new ItemStack(Items.graphite, 50), new ItemStack(Items.lead, 40));
         new Recipe(production, Blocks.cultivator, new ItemStack(Items.copper, 20), new ItemStack(Items.lead, 50), new ItemStack(Items.silicon, 20));
-        new Recipe(production, Blocks.oilExtractor, new ItemStack(Items.copper, 300), new ItemStack(Items.densealloy, 350), new ItemStack(Items.lead, 230), new ItemStack(Items.thorium, 230), new ItemStack(Items.silicon, 150));
->>>>>>> 351b8c24
+        new Recipe(production, Blocks.oilExtractor, new ItemStack(Items.copper, 300), new ItemStack(Items.graphite, 350), new ItemStack(Items.lead, 230), new ItemStack(Items.thorium, 230), new ItemStack(Items.silicon, 150));
 
         //UNITS
 
@@ -252,25 +147,14 @@
         new Recipe(upgrade, Blocks.javelinPad, new ItemStack(Items.lead, 350), new ItemStack(Items.silicon, 450), new ItemStack(Items.titanium, 500), new ItemStack(Items.plastanium, 400), new ItemStack(Items.phasefabric, 200));
         new Recipe(upgrade, Blocks.glaivePad, new ItemStack(Items.lead, 450), new ItemStack(Items.silicon, 650), new ItemStack(Items.titanium, 700), new ItemStack(Items.plastanium, 600), new ItemStack(Items.surgealloy, 200));
 
-<<<<<<< HEAD
-        new Recipe(upgrade, UpgradeBlocks.alphaPad, new ItemStack(Items.lead, 200), new ItemStack(Items.graphite, 100), new ItemStack(Items.copper, 150)).setVisible(RecipeVisibility.mobileOnly);
-        new Recipe(upgrade, UpgradeBlocks.tauPad, new ItemStack(Items.lead, 250), new ItemStack(Items.titanium, 250), new ItemStack(Items.copper, 250), new ItemStack(Items.silicon, 250));
-        new Recipe(upgrade, UpgradeBlocks.deltaPad, new ItemStack(Items.lead, 350), new ItemStack(Items.titanium, 350), new ItemStack(Items.copper, 400), new ItemStack(Items.silicon, 450), new ItemStack(Items.thorium, 300));
-        new Recipe(upgrade, UpgradeBlocks.omegaPad, new ItemStack(Items.lead, 450), new ItemStack(Items.graphite, 550), new ItemStack(Items.silicon, 650), new ItemStack(Items.thorium, 600), new ItemStack(Items.surgealloy, 240));
+        new Recipe(upgrade, Blocks.alphaPad, new ItemStack(Items.lead, 200), new ItemStack(Items.graphite, 100), new ItemStack(Items.copper, 150)).setVisible(RecipeVisibility.mobileOnly);
+        new Recipe(upgrade, Blocks.tauPad, new ItemStack(Items.lead, 250), new ItemStack(Items.titanium, 250), new ItemStack(Items.copper, 250), new ItemStack(Items.silicon, 250));
+        new Recipe(upgrade, Blocks.deltaPad, new ItemStack(Items.lead, 350), new ItemStack(Items.titanium, 350), new ItemStack(Items.copper, 400), new ItemStack(Items.silicon, 450), new ItemStack(Items.thorium, 300));
+        new Recipe(upgrade, Blocks.omegaPad, new ItemStack(Items.lead, 450), new ItemStack(Items.graphite, 550), new ItemStack(Items.silicon, 650), new ItemStack(Items.thorium, 600), new ItemStack(Items.surgealloy, 240));
 
         //unit factories
-        new Recipe(units, UnitBlocks.spiritFactory, new ItemStack(Items.copper, 70), new ItemStack(Items.lead, 110), new ItemStack(Items.silicon, 130));
-        new Recipe(units, UnitBlocks.phantomFactory, new ItemStack(Items.titanium, 90), new ItemStack(Items.thorium, 80), new ItemStack(Items.lead, 110), new ItemStack(Items.silicon, 210));
-=======
-        new Recipe(upgrade, Blocks.alphaPad, new ItemStack(Items.lead, 200), new ItemStack(Items.densealloy, 100), new ItemStack(Items.copper, 150)).setVisible(RecipeVisibility.mobileOnly);
-        new Recipe(upgrade, Blocks.tauPad, new ItemStack(Items.lead, 250), new ItemStack(Items.densealloy, 250), new ItemStack(Items.copper, 250), new ItemStack(Items.silicon, 250));
-        new Recipe(upgrade, Blocks.deltaPad, new ItemStack(Items.lead, 350), new ItemStack(Items.densealloy, 350), new ItemStack(Items.copper, 400), new ItemStack(Items.silicon, 450), new ItemStack(Items.thorium, 300));
-        new Recipe(upgrade, Blocks.omegaPad, new ItemStack(Items.lead, 450), new ItemStack(Items.densealloy, 550), new ItemStack(Items.silicon, 650), new ItemStack(Items.thorium, 600), new ItemStack(Items.surgealloy, 240));
-
-        //actual unit related stuff
         new Recipe(units, Blocks.spiritFactory, new ItemStack(Items.copper, 70), new ItemStack(Items.lead, 110), new ItemStack(Items.silicon, 130));
-        new Recipe(units, Blocks.phantomFactory, new ItemStack(Items.densealloy, 90), new ItemStack(Items.thorium, 80), new ItemStack(Items.lead, 110), new ItemStack(Items.silicon, 210));
->>>>>>> 351b8c24
+        new Recipe(units, Blocks.phantomFactory, new ItemStack(Items.titanium, 90), new ItemStack(Items.thorium, 80), new ItemStack(Items.lead, 110), new ItemStack(Items.silicon, 210));
 
         new Recipe(units, Blocks.daggerFactory, new ItemStack(Items.lead, 90), new ItemStack(Items.silicon, 70));
         new Recipe(units, Blocks.titanFactory, new ItemStack(Items.thorium, 90), new ItemStack(Items.lead, 140), new ItemStack(Items.silicon, 90));
@@ -280,36 +164,13 @@
         new Recipe(units, Blocks.ghoulFactory, new ItemStack(Items.plastanium, 80), new ItemStack(Items.titanium, 100), new ItemStack(Items.lead, 130), new ItemStack(Items.silicon, 220));
         new Recipe(units, Blocks.revenantFactory, new ItemStack(Items.plastanium, 300), new ItemStack(Items.titanium, 400), new ItemStack(Items.lead, 300), new ItemStack(Items.silicon, 400), new ItemStack(Items.surgealloy, 100));
 
-<<<<<<< HEAD
-        new Recipe(units, UnitBlocks.repairPoint, new ItemStack(Items.lead, 30), new ItemStack(Items.copper, 30), new ItemStack(Items.silicon, 30));
+        new Recipe(units, Blocks.repairPoint, new ItemStack(Items.lead, 30), new ItemStack(Items.copper, 30), new ItemStack(Items.silicon, 30));
 
         //removed for testing MOBA-style unit production
-        //new Recipe(units, UnitBlocks.commandCenter, new ItemStack(Items.lead, 100), new ItemStack(Items.densealloy, 100), new ItemStack(Items.silicon, 200));
+        //new Recipe(units, Blocks.commandCenter, new ItemStack(Items.lead, 100), new ItemStack(Items.densealloy, 100), new ItemStack(Items.silicon, 200));
 
         //LIQUIDS
-        new Recipe(liquid, LiquidBlocks.conduit, new ItemStack(Items.lead, 1));
-        new Recipe(liquid, LiquidBlocks.pulseConduit, new ItemStack(Items.titanium, 1), new ItemStack(Items.lead, 1));
-        new Recipe(liquid, LiquidBlocks.phaseConduit, new ItemStack(Items.phasefabric, 10), new ItemStack(Items.silicon, 15), new ItemStack(Items.lead, 20), new ItemStack(Items.titanium, 20));
-
-        new Recipe(liquid, LiquidBlocks.liquidRouter, new ItemStack(Items.titanium, 4), new ItemStack(Items.lead, 4));
-        new Recipe(liquid, LiquidBlocks.liquidtank, new ItemStack(Items.titanium, 50), new ItemStack(Items.lead, 50));
-        new Recipe(liquid, LiquidBlocks.liquidJunction, new ItemStack(Items.titanium, 4), new ItemStack(Items.lead, 4));
-        new Recipe(liquid, LiquidBlocks.bridgeConduit, new ItemStack(Items.titanium, 8), new ItemStack(Items.lead, 8));
-
-        new Recipe(liquid, LiquidBlocks.mechanicalPump, new ItemStack(Items.copper, 30), new ItemStack(Items.lead, 20));
-        new Recipe(liquid, LiquidBlocks.rotaryPump, new ItemStack(Items.copper, 140), new ItemStack(Items.lead, 100), new ItemStack(Items.silicon, 40), new ItemStack(Items.titanium, 70));
-        new Recipe(liquid, LiquidBlocks.thermalPump, new ItemStack(Items.copper, 160), new ItemStack(Items.lead, 130), new ItemStack(Items.silicon, 60), new ItemStack(Items.titanium, 80), new ItemStack(Items.thorium, 70));
-    }
-
-    @Override
-    public ContentType type(){
-        return ContentType.recipe;
-=======
-        new Recipe(units, Blocks.repairPoint, new ItemStack(Items.lead, 30), new ItemStack(Items.copper, 30), new ItemStack(Items.silicon, 30));
-        new Recipe(units, Blocks.commandCenter, new ItemStack(Items.lead, 100), new ItemStack(Items.densealloy, 100), new ItemStack(Items.silicon, 200));
-
-        //LIQUIDS
-        new Recipe(liquid, Blocks.conduit, new ItemStack(Items.lead, 1)).setDependencies(Blocks.smelter);
+        new Recipe(liquid, Blocks.conduit, new ItemStack(Items.lead, 1));
         new Recipe(liquid, Blocks.pulseConduit, new ItemStack(Items.titanium, 1), new ItemStack(Items.lead, 1));
         new Recipe(liquid, Blocks.phaseConduit, new ItemStack(Items.phasefabric, 10), new ItemStack(Items.silicon, 15), new ItemStack(Items.lead, 20), new ItemStack(Items.titanium, 20));
 
@@ -318,9 +179,8 @@
         new Recipe(liquid, Blocks.liquidJunction, new ItemStack(Items.titanium, 4), new ItemStack(Items.lead, 4));
         new Recipe(liquid, Blocks.bridgeConduit, new ItemStack(Items.titanium, 8), new ItemStack(Items.lead, 8));
 
-        new Recipe(liquid, Blocks.mechanicalPump, new ItemStack(Items.copper, 30), new ItemStack(Items.lead, 20)).setDependencies(Blocks.smelter);
+        new Recipe(liquid, Blocks.mechanicalPump, new ItemStack(Items.copper, 30), new ItemStack(Items.lead, 20));
         new Recipe(liquid, Blocks.rotaryPump, new ItemStack(Items.copper, 140), new ItemStack(Items.lead, 100), new ItemStack(Items.silicon, 40), new ItemStack(Items.titanium, 70));
         new Recipe(liquid, Blocks.thermalPump, new ItemStack(Items.copper, 160), new ItemStack(Items.lead, 130), new ItemStack(Items.silicon, 60), new ItemStack(Items.titanium, 80), new ItemStack(Items.thorium, 70));
->>>>>>> 351b8c24
     }
 }