package io.anuke.mindustry.content;

import io.anuke.arc.*;
import io.anuke.arc.collection.*;
import io.anuke.arc.graphics.*;
import io.anuke.arc.graphics.g2d.*;
import io.anuke.arc.math.*;
import io.anuke.arc.util.*;
import io.anuke.mindustry.*;
import io.anuke.mindustry.ctype.*;
import io.anuke.mindustry.entities.*;
import io.anuke.mindustry.entities.bullet.*;
import io.anuke.mindustry.entities.type.*;
import io.anuke.mindustry.gen.*;
import io.anuke.mindustry.graphics.*;
import io.anuke.mindustry.type.*;
import io.anuke.mindustry.world.*;
import io.anuke.mindustry.world.blocks.*;
import io.anuke.mindustry.world.blocks.defense.*;
import io.anuke.mindustry.world.blocks.defense.turrets.*;
import io.anuke.mindustry.world.blocks.distribution.*;
import io.anuke.mindustry.world.blocks.liquid.*;
import io.anuke.mindustry.world.blocks.logic.*;
import io.anuke.mindustry.world.blocks.power.*;
import io.anuke.mindustry.world.blocks.production.*;
import io.anuke.mindustry.world.blocks.sandbox.*;
import io.anuke.mindustry.world.blocks.storage.*;
import io.anuke.mindustry.world.blocks.units.*;
import io.anuke.mindustry.world.consumers.*;
import io.anuke.mindustry.world.meta.*;
import io.anuke.mindustry.world.modules.*;

public class Blocks implements ContentList{
    public static Block

    //environment
    air, spawn, deepwater, water, taintedWater, tar, stone, craters, charr, sand, darksand, ice, snow, darksandTaintedWater,
    holostone, rocks, sporerocks, icerocks, cliffs, sporePine, snowPine, pine, shrubs, whiteTree, whiteTreeDead, sporeCluster,
    iceSnow, sandWater, darksandWater, duneRocks, sandRocks, moss, sporeMoss, shale, shaleRocks, shaleBoulder, sandBoulder, grass, salt,
    metalFloor, metalFloorDamaged, metalFloor2, metalFloor3, metalFloor5, ignarock, magmarock, hotrock, snowrocks, rock, snowrock, saltRocks,
    darkPanel1, darkPanel2, darkPanel3, darkPanel4, darkPanel5, darkPanel6, darkMetal,
    pebbles, tendrils,

    //ores
    oreCopper, oreLead, oreScrap, oreCoal, oreTitanium, oreThorium,

    //crafting
    siliconSmelter, kiln, graphitePress, plastaniumCompressor, multiPress, phaseWeaver, surgeSmelter, pyratiteMixer, blastMixer, cryofluidMixer,
    melter, separator, sporePress, pulverizer, incinerator, coalCentrifuge,

    //sandbox
    powerSource, powerVoid, itemSource, itemVoid, liquidSource, message, illuminator,

    //defense
    copperWall, copperWallLarge, titaniumWall, titaniumWallLarge, plastaniumWall, plastaniumWallLarge, thoriumWall, thoriumWallLarge, door, doorLarge,
    phaseWall, phaseWallLarge, surgeWall, surgeWallLarge, mender, mendProjector, overdriveProjector, forceProjector, shockMine,
    scrapWall, scrapWallLarge, scrapWallHuge, scrapWallGigantic, thruster, //ok, these names are getting ridiculous, but at least I don't have humongous walls yet

    //transport
    conveyor, titaniumConveyor, armoredConveyor, distributor, junction, itemBridge, phaseConveyor, sorter, invertedSorter, router, overflowGate, massDriver,

    //liquids
    mechanicalPump, rotaryPump, thermalPump, conduit, pulseConduit, platedConduit, liquidRouter, liquidTank, liquidJunction, bridgeConduit, phaseConduit,

    //power
    combustionGenerator, thermalGenerator, turbineGenerator, differentialGenerator, rtgGenerator, solarPanel, largeSolarPanel, thoriumReactor,
    impactReactor, battery, batteryLarge, powerNode, powerNodeLarge, surgeTower, diode,

    //production
    mechanicalDrill, pneumaticDrill, laserDrill, blastDrill, waterExtractor, oilExtractor, cultivator,

    //storage
    coreShard, coreFoundation, coreNucleus, vault, container, unloader, launchPad, launchPadLarge,

    //turrets
    duo, scatter, scorch, hail, arc, wave, lancer, swarmer, salvo, fuse, ripple, cyclone, spectre, meltdown,

    //units
    commandCenter, draugFactory, spiritFactory, phantomFactory, wraithFactory, ghoulFactory, revenantFactory, daggerFactory, crawlerFactory, titanFactory,
    fortressFactory, repairPoint,

    //upgrades
    dartPad, deltaPad, tauPad, omegaPad, javelinPad, tridentPad, glaivePad;

    @Override
    public void load(){
        //region environment

        air = new Floor("air"){
            {
                alwaysReplace = true;
                hasShadow = false;
            }

            public void draw(Tile tile){}
            public void load(){}
            public void init(){}
            public boolean isHidden(){
                return true;
            }

            public TextureRegion[] variantRegions(){
                if(variantRegions == null){
                    variantRegions = new TextureRegion[]{Core.atlas.find("clear")};
                }
                return variantRegions;
            }
        };

        //create special blockpart variants
        for(int dx = 0; dx < BlockPart.maxSize; dx++){
            for(int dy = 0; dy < BlockPart.maxSize; dy++){
                int fx = dx - BlockPart.maxSize/2, fy = dy - BlockPart.maxSize/2;
                if(fx != 0 || fy != 0){
                    new BlockPart(fx, fy);
                }
            }
        }

        spawn = new OverlayFloor("spawn"){
            {
                variants = 0;
            }
            public void draw(Tile tile){}
        };

        //Registers build blocks
        //no reference is needed here since they can be looked up by name later
        for(int i = 1; i <= BuildBlock.maxSize; i++){
            new BuildBlock(i);
        }

        deepwater = new Floor("deepwater"){{
            speedMultiplier = 0.2f;
            variants = 0;
            liquidDrop = Liquids.water;
            isLiquid = true;
            status = StatusEffects.wet;
            statusDuration = 120f;
            drownTime = 140f;
            cacheLayer = CacheLayer.water;
        }};

        water = new Floor("water"){{
            speedMultiplier = 0.5f;
            variants = 0;
            status = StatusEffects.wet;
            statusDuration = 90f;
            liquidDrop = Liquids.water;
            isLiquid = true;
            cacheLayer = CacheLayer.water;
        }};

        taintedWater = new Floor("tainted-water"){{
            speedMultiplier = 0.17f;
            variants = 0;
            status = StatusEffects.wet;
            statusDuration = 140f;
            drownTime = 120f;
            liquidDrop = Liquids.water;
            isLiquid = true;
            cacheLayer = CacheLayer.water;
        }};

        darksandTaintedWater = new Floor("darksand-tainted-water"){{
            speedMultiplier = 0.75f;
            variants = 0;
            status = StatusEffects.wet;
            statusDuration = 60f;
            liquidDrop = Liquids.water;
            isLiquid = true;
            cacheLayer = CacheLayer.water;
        }};

        sandWater = new Floor("sand-water"){{
            speedMultiplier = 0.8f;
            variants = 0;
            status = StatusEffects.wet;
            statusDuration = 50f;
            liquidDrop = Liquids.water;
            isLiquid = true;
            cacheLayer = CacheLayer.water;
        }};

        darksandWater = new Floor("darksand-water"){{
            speedMultiplier = 0.8f;
            variants = 0;
            status = StatusEffects.wet;
            statusDuration = 50f;
            liquidDrop = Liquids.water;
            isLiquid = true;
            cacheLayer = CacheLayer.water;
        }};

        tar = new Floor("tar"){{
            drownTime = 150f;
            status = StatusEffects.tarred;
            statusDuration = 240f;
            speedMultiplier = 0.19f;
            variants = 0;
            liquidDrop = Liquids.oil;
            isLiquid = true;
            cacheLayer = CacheLayer.tar;
        }};

        stone = new Floor("stone"){{

        }};

        craters = new Floor("craters"){{
            variants = 3;
            blendGroup = stone;
        }};

        charr = new Floor("char"){{
            blendGroup = stone;
        }};

        ignarock = new Floor("ignarock"){{

        }};

        hotrock = new Floor("hotrock"){{
            attributes.set(Attribute.heat, 0.5f);
            blendGroup = ignarock;
        }};

        magmarock = new Floor("magmarock"){{
            attributes.set(Attribute.heat, 0.75f);
            updateEffect = Fx.magmasmoke;
            blendGroup = ignarock;
        }};

        sand = new Floor("sand"){{
            itemDrop = Items.sand;
            playerUnmineable = true;
        }};

        darksand = new Floor("darksand"){{
            itemDrop = Items.sand;
            playerUnmineable = true;
        }};

        holostone = new Floor("holostone"){{

        }};

        grass = new Floor("grass"){{

        }};

        salt = new Floor("salt"){{
            variants = 0;
        }};

        snow = new Floor("snow"){{
            attributes.set(Attribute.water, 0.2f);
        }};

        ice = new Floor("ice"){{
            //TODO fix drag/speed
            dragMultiplier = 1f;
            speedMultiplier = 1f;
            attributes.set(Attribute.water, 0.4f);
        }};

        iceSnow = new Floor("ice-snow"){{
            variants = 3;
            attributes.set(Attribute.water, 0.3f);
        }};

        cliffs = new StaticWall("cliffs"){{
            variants = 1;
            fillsTile = false;
        }};

        rocks = new StaticWall("rocks"){{
            variants = 2;
        }};

        sporerocks = new StaticWall("sporerocks"){{
            variants = 2;
        }};

        rock = new Rock("rock"){{
            variants = 2;
        }};

        snowrock = new Rock("snowrock"){{
            variants = 2;
        }};

        icerocks = new StaticWall("icerocks"){{
            variants = 2;
        }};

        snowrocks = new StaticWall("snowrocks"){{
            variants = 2;
        }};

        duneRocks = new StaticWall("dunerocks"){{
            variants = 2;
        }};

        sandRocks = new StaticWall("sandrocks"){{
            variants = 2;
        }};

        saltRocks = new StaticWall("saltrocks"){{
        }};

        sporePine = new StaticTree("spore-pine"){{
            variants = 0;
        }};

        snowPine = new StaticTree("snow-pine"){{
            variants = 0;
        }};

        pine = new StaticTree("pine"){{
            variants = 0;
        }};

        shrubs = new StaticWall("shrubs"){{

        }};

        whiteTreeDead = new TreeBlock("white-tree-dead"){{
        }};

        whiteTree = new TreeBlock("white-tree"){{
        }};

        sporeCluster = new Rock("spore-cluster"){{
            variants = 3;
        }};

        shale = new Floor("shale"){{
            variants = 3;
            attributes.set(Attribute.oil, 0.15f);
        }};

        shaleRocks = new StaticWall("shalerocks"){{
            variants = 2;
        }};

        shaleBoulder = new Rock("shale-boulder"){{
            variants = 2;
        }};

        sandBoulder = new Rock("sand-boulder"){{
            variants = 2;
        }};

        moss = new Floor("moss"){{
            variants = 3;
            attributes.set(Attribute.spores, 0.15f);
        }};

        sporeMoss = new Floor("spore-moss"){{
            variants = 3;
            attributes.set(Attribute.spores, 0.3f);
        }};

        metalFloor = new Floor("metal-floor"){{
            variants = 0;
        }};

        metalFloorDamaged = new Floor("metal-floor-damaged"){{
            variants = 3;
        }};

        metalFloor2 = new Floor("metal-floor-2"){{
            variants = 0;
        }};

        metalFloor3 = new Floor("metal-floor-3"){{
            variants = 0;
        }};

        metalFloor5 = new Floor("metal-floor-5"){{
            variants = 0;
        }};

        darkPanel1 = new Floor("dark-panel-1"){{ variants = 0; }};
        darkPanel2 = new Floor("dark-panel-2"){{ variants = 0; }};
        darkPanel3 = new Floor("dark-panel-3"){{ variants = 0; }};
        darkPanel4 = new Floor("dark-panel-4"){{ variants = 0; }};
        darkPanel5 = new Floor("dark-panel-5"){{ variants = 0; }};
        darkPanel6 = new Floor("dark-panel-6"){{ variants = 0; }};

        darkMetal = new StaticWall("dark-metal");

        pebbles = new DoubleOverlayFloor("pebbles");

        tendrils = new OverlayFloor("tendrils");

        //endregion
        //region ore

        oreCopper = new OreBlock(Items.copper);
        oreLead = new OreBlock(Items.lead);
        oreScrap = new OreBlock(Items.scrap);
        oreCoal = new OreBlock(Items.coal);
        oreTitanium = new OreBlock(Items.titanium);
        oreThorium = new OreBlock(Items.thorium);

        //endregion
        //region crafting

        graphitePress = new GenericCrafter("graphite-press"){{
            requirements(Category.crafting, ItemStack.with(Items.copper, 75, Items.lead, 30));

            craftEffect = Fx.pulverizeMedium;
            outputItem = new ItemStack(Items.graphite, 1);
            craftTime = 90f;
            size = 2;
            hasItems = true;

            consumes.item(Items.coal, 2);
        }};

        multiPress = new GenericCrafter("multi-press"){{
            requirements(Category.crafting, ItemStack.with(Items.titanium, 100, Items.silicon, 25, Items.lead, 100, Items.graphite, 50));

            craftEffect = Fx.pulverizeMedium;
            outputItem = new ItemStack(Items.graphite, 2);
            craftTime = 30f;
            size = 3;
            hasItems = true;
            hasLiquids = true;
            hasPower = true;

            consumes.power(1.8f);
            consumes.item(Items.coal, 3);
            consumes.liquid(Liquids.water, 0.1f);
        }};

        siliconSmelter = new GenericSmelter("silicon-smelter"){{
            requirements(Category.crafting, ItemStack.with(Items.copper, 30, Items.lead, 25));
            craftEffect = Fx.smeltsmoke;
            outputItem = new ItemStack(Items.silicon, 1);
            craftTime = 40f;
            size = 2;
            hasPower = true;
            hasLiquids = false;
            flameColor = Color.valueOf("ffef99");

            consumes.items(new ItemStack(Items.coal, 1), new ItemStack(Items.sand, 2));
            consumes.power(0.50f);
        }};

        kiln = new GenericSmelter("kiln"){{
            requirements(Category.crafting, ItemStack.with(Items.copper, 60, Items.graphite, 30, Items.lead, 30));
            craftEffect = Fx.smeltsmoke;
            outputItem = new ItemStack(Items.metaglass, 1);
            craftTime = 30f;
            size = 2;
            hasPower = hasItems = true;
            flameColor = Color.valueOf("ffc099");

            consumes.items(new ItemStack(Items.lead, 1), new ItemStack(Items.sand, 1));
            consumes.power(0.60f);
        }};

        plastaniumCompressor = new GenericCrafter("plastanium-compressor"){{
            requirements(Category.crafting, ItemStack.with(Items.silicon, 80, Items.lead, 115, Items.graphite, 60, Items.titanium, 80));
            hasItems = true;
            liquidCapacity = 60f;
            craftTime = 60f;
            outputItem = new ItemStack(Items.plastanium, 1);
            size = 2;
            health = 320;
            hasPower = hasLiquids = true;
            craftEffect = Fx.formsmoke;
            updateEffect = Fx.plasticburn;

            consumes.liquid(Liquids.oil, 0.25f);
            consumes.power(3f);
            consumes.item(Items.titanium, 2);

            int topRegion = reg("-top");

            drawer = tile -> {
                Draw.rect(region, tile.drawx(), tile.drawy());

                GenericCrafterEntity entity = tile.entity();

                Draw.alpha(Mathf.absin(entity.totalProgress, 3f, 0.9f) * entity.warmup);
                Draw.rect(reg(topRegion), tile.drawx(), tile.drawy());
                Draw.reset();
            };
        }};

        phaseWeaver = new GenericCrafter("phase-weaver"){{
            requirements(Category.crafting, ItemStack.with(Items.silicon, 130, Items.lead, 120, Items.thorium, 75));
            craftEffect = Fx.smeltsmoke;
            outputItem = new ItemStack(Items.phasefabric, 1);
            craftTime = 120f;
            size = 2;
            hasPower = true;

            consumes.items(new ItemStack(Items.thorium, 4), new ItemStack(Items.sand, 10));
            consumes.power(5f);
            itemCapacity = 20;

            int bottomRegion = reg("-bottom"), weaveRegion = reg("-weave");

            drawIcons = () -> new TextureRegion[]{Core.atlas.find(name + "-bottom"), Core.atlas.find(name), Core.atlas.find(name + "-weave")};

            drawer = tile -> {
                GenericCrafterEntity entity = tile.entity();

                Draw.rect(reg(bottomRegion), tile.drawx(), tile.drawy());
                Draw.rect(reg(weaveRegion), tile.drawx(), tile.drawy(), entity.totalProgress);

                Draw.color(Pal.accent);
                Draw.alpha(entity.warmup);

                Lines.lineAngleCenter(
                tile.drawx() + Mathf.sin(entity.totalProgress, 6f, Vars.tilesize / 3f * size),
                tile.drawy(),
                90,
                size * Vars.tilesize / 2f);

                Draw.reset();

                Draw.rect(region, tile.drawx(), tile.drawy());
            };
        }};

        surgeSmelter = new GenericSmelter("alloy-smelter"){{
            requirements(Category.crafting, ItemStack.with(Items.silicon, 80, Items.lead, 80, Items.thorium, 70));
            craftEffect = Fx.smeltsmoke;
            outputItem = new ItemStack(Items.surgealloy, 1);
            craftTime = 75f;
            size = 3;
            hasPower = true;

            consumes.power(4f);
            consumes.items(new ItemStack(Items.copper, 3), new ItemStack(Items.lead, 4), new ItemStack(Items.titanium, 2), new ItemStack(Items.silicon, 3));
        }};

        cryofluidMixer = new LiquidConverter("cryofluidmixer"){{
            requirements(Category.crafting, ItemStack.with(Items.lead, 65, Items.silicon, 40, Items.titanium, 60));
            outputLiquid = new LiquidStack(Liquids.cryofluid, 0.2f);
            craftTime = 120f;
            size = 2;
            hasPower = true;
            hasItems = true;
            hasLiquids = true;
            rotate = false;
            solid = true;
            outputsLiquid = true;

            consumes.power(1f);
            consumes.item(Items.titanium);
            consumes.liquid(Liquids.water, 0.2f);

            int liquidRegion = reg("-liquid"), topRegion = reg("-top"), bottomRegion = reg("-bottom");

            drawIcons = () -> new TextureRegion[]{Core.atlas.find(name + "-bottom"), Core.atlas.find(name + "-top")};

            drawer = tile -> {
                LiquidModule mod = tile.entity.liquids;

                int rotation = rotate ? tile.rotation() * 90 : 0;

                Draw.rect(reg(bottomRegion), tile.drawx(), tile.drawy(), rotation);

                if(mod.total() > 0.001f){
                    Draw.color(outputLiquid.liquid.color);
                    Draw.alpha(mod.get(outputLiquid.liquid) / liquidCapacity);
                    Draw.rect(reg(liquidRegion), tile.drawx(), tile.drawy(), rotation);
                    Draw.color();
                }

                Draw.rect(reg(topRegion), tile.drawx(), tile.drawy(), rotation);
            };
        }};

        blastMixer = new GenericCrafter("blast-mixer"){{
            requirements(Category.crafting, ItemStack.with(Items.lead, 30, Items.titanium, 20));
            hasItems = true;
            hasPower = true;
            outputItem = new ItemStack(Items.blastCompound, 1);
            size = 2;

            consumes.items(new ItemStack(Items.pyratite, 1), new ItemStack(Items.sporePod, 1));
            consumes.power(0.40f);
        }};

        pyratiteMixer = new GenericSmelter("pyratite-mixer"){{
            requirements(Category.crafting, ItemStack.with(Items.copper, 50, Items.lead, 25));
            flameColor = Color.clear;
            hasItems = true;
            hasPower = true;
            outputItem = new ItemStack(Items.pyratite, 1);

            size = 2;

            consumes.power(0.20f);
            consumes.items(new ItemStack(Items.coal, 1), new ItemStack(Items.lead, 2), new ItemStack(Items.sand, 2));
        }};

        melter = new GenericCrafter("melter"){{
            requirements(Category.crafting, ItemStack.with(Items.copper, 30, Items.lead, 35, Items.graphite, 45));
            health = 200;
            outputLiquid = new LiquidStack(Liquids.slag, 2f);
            craftTime = 10f;
            hasLiquids = hasPower = true;

            consumes.power(1f);
            consumes.item(Items.scrap, 1);
        }};

        separator = new Separator("separator"){{
            requirements(Category.crafting, ItemStack.with(Items.copper, 30, Items.titanium, 25));
            results = ItemStack.with(
            Items.copper, 5,
            Items.lead, 3,
            Items.graphite, 2,
            Items.titanium, 2
            );
            hasPower = true;
            craftTime = 35f;
            spinnerLength = 1.5f;
            spinnerRadius = 3.5f;
            spinnerThickness = 1.5f;
            spinnerSpeed = 3f;
            size = 2;

            consumes.power(1f);
            consumes.liquid(Liquids.slag, 0.07f);
        }};

        sporePress = new GenericCrafter("spore-press"){{
            requirements(Category.crafting, ItemStack.with(Items.lead, 35, Items.silicon, 30));
            liquidCapacity = 60f;
            craftTime = 20f;
            outputLiquid = new LiquidStack(Liquids.oil, 6f);
            size = 2;
            health = 320;
            hasLiquids = true;
            hasPower = true;
            craftEffect = Fx.none;

            consumes.item(Items.sporePod, 1);
            consumes.power(0.60f);

            int[] frameRegions = new int[3];
            for(int i = 0; i < 3; i++){
                frameRegions[i] = reg("-frame" + i);
            }

            int liquidRegion = reg("-liquid");
            int topRegion = reg("-top");

            drawIcons = () -> new TextureRegion[]{Core.atlas.find(name), Core.atlas.find(name + "-top")};

            drawer = tile -> {
                GenericCrafterEntity entity = tile.entity();

                Draw.rect(region, tile.drawx(), tile.drawy());
                Draw.rect(reg(frameRegions[(int)Mathf.absin(entity.totalProgress, 5f, 2.999f)]), tile.drawx(), tile.drawy());
                Draw.color(Color.clear, tile.entity.liquids.current().color, tile.entity.liquids.total() / liquidCapacity);
                Draw.rect(reg(liquidRegion), tile.drawx(), tile.drawy());
                Draw.color();
                Draw.rect(reg(topRegion), tile.drawx(), tile.drawy());
            };
        }};

        pulverizer = new GenericCrafter("pulverizer"){{
            requirements(Category.crafting, ItemStack.with(Items.copper, 30, Items.lead, 25));
            outputItem = new ItemStack(Items.sand, 1);
            craftEffect = Fx.pulverize;
            craftTime = 40f;
            updateEffect = Fx.pulverizeSmall;
            hasItems = hasPower = true;

            consumes.item(Items.scrap, 1);
            consumes.power(0.50f);

            int rotatorRegion = reg("-rotator");

            drawIcons = () -> new TextureRegion[]{Core.atlas.find(name), Core.atlas.find(name + "-rotator")};

            drawer = tile -> {
                GenericCrafterEntity entity = tile.entity();

                Draw.rect(region, tile.drawx(), tile.drawy());
                Draw.rect(reg(rotatorRegion), tile.drawx(), tile.drawy(), entity.totalProgress * 2f);
            };
        }};

        coalCentrifuge = new GenericCrafter("coal-centrifuge"){{
            requirements(Category.crafting, ItemStack.with(Items.titanium, 20, Items.graphite, 40, Items.lead, 30));
            craftEffect = Fx.smeltsmoke;
            outputItem = new ItemStack(Items.coal, 1);
            craftTime = 30f;
            size = 2;
            hasPower = hasItems = hasLiquids = true;

            consumes.liquid(Liquids.oil, 0.09f);
            consumes.power(0.5f);
        }};

        incinerator = new Incinerator("incinerator"){{
            requirements(Category.crafting, ItemStack.with(Items.graphite, 5, Items.lead, 15));
            health = 90;
            consumes.power(0.50f);
        }};

        //endregion
        //region defense

        int wallHealthMultiplier = 4;

        copperWall = new Wall("copper-wall"){{
            requirements(Category.defense, ItemStack.with(Items.copper, 6));
            health = 80 * wallHealthMultiplier;
        }};

        copperWallLarge = new Wall("copper-wall-large"){{
            requirements(Category.defense, ItemStack.mult(copperWall.requirements, 4));
            health = 80 * 4 * wallHealthMultiplier;
            size = 2;
        }};

        titaniumWall = new Wall("titanium-wall"){{
            requirements(Category.defense, ItemStack.with(Items.titanium, 6));
            health = 110 * wallHealthMultiplier;
        }};

        titaniumWallLarge = new Wall("titanium-wall-large"){{
            requirements(Category.defense, ItemStack.mult(titaniumWall.requirements, 4));
            health = 110 * wallHealthMultiplier * 4;
            size = 2;
        }};

        plastaniumWall = new Wall("plastanium-wall"){{
            requirements(Category.defense, ItemStack.with(Items.plastanium, 5, Items.metaglass, 2));
            health = 190 * wallHealthMultiplier;
            insulated = true;
        }};

        plastaniumWallLarge = new Wall("plastanium-wall-large"){{
            requirements(Category.defense, ItemStack.mult(plastaniumWall.requirements, 4));
            health = 190 * wallHealthMultiplier * 4;
            size = 2;
            insulated = true;
        }};

        thoriumWall = new Wall("thorium-wall"){{
            requirements(Category.defense, ItemStack.with(Items.thorium, 6));
            health = 200 * wallHealthMultiplier;
        }};

        thoriumWallLarge = new Wall("thorium-wall-large"){{
            requirements(Category.defense, ItemStack.mult(thoriumWall.requirements, 4));
            health = 200 * wallHealthMultiplier * 4;
            size = 2;
        }};

        phaseWall = new DeflectorWall("phase-wall"){{
            requirements(Category.defense, ItemStack.with(Items.phasefabric, 6));
            health = 150 * wallHealthMultiplier;
        }};

        phaseWallLarge = new DeflectorWall("phase-wall-large"){{
            requirements(Category.defense, ItemStack.mult(phaseWall.requirements, 4));
            health = 150 * 4 * wallHealthMultiplier;
            size = 2;
        }};

        surgeWall = new SurgeWall("surge-wall"){{
            requirements(Category.defense, ItemStack.with(Items.surgealloy, 6));
            health = 230 * wallHealthMultiplier;
        }};

        surgeWallLarge = new SurgeWall("surge-wall-large"){{
            requirements(Category.defense, ItemStack.mult(surgeWall.requirements, 4));
            health = 230 * 4 * wallHealthMultiplier;
            size = 2;
        }};

        door = new Door("door"){{
            requirements(Category.defense, ItemStack.with(Items.graphite, 6, Items.silicon, 4));
            health = 100 * wallHealthMultiplier;
        }};

        doorLarge = new Door("door-large"){{
            requirements(Category.defense, ItemStack.mult(door.requirements, 4));
            openfx = Fx.dooropenlarge;
            closefx = Fx.doorcloselarge;
            health = 100 * 4 * wallHealthMultiplier;
            size = 2;
        }};

        scrapWall = new Wall("scrap-wall"){{
            requirements(Category.defense, BuildVisibility.sandboxOnly, ItemStack.with());
            health = 60 * wallHealthMultiplier;
            variants = 5;
        }};

        scrapWallLarge = new Wall("scrap-wall-large"){{
            requirements(Category.defense, BuildVisibility.sandboxOnly, ItemStack.with());
            health = 60 * 4 * wallHealthMultiplier;
            size = 2;
            variants = 4;
        }};

        scrapWallHuge = new Wall("scrap-wall-huge"){{
            requirements(Category.defense, BuildVisibility.sandboxOnly, ItemStack.with());
            health = 60 * 9 * wallHealthMultiplier;
            size = 3;
            variants = 3;
        }};

        scrapWallGigantic = new Wall("scrap-wall-gigantic"){{
            requirements(Category.defense, BuildVisibility.sandboxOnly, ItemStack.with());
            health = 60 * 16 * wallHealthMultiplier;
            size = 4;
        }};

        thruster = new Wall("thruster"){{
            health = 55 * 16 * wallHealthMultiplier;
            size = 4;
        }};

        mender = new MendProjector("mender"){{
            requirements(Category.effect, ItemStack.with(Items.lead, 30, Items.copper, 25));
            consumes.power(0.3f);
            size = 1;
            reload = 200f;
            range = 40f;
            healPercent = 4f;
            phaseBoost = 4f;
            phaseRangeBoost = 20f;
            health = 80;
            consumes.item(Items.silicon).boost();
        }};

        mendProjector = new MendProjector("mend-projector"){{
            requirements(Category.effect, ItemStack.with(Items.lead, 100, Items.titanium, 25, Items.silicon, 40));
            consumes.power(1.5f);
            size = 2;
            reload = 250f;
            range = 85f;
            healPercent = 14f;
            health = 80 * size * size;
            consumes.item(Items.phasefabric).boost();
        }};

        overdriveProjector = new OverdriveProjector("overdrive-projector"){{
            requirements(Category.effect, ItemStack.with(Items.lead, 100, Items.titanium, 75, Items.silicon, 75, Items.plastanium, 30));
            consumes.power(3.50f);
            size = 2;
            consumes.item(Items.phasefabric).boost();
        }};

        forceProjector = new ForceProjector("force-projector"){{
            requirements(Category.effect, ItemStack.with(Items.lead, 100, Items.titanium, 75, Items.silicon, 125));
            size = 3;
            consumes.item(Items.phasefabric).boost();
            consumes.power(3f);
        }};

        shockMine = new ShockMine("shock-mine"){{
            requirements(Category.effect, ItemStack.with(Items.lead, 25, Items.silicon, 12));
            hasShadow = false;
            health = 40;
            damage = 11;
            tileDamage = 7f;
            length = 10;
            tendrils = 5;
        }};

        //endregion
        //region distribution

        conveyor = new Conveyor("conveyor"){{
            requirements(Category.distribution, ItemStack.with(Items.copper, 1), true);
            health = 45;
            speed = 0.03f;
        }};

        titaniumConveyor = new Conveyor("titanium-conveyor"){{
            requirements(Category.distribution, ItemStack.with(Items.copper, 1, Items.lead, 1, Items.titanium, 1));
            health = 65;
            speed = 0.08f;
        }};

        armoredConveyor = new ArmoredConveyor("armored-conveyor"){{
            requirements(Category.distribution, ItemStack.with(Items.plastanium, 1, Items.thorium, 1, Items.metaglass, 1));
            health = 180;
            speed = 0.08f;
        }};

        junction = new Junction("junction"){{
            requirements(Category.distribution, ItemStack.with(Items.copper, 1), true);
            speed = 26;
            capacity = 12;
            health = 30;
        }};

        itemBridge = new BufferedItemBridge("bridge-conveyor"){{
            requirements(Category.distribution, ItemStack.with(Items.lead, 4, Items.copper, 4));
            range = 4;
            speed = 70f;
            bufferCapacity = 14;
        }};

        phaseConveyor = new ItemBridge("phase-conveyor"){{
            requirements(Category.distribution, ItemStack.with(Items.phasefabric, 5, Items.silicon, 7, Items.lead, 10, Items.graphite, 10));
            range = 12;
            canOverdrive = false;
            hasPower = true;
            consumes.power(0.30f);
        }};

        sorter = new Sorter("sorter"){{
            requirements(Category.distribution, ItemStack.with(Items.lead, 2, Items.copper, 2));
        }};

        invertedSorter = new Sorter("inverted-sorter"){{
            requirements(Category.distribution, ItemStack.with(Items.lead, 2, Items.copper, 2));
            invert = true;
        }};

        router = new Router("router"){{
            requirements(Category.distribution, ItemStack.with(Items.copper, 3));

        }};

        distributor = new Router("distributor"){{
            requirements(Category.distribution, ItemStack.with(Items.lead, 4, Items.copper, 4));
            size = 2;
        }};

        overflowGate = new OverflowGate("overflow-gate"){{
            requirements(Category.distribution, ItemStack.with(Items.lead, 2, Items.copper, 4));
        }};

        massDriver = new MassDriver("mass-driver"){{
            requirements(Category.distribution, ItemStack.with(Items.titanium, 125, Items.silicon, 75, Items.lead, 125, Items.thorium, 50));
            size = 3;
            itemCapacity = 120;
            reloadTime = 200f;
            range = 440f;
            consumes.power(1.75f);
        }};

        //endregion
        //region liquid

        mechanicalPump = new Pump("mechanical-pump"){{
            requirements(Category.liquid, ItemStack.with(Items.copper, 15, Items.metaglass, 10));
            pumpAmount = 0.1f;
        }};

        rotaryPump = new Pump("rotary-pump"){{
            requirements(Category.liquid, ItemStack.with(Items.copper, 70, Items.metaglass, 50, Items.silicon, 20, Items.titanium, 35));
            pumpAmount = 0.8f;
            consumes.power(0.15f);
            liquidCapacity = 30f;
            hasPower = true;
            size = 2;
        }};

        thermalPump = new Pump("thermal-pump"){{
            requirements(Category.liquid, ItemStack.with(Items.copper, 80, Items.metaglass, 70, Items.silicon, 30, Items.titanium, 40, Items.thorium, 35));
            pumpAmount = 1.5f;
            consumes.power(0.30f);
            liquidCapacity = 40f;
            hasPower = true;
            size = 3;
        }};

        conduit = new Conduit("conduit"){{
            requirements(Category.liquid, ItemStack.with(Items.metaglass, 1));
            health = 45;
        }};

        pulseConduit = new Conduit("pulse-conduit"){{
            requirements(Category.liquid, ItemStack.with(Items.titanium, 2, Items.metaglass, 1));
            liquidCapacity = 16f;
            liquidPressure = 1.025f;
            health = 90;
        }};

<<<<<<< HEAD
        platedConduit = new io.anuke.mindustry.world.blocks.liquid.ArmoredConduit("plated-conduit"){{
            requirements(Category.liquid, ItemStack.with(Items.thorium, 2, Items.metaglass, 1, Items.plastanium, 1));
=======
        platedConduit = new ArmoredConduit("plated-conduit"){{
            requirements(Category.liquid, ItemStack.with(Items.thorium, 2, Items.metaglass, 1));
>>>>>>> 477ebc91
            liquidCapacity = 16f;
            liquidPressure = 1.025f;
            health = 220;
        }};

        liquidRouter = new LiquidRouter("liquid-router"){{
            requirements(Category.liquid, ItemStack.with(Items.graphite, 4, Items.metaglass, 2));
            liquidCapacity = 20f;
        }};

        liquidTank = new LiquidTank("liquid-tank"){{
            requirements(Category.liquid, ItemStack.with(Items.titanium, 25, Items.metaglass, 25));
            size = 3;
            liquidCapacity = 1500f;
            health = 500;
        }};

        liquidJunction = new LiquidJunction("liquid-junction"){{
            requirements(Category.liquid, ItemStack.with(Items.graphite, 2, Items.metaglass, 2));
        }};

        bridgeConduit = new LiquidExtendingBridge("bridge-conduit"){{
            requirements(Category.liquid, ItemStack.with(Items.graphite, 4, Items.metaglass, 8));
            range = 4;
            hasPower = false;
        }};

        phaseConduit = new LiquidBridge("phase-conduit"){{
            requirements(Category.liquid, ItemStack.with(Items.phasefabric, 5, Items.silicon, 7, Items.metaglass, 20, Items.titanium, 10));
            range = 12;
            hasPower = true;
            canOverdrive = false;
            consumes.power(0.30f);
        }};

        //endregion
        //region power

        powerNode = new PowerNode("power-node"){{
            requirements(Category.power, ItemStack.with(Items.copper, 1, Items.lead, 3));
            maxNodes = 20;
            laserRange = 6;
        }};

        powerNodeLarge = new PowerNode("power-node-large"){{
            requirements(Category.power, ItemStack.with(Items.titanium, 5, Items.lead, 10, Items.silicon, 3));
            size = 2;
            maxNodes = 30;
            laserRange = 9.5f;
        }};

        surgeTower = new PowerNode("surge-tower"){{
            requirements(Category.power, ItemStack.with(Items.titanium, 7, Items.lead, 10, Items.silicon, 15, Items.surgealloy, 15));
            size = 2;
            maxNodes = 2;
            laserRange = 30f;
        }};

        diode = new PowerDiode("diode"){{
            requirements(Category.power, ItemStack.with(Items.silicon, 10, Items.plastanium, 5, Items.metaglass, 10));
        }};

        battery = new Battery("battery"){{
            requirements(Category.power, ItemStack.with(Items.copper, 4, Items.lead, 20));
            consumes.powerBuffered(4000f);
        }};

        batteryLarge = new Battery("battery-large"){{
            requirements(Category.power, ItemStack.with(Items.titanium, 20, Items.lead, 40, Items.silicon, 20));
            size = 3;
            consumes.powerBuffered(50000f);
        }};

        combustionGenerator = new BurnerGenerator("combustion-generator"){{
            requirements(Category.power, ItemStack.with(Items.copper, 25, Items.lead, 15));
            powerProduction = 1f;
            itemDuration = 120f;
        }};

        thermalGenerator = new ThermalGenerator("thermal-generator"){{
            requirements(Category.power, ItemStack.with(Items.copper, 40, Items.graphite, 35, Items.lead, 50, Items.silicon, 35, Items.metaglass, 40));
            powerProduction = 1.8f;
            generateEffect = Fx.redgeneratespark;
            size = 2;
        }};

        turbineGenerator = new BurnerGenerator("turbine-generator"){{
            requirements(Category.power, ItemStack.with(Items.copper, 35, Items.graphite, 25, Items.lead, 40, Items.silicon, 30));
            powerProduction = 6f;
            itemDuration = 90f;
            consumes.liquid(Liquids.water, 0.05f);
            hasLiquids = true;
            size = 2;
        }};

        differentialGenerator = new SingleTypeGenerator("differential-generator"){{
            requirements(Category.power, ItemStack.with(Items.copper, 70, Items.titanium, 50, Items.lead, 100, Items.silicon, 65, Items.metaglass, 50));
            powerProduction = 16f;
            itemDuration = 120f;
            hasLiquids = true;
            hasItems = true;
            size = 3;

            consumes.item(Items.pyratite).optional(true, false);
            consumes.liquid(Liquids.cryofluid, 0.18f);
        }};

        rtgGenerator = new DecayGenerator("rtg-generator"){{
            requirements(Category.power, ItemStack.with(Items.lead, 100, Items.silicon, 75, Items.phasefabric, 25, Items.plastanium, 75, Items.thorium, 50));
            size = 2;
            powerProduction = 3f;
            itemDuration = 440f;
        }};

        solarPanel = new SolarGenerator("solar-panel"){{
            requirements(Category.power, ItemStack.with(Items.lead, 10, Items.silicon, 15));
            powerProduction = 0.06f;
        }};

        largeSolarPanel = new SolarGenerator("solar-panel-large"){{
            requirements(Category.power, ItemStack.with(Items.lead, 100, Items.silicon, 145, Items.phasefabric, 15));
            size = 3;
            powerProduction = 0.9f;
        }};

        thoriumReactor = new NuclearReactor("thorium-reactor"){{
            requirements(Category.power, ItemStack.with(Items.lead, 300, Items.silicon, 200, Items.graphite, 150, Items.thorium, 150, Items.metaglass, 50));
            size = 3;
            health = 700;
            itemDuration = 360f;
            powerProduction = 14f;
            consumes.item(Items.thorium);
            heating = 0.02f;
            consumes.liquid(Liquids.cryofluid, heating / coolantPower).update(false);
        }};

        impactReactor = new ImpactReactor("impact-reactor"){{
            requirements(Category.power, ItemStack.with(Items.lead, 500, Items.silicon, 300, Items.graphite, 400, Items.thorium, 100, Items.surgealloy, 250, Items.metaglass, 250));
            size = 4;
            health = 900;
            powerProduction = 130f;
            itemDuration = 140f;
            consumes.power(25f);
            consumes.item(Items.blastCompound);
            consumes.liquid(Liquids.cryofluid, 0.25f);
        }};

        //endregion power
        //region production

        mechanicalDrill = new Drill("mechanical-drill"){{
            requirements(Category.production, ItemStack.with(Items.copper, 12), true);
            tier = 2;
            drillTime = 600;
            size = 2;
            drawMineItem = true;
            consumes.liquid(Liquids.water, 0.05f).boost();
        }};

        pneumaticDrill = new Drill("pneumatic-drill"){{
            requirements(Category.production, ItemStack.with(Items.copper, 18, Items.graphite, 10));
            tier = 3;
            drillTime = 400;
            size = 2;
            drawMineItem = true;
            consumes.liquid(Liquids.water, 0.06f).boost();
        }};

        laserDrill = new Drill("laser-drill"){{
            requirements(Category.production, ItemStack.with(Items.copper, 35, Items.graphite, 30, Items.silicon, 30, Items.titanium, 20));
            drillTime = 280;
            size = 3;
            hasPower = true;
            tier = 4;
            updateEffect = Fx.pulverizeMedium;
            drillEffect = Fx.mineBig;

            consumes.power(1.10f);
            consumes.liquid(Liquids.water, 0.08f).boost();
        }};

        blastDrill = new Drill("blast-drill"){{
            requirements(Category.production, ItemStack.with(Items.copper, 65, Items.silicon, 60, Items.titanium, 50, Items.thorium, 75));
            drillTime = 280;
            size = 4;
            drawRim = true;
            hasPower = true;
            tier = 5;
            updateEffect = Fx.pulverizeRed;
            updateEffectChance = 0.03f;
            drillEffect = Fx.mineHuge;
            rotateSpeed = 6f;
            warmupSpeed = 0.01f;

            consumes.power(3f);
            consumes.liquid(Liquids.water, 0.1f).boost();
        }};

        waterExtractor = new SolidPump("water-extractor"){{
            requirements(Category.production, ItemStack.with(Items.copper, 25, Items.graphite, 25, Items.lead, 20));
            result = Liquids.water;
            pumpAmount = 0.13f;
            size = 2;
            liquidCapacity = 30f;
            rotateSpeed = 1.4f;
            attribute = Attribute.water;

            consumes.power(1f);
        }};

        cultivator = new Cultivator("cultivator"){{
            requirements(Category.production, ItemStack.with(Items.copper, 10, Items.lead, 25, Items.silicon, 10));
            outputItem = new ItemStack(Items.sporePod, 1);
            craftTime = 140;
            size = 2;
            hasLiquids = true;
            hasPower = true;
            hasItems = true;

            consumes.power(0.80f);
            consumes.liquid(Liquids.water, 0.18f);
        }};

        oilExtractor = new Fracker("oil-extractor"){{
            requirements(Category.production, ItemStack.with(Items.copper, 150, Items.graphite, 175, Items.lead, 115, Items.thorium, 115, Items.silicon, 75));
            result = Liquids.oil;
            updateEffect = Fx.pulverize;
            liquidCapacity = 50f;
            updateEffectChance = 0.05f;
            pumpAmount = 0.25f;
            size = 3;
            liquidCapacity = 30f;
            attribute = Attribute.oil;

            consumes.item(Items.sand);
            consumes.power(3f);
            consumes.liquid(Liquids.water, 0.15f);
        }};

        //endregion
        //region storage

        coreShard = new CoreBlock("core-shard"){{
            requirements(Category.effect, BuildVisibility.debugOnly, ItemStack.with(Items.titanium, 4000));
            alwaysUnlocked = true;

            health = 1100;
            itemCapacity = 4000;
            size = 3;
        }};

        coreFoundation = new CoreBlock("core-foundation"){{
            requirements(Category.effect, BuildVisibility.debugOnly, ItemStack.with(Items.titanium, 400, Items.silicon, 3000));

            health = 2000;
            itemCapacity = 9000;
            size = 4;
        }};

        coreNucleus = new CoreBlock("core-nucleus"){{
            requirements(Category.effect, BuildVisibility.debugOnly, ItemStack.with(Items.titanium, 4000, Items.silicon, 2000, Items.surgealloy, 3000));

            health = 4000;
            itemCapacity = 13000;
            size = 5;
        }};

        vault = new Vault("vault"){{
            requirements(Category.effect, ItemStack.with(Items.titanium, 250, Items.thorium, 125));
            size = 3;
            itemCapacity = 1000;
        }};

        container = new Vault("container"){{
            requirements(Category.effect, ItemStack.with(Items.titanium, 100));
            size = 2;
            itemCapacity = 300;
        }};

        unloader = new Unloader("unloader"){{
            requirements(Category.effect, ItemStack.with(Items.titanium, 25, Items.silicon, 30));
            speed = 7f;
        }};

        launchPad = new LaunchPad("launch-pad"){{
            requirements(Category.effect, BuildVisibility.campaignOnly, ItemStack.with(Items.copper, 250, Items.silicon, 75, Items.lead, 100));
            size = 3;
            itemCapacity = 100;
            launchTime = 60f * 16;
            hasPower = true;
            consumes.power(1f);
        }};

        launchPadLarge = new LaunchPad("launch-pad-large"){{
            requirements(Category.effect, BuildVisibility.campaignOnly, ItemStack.with(Items.titanium, 200, Items.silicon, 150, Items.lead, 250, Items.plastanium, 75));
            size = 4;
            itemCapacity = 250;
            launchTime = 60f * 14;
            hasPower = true;
            consumes.power(2f);
        }};


        //endregion
        //region turrets

        duo = new DoubleTurret("duo"){{
            requirements(Category.turret, ItemStack.with(Items.copper, 35), true);
            ammo(
            Items.copper, Bullets.standardCopper,
            Items.graphite, Bullets.standardDense,
            Items.pyratite, Bullets.standardIncendiary,
            Items.silicon, Bullets.standardHoming
            );
            reload = 20f;
            restitution = 0.03f;
            range = 100;
            shootCone = 15f;
            ammoUseEffect = Fx.shellEjectSmall;
            health = 250;
            inaccuracy = 2f;
            rotatespeed = 10f;
        }};

        scatter = new BurstTurret("scatter"){{
            requirements(Category.turret, ItemStack.with(Items.copper, 85, Items.lead, 45));
            ammo(
            Items.scrap, Bullets.flakScrap,
            Items.lead, Bullets.flakLead,
            Items.metaglass, Bullets.flakGlass
            );
            reload = 18f;
            range = 170f;
            size = 2;
            burstSpacing = 5f;
            shots = 2;
            targetGround = false;

            recoil = 2f;
            rotatespeed = 15f;
            inaccuracy = 17f;
            shootCone = 35f;

            health = 200 * size * size;
            shootSound = Sounds.shootSnap;
        }};

        scorch = new ItemTurret("scorch"){{
            requirements(Category.turret, ItemStack.with(Items.copper, 25, Items.graphite, 22));
            ammo(
            Items.coal, Bullets.basicFlame,
            Items.pyratite, Bullets.pyraFlame
            );
            recoil = 0f;
            reload = 5f;
            coolantMultiplier = 2f;
            range = 60f;
            shootCone = 50f;
            targetAir = false;
            ammoUseEffect = Fx.none;
            health = 400;
            shootSound = Sounds.flame;
        }};

        hail = new ArtilleryTurret("hail"){{
            requirements(Category.turret, ItemStack.with(Items.copper, 40, Items.graphite, 17));
            ammo(
            Items.graphite, Bullets.artilleryDense,
            Items.silicon, Bullets.artilleryHoming,
            Items.pyratite, Bullets.artlleryIncendiary
            );
            reload = 60f;
            recoil = 2f;
            range = 230f;
            inaccuracy = 1f;
            shootCone = 10f;
            health = 260;
            shootSound = Sounds.artillery;
        }};

        wave = new LiquidTurret("wave"){{
            requirements(Category.turret, ItemStack.with(Items.metaglass, 45, Items.lead, 75));
            ammo(
            Liquids.water, Bullets.waterShot,
            Liquids.slag, Bullets.slagShot,
            Liquids.cryofluid, Bullets.cryoShot,
            Liquids.oil, Bullets.oilShot
            );
            size = 2;
            recoil = 0f;
            reload = 2f;
            inaccuracy = 5f;
            shootCone = 50f;
            shootEffect = Fx.shootLiquid;
            range = 110f;
            health = 250 * size * size;
            shootSound = Sounds.splash;

            drawer = (tile, entity) -> {
                Draw.rect(region, tile.drawx() + tr2.x, tile.drawy() + tr2.y, entity.rotation - 90);

                Draw.color(entity.liquids.current().color);
                Draw.alpha(entity.liquids.total() / liquidCapacity);
                Draw.rect(name + "-liquid", tile.drawx() + tr2.x, tile.drawy() + tr2.y, entity.rotation - 90);
                Draw.color();
            };
        }};

        lancer = new ChargeTurret("lancer"){{
            requirements(Category.turret, ItemStack.with(Items.copper, 25, Items.lead, 50, Items.silicon, 45));
            range = 155f;
            chargeTime = 50f;
            chargeMaxDelay = 30f;
            chargeEffects = 7;
            shootType = Bullets.lancerLaser;
            recoil = 2f;
            reload = 90f;
            cooldown = 0.03f;
            powerUse = 2.5f;
            shootShake = 2f;
            shootEffect = Fx.lancerLaserShoot;
            smokeEffect = Fx.lancerLaserShootSmoke;
            chargeEffect = Fx.lancerLaserCharge;
            chargeBeginEffect = Fx.lancerLaserChargeBegin;
            heatColor = Color.red;
            size = 2;
            health = 280 * size * size;
            targetAir = false;
            shootSound = Sounds.laser;
        }};

        arc = new PowerTurret("arc"){{
            requirements(Category.turret, ItemStack.with(Items.copper, 35, Items.lead, 50));
            shootType = Bullets.arc;
            reload = 35f;
            shootCone = 40f;
            rotatespeed = 8f;
            powerUse = 1.5f;
            targetAir = false;
            range = 90f;
            shootEffect = Fx.lightningShoot;
            heatColor = Color.red;
            recoil = 1f;
            size = 1;
            health = 260;
            shootSound = Sounds.spark;
        }};

        swarmer = new BurstTurret("swarmer"){{
            requirements(Category.turret, ItemStack.with(Items.graphite, 35, Items.titanium, 35, Items.plastanium, 45, Items.silicon, 30));
            ammo(
            Items.blastCompound, Bullets.missileExplosive,
            Items.pyratite, Bullets.missileIncendiary,
            Items.surgealloy, Bullets.missileSurge
            );
            reload = 40f;
            shots = 4;
            burstSpacing = 5;
            inaccuracy = 10f;
            range = 185f;
            xRand = 6f;
            size = 2;
            health = 300 * size * size;
            shootSound = Sounds.missile;
        }};

        salvo = new BurstTurret("salvo"){{
            requirements(Category.turret, ItemStack.with(Items.copper, 105, Items.graphite, 95, Items.titanium, 60));
            ammo(
            Items.copper, Bullets.standardCopper,
            Items.graphite, Bullets.standardDense,
            Items.pyratite, Bullets.standardIncendiary,
            Items.silicon, Bullets.standardHoming,
            Items.thorium, Bullets.standardThorium
            );

            size = 2;
            range = 150f;
            reload = 38f;
            restitution = 0.03f;
            ammoEjectBack = 3f;
            cooldown = 0.03f;
            recoil = 3f;
            shootShake = 2f;
            burstSpacing = 3f;
            shots = 4;
            ammoUseEffect = Fx.shellEjectBig;
            health = 240 * size * size;
            shootSound = Sounds.shootBig;
        }};

        fuse = new ItemTurret("fuse"){{
            requirements(Category.turret, ItemStack.with(Items.copper, 225, Items.graphite, 225, Items.thorium, 100));

            reload = 35f;
            shootShake = 4f;
            range = 90f;
            recoil = 5f;
            shots = 3;
            spread = 20f;
            restitution = 0.1f;
            shootCone = 30;
            size = 3;

            health = 220 * size * size;
            shootSound = Sounds.shotgun;

            ammo(Items.graphite, new BulletType(0.01f, 105){
                int rays = 1;
                float rayLength = range + 10f;

                {
                    hitEffect = Fx.hitLancer;
                    shootEffect = smokeEffect = Fx.lightningShoot;
                    lifetime = 10f;
                    despawnEffect = Fx.none;
                    pierce = true;
                }

                @Override
                public void init(io.anuke.mindustry.entities.type.Bullet b){
                    for(int i = 0; i < rays; i++){
                        Damage.collideLine(b, b.getTeam(), hitEffect, b.x, b.y, b.rot(), rayLength - Math.abs(i - (rays / 2)) * 20f);
                    }
                }

                @Override
                public void draw(Bullet b){
                    super.draw(b);
                    Draw.color(Color.white, Pal.lancerLaser, b.fin());
                    //Draw.alpha(b.fout());
                    for(int i = 0; i < 7; i++){
                        Tmp.v1.trns(b.rot(), i * 8f);
                        float sl = Mathf.clamp(b.fout() - 0.5f) * (80f - i * 10);
                        Drawf.tri(b.x + Tmp.v1.x, b.y + Tmp.v1.y, 4f, sl, b.rot() + 90);
                        Drawf.tri(b.x + Tmp.v1.x, b.y + Tmp.v1.y, 4f, sl, b.rot() - 90);
                    }
                    Drawf.tri(b.x, b.y, 20f * b.fout(), (rayLength + 50), b.rot());
                    Drawf.tri(b.x, b.y, 20f * b.fout(), 10f, b.rot() + 180f);
                    Draw.reset();
                }
            });
        }};

        ripple = new ArtilleryTurret("ripple"){{
            requirements(Category.turret, ItemStack.with(Items.copper, 150, Items.graphite, 135, Items.titanium, 60));
            ammo(
            Items.graphite, Bullets.artilleryDense,
            Items.silicon, Bullets.artilleryHoming,
            Items.pyratite, Bullets.artlleryIncendiary,
            Items.blastCompound, Bullets.artilleryExplosive,
            Items.plastanium, Bullets.arilleryPlastic
            );
            size = 3;
            shots = 4;
            inaccuracy = 12f;
            reload = 60f;
            ammoEjectBack = 5f;
            ammoUseEffect = Fx.shellEjectBig;
            cooldown = 0.03f;
            velocityInaccuracy = 0.2f;
            restitution = 0.02f;
            recoil = 6f;
            shootShake = 2f;
            range = 290f;

            health = 130 * size * size;
            shootSound = Sounds.artillery;
        }};

        cyclone = new ItemTurret("cyclone"){{
            requirements(Category.turret, ItemStack.with(Items.copper, 200, Items.titanium, 125, Items.plastanium, 80));
            ammo(
            Items.metaglass, Bullets.flakGlass,
            Items.blastCompound, Bullets.flakExplosive,
            Items.plastanium, Bullets.flakPlastic,
            Items.surgealloy, Bullets.flakSurge
            );
            xRand = 4f;
            reload = 6f;
            range = 200f;
            size = 3;
            recoil = 3f;
            rotatespeed = 10f;
            inaccuracy = 10f;
            shootCone = 30f;
            shootSound = Sounds.shootSnap;

            health = 145 * size * size;
        }};

        spectre = new DoubleTurret("spectre"){{
            requirements(Category.turret, ItemStack.with(Items.copper, 350, Items.graphite, 300, Items.surgealloy, 250, Items.plastanium, 175, Items.thorium, 250));
            ammo(
            Items.graphite, Bullets.standardDenseBig,
            Items.pyratite, Bullets.standardIncendiaryBig,
            Items.thorium, Bullets.standardThoriumBig
            );
            reload = 6f;
            coolantMultiplier = 0.5f;
            restitution = 0.1f;
            ammoUseEffect = Fx.shellEjectBig;
            range = 200f;
            inaccuracy = 3f;
            recoil = 3f;
            xRand = 3f;
            shotWidth = 4f;
            shootShake = 2f;
            shots = 2;
            size = 4;
            shootCone = 24f;
            shootSound = Sounds.shootBig;

            health = 155 * size * size;
            consumes.add(new ConsumeLiquidFilter(liquid -> liquid.temperature <= 0.5f && liquid.flammability < 0.1f, 2f)).update(false).optional(true, true);
        }};

        meltdown = new LaserTurret("meltdown"){{
            requirements(Category.turret, ItemStack.with(Items.copper, 250, Items.lead, 350, Items.graphite, 300, Items.surgealloy, 325, Items.silicon, 325));
            shootType = Bullets.meltdownLaser;
            shootEffect = Fx.shootBigSmoke2;
            shootCone = 40f;
            recoil = 4f;
            size = 4;
            shootShake = 2f;
            range = 190f;
            reload = 80f;
            firingMoveFract = 0.5f;
            shootDuration = 220f;
            powerUse = 14f;
            shootSound = Sounds.laserbig;
            activeSound = Sounds.beam;
            activeSoundVolume = 2f;

            health = 200 * size * size;
            consumes.add(new ConsumeLiquidFilter(liquid -> liquid.temperature <= 0.5f && liquid.flammability < 0.1f, 0.5f)).update(false);
        }};

        //endregion
        //region units

        draugFactory = new UnitFactory("draug-factory"){{
            requirements(Category.units, ItemStack.with(Items.copper, 30, Items.lead, 70));
            unitType = UnitTypes.draug;
            produceTime = 2500;
            size = 2;
            maxSpawn = 1;
            consumes.power(1.2f);
            consumes.items();
        }};

        spiritFactory = new UnitFactory("spirit-factory"){{
            requirements(Category.units, ItemStack.with(Items.metaglass, 45, Items.lead, 55, Items.silicon, 45));
            unitType = UnitTypes.spirit;
            produceTime = 4000;
            size = 2;
            maxSpawn = 1;
            consumes.power(1.2f);
            consumes.items(new ItemStack(Items.silicon, 30), new ItemStack(Items.lead, 30));
        }};

        phantomFactory = new UnitFactory("phantom-factory"){{
            requirements(Category.units, ItemStack.with(Items.titanium, 50, Items.thorium, 60, Items.lead, 65, Items.silicon, 105));
            unitType = UnitTypes.phantom;
            produceTime = 4400;
            size = 2;
            maxSpawn = 1;
            consumes.power(2.5f);
            consumes.items(new ItemStack(Items.silicon, 50), new ItemStack(Items.lead, 30), new ItemStack(Items.titanium, 20));
        }};

        commandCenter = new CommandCenter("command-center"){{
            requirements(Category.units, ItemStack.with(Items.copper, 200, Items.lead, 250, Items.silicon, 250, Items.graphite, 100));
            flags = EnumSet.of(BlockFlag.rally, BlockFlag.comandCenter);
            size = 2;
            health = size * size * 55;
        }};

        wraithFactory = new UnitFactory("wraith-factory"){{
            requirements(Category.units, ItemStack.with(Items.titanium, 30, Items.lead, 40, Items.silicon, 45));
            unitType = UnitTypes.wraith;
            produceTime = 700;
            size = 2;
            consumes.power(0.5f);
            consumes.items(new ItemStack(Items.silicon, 10), new ItemStack(Items.titanium, 5));
        }};

        ghoulFactory = new UnitFactory("ghoul-factory"){{
            requirements(Category.units, ItemStack.with(Items.titanium, 75, Items.lead, 65, Items.silicon, 110));
            unitType = UnitTypes.ghoul;
            produceTime = 1150;
            size = 3;
            consumes.power(1.2f);
            consumes.items(new ItemStack(Items.silicon, 15), new ItemStack(Items.titanium, 10));
        }};

        revenantFactory = new UnitFactory("revenant-factory"){{
            requirements(Category.units, ItemStack.with(Items.plastanium, 50, Items.titanium, 150, Items.lead, 150, Items.silicon, 200));
            unitType = UnitTypes.revenant;
            produceTime = 2000;
            size = 4;
            consumes.power(3f);
            consumes.items(new ItemStack(Items.silicon, 40), new ItemStack(Items.titanium, 30));
        }};

        daggerFactory = new UnitFactory("dagger-factory"){{
            requirements(Category.units, ItemStack.with(Items.lead, 55, Items.silicon, 35));
            unitType = UnitTypes.dagger;
            produceTime = 850;
            size = 2;
            consumes.power(0.5f);
            consumes.items(new ItemStack(Items.silicon, 6));
        }};

        crawlerFactory = new UnitFactory("crawler-factory"){{
            requirements(Category.units, ItemStack.with(Items.lead, 45, Items.silicon, 30));
            unitType = UnitTypes.crawler;
            produceTime = 300;
            size = 2;
            maxSpawn = 6;
            consumes.power(0.5f);
            consumes.items(new ItemStack(Items.coal, 10));
        }};

        titanFactory = new UnitFactory("titan-factory"){{
            requirements(Category.units, ItemStack.with(Items.graphite, 50, Items.lead, 50, Items.silicon, 45));
            unitType = UnitTypes.titan;
            produceTime = 1050;
            size = 3;
            consumes.power(0.60f);
            consumes.items(new ItemStack(Items.silicon, 12));
        }};

        fortressFactory = new UnitFactory("fortress-factory"){{
            requirements(Category.units, ItemStack.with(Items.thorium, 40, Items.lead, 110, Items.silicon, 75));
            unitType = UnitTypes.fortress;
            produceTime = 2000;
            size = 3;
            maxSpawn = 3;
            consumes.power(1.4f);
            consumes.items(new ItemStack(Items.silicon, 20), new ItemStack(Items.graphite, 10));
        }};

        repairPoint = new RepairPoint("repair-point"){{
            requirements(Category.units, ItemStack.with(Items.lead, 15, Items.copper, 15, Items.silicon, 15));
            repairSpeed = 0.5f;
            repairRadius = 65f;
            powerUse = 1f;
        }};

        //endregion
        //region upgrades

        dartPad = new MechPad("dart-mech-pad"){{
            requirements(Category.upgrade, ItemStack.with(Items.lead, 100, Items.graphite, 50, Items.copper, 75));
            mech = Mechs.alpha;
            size = 2;
            consumes.power(0.5f);
        }};

        deltaPad = new MechPad("delta-mech-pad"){{
            requirements(Category.upgrade, ItemStack.with(Items.lead, 175, Items.titanium, 175, Items.copper, 200, Items.silicon, 225, Items.thorium, 150));
            mech = Mechs.delta;
            size = 2;
            consumes.power(0.7f);
        }};

        tauPad = new MechPad("tau-mech-pad"){{
            requirements(Category.upgrade, ItemStack.with(Items.lead, 125, Items.titanium, 125, Items.copper, 125, Items.silicon, 125));
            mech = Mechs.tau;
            size = 2;
            consumes.power(1f);
        }};

        omegaPad = new MechPad("omega-mech-pad"){{
            requirements(Category.upgrade, ItemStack.with(Items.lead, 225, Items.graphite, 275, Items.silicon, 325, Items.thorium, 300, Items.surgealloy, 120));
            mech = Mechs.omega;
            size = 3;
            consumes.power(1.2f);
        }};

        javelinPad = new MechPad("javelin-ship-pad"){{
            requirements(Category.upgrade, ItemStack.with(Items.lead, 175, Items.silicon, 225, Items.titanium, 250, Items.plastanium, 200, Items.phasefabric, 100));
            mech = Mechs.javelin;
            size = 2;
            consumes.power(0.8f);
        }};

        tridentPad = new MechPad("trident-ship-pad"){{
            requirements(Category.upgrade, ItemStack.with(Items.lead, 125, Items.copper, 125, Items.silicon, 125, Items.titanium, 150, Items.plastanium, 100));
            mech = Mechs.trident;
            size = 2;
            consumes.power(1f);
        }};

        glaivePad = new MechPad("glaive-ship-pad"){{
            requirements(Category.upgrade, ItemStack.with(Items.lead, 225, Items.silicon, 325, Items.titanium, 350, Items.plastanium, 300, Items.surgealloy, 100));
            mech = Mechs.glaive;
            size = 3;
            consumes.power(1.2f);
        }};

        //endregion
        //region sandbox

        powerSource = new PowerSource("power-source"){{
            requirements(Category.power, BuildVisibility.sandboxOnly, ItemStack.with());
            alwaysUnlocked = true;
        }};

        powerVoid = new PowerVoid("power-void"){{
            requirements(Category.power, BuildVisibility.sandboxOnly, ItemStack.with());
            alwaysUnlocked = true;
        }};

        itemSource = new ItemSource("item-source"){{
            requirements(Category.distribution, BuildVisibility.sandboxOnly, ItemStack.with());
            alwaysUnlocked = true;
        }};

        itemVoid = new ItemVoid("item-void"){{
            requirements(Category.distribution, BuildVisibility.sandboxOnly, ItemStack.with());
            alwaysUnlocked = true;
        }};

        liquidSource = new LiquidSource("liquid-source"){{
            requirements(Category.liquid, BuildVisibility.sandboxOnly, ItemStack.with());
            alwaysUnlocked = true;
        }};

        message = new MessageBlock("message"){{
            requirements(Category.effect, ItemStack.with(Items.graphite, 5));
        }};

        illuminator = new LightBlock("illuminator"){{
            requirements(Category.effect, BuildVisibility.lightingOnly, ItemStack.with(Items.graphite, 4, Items.silicon, 2));
            brightness = 0.67f;
            radius = 120f;
            consumes.power(0.05f);
        }};

        //endregion
    }
}<|MERGE_RESOLUTION|>--- conflicted
+++ resolved
@@ -989,13 +989,8 @@
             health = 90;
         }};
 
-<<<<<<< HEAD
-        platedConduit = new io.anuke.mindustry.world.blocks.liquid.ArmoredConduit("plated-conduit"){{
+        platedConduit = new ArmoredConduit("plated-conduit"){{
             requirements(Category.liquid, ItemStack.with(Items.thorium, 2, Items.metaglass, 1, Items.plastanium, 1));
-=======
-        platedConduit = new ArmoredConduit("plated-conduit"){{
-            requirements(Category.liquid, ItemStack.with(Items.thorium, 2, Items.metaglass, 1));
->>>>>>> 477ebc91
             liquidCapacity = 16f;
             liquidPressure = 1.025f;
             health = 220;
