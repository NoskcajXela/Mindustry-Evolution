package io.anuke.mindustry.content;

import io.anuke.arc.*;
import io.anuke.arc.collection.*;
import io.anuke.arc.graphics.*;
import io.anuke.arc.graphics.g2d.*;
import io.anuke.arc.math.*;
import io.anuke.arc.util.*;
import io.anuke.mindustry.*;
import io.anuke.mindustry.ctype.ContentList;
import io.anuke.mindustry.entities.*;
import io.anuke.mindustry.entities.bullet.*;
import io.anuke.mindustry.entities.type.*;
import io.anuke.mindustry.gen.*;
import io.anuke.mindustry.graphics.*;
import io.anuke.mindustry.type.*;
import io.anuke.mindustry.world.*;
import io.anuke.mindustry.world.blocks.*;
import io.anuke.mindustry.world.blocks.defense.*;
import io.anuke.mindustry.world.blocks.defense.turrets.*;
import io.anuke.mindustry.world.blocks.distribution.*;
import io.anuke.mindustry.world.blocks.logic.*;
import io.anuke.mindustry.world.blocks.power.*;
import io.anuke.mindustry.world.blocks.production.*;
import io.anuke.mindustry.world.blocks.sandbox.*;
import io.anuke.mindustry.world.blocks.storage.*;
import io.anuke.mindustry.world.blocks.units.*;
import io.anuke.mindustry.world.consumers.*;
import io.anuke.mindustry.world.meta.*;
import io.anuke.mindustry.world.modules.*;

public class Blocks implements ContentList{
    public static Block

    //environment
    air, spawn, deepwater, water, taintedWater, tar, stone, craters, charr, sand, darksand, ice, snow, darksandTaintedWater,
    holostone, rocks, sporerocks, icerocks, cliffs, sporePine, snowPine, pine, shrubs, whiteTree, whiteTreeDead, sporeCluster,
    iceSnow, sandWater, darksandWater, duneRocks, sandRocks, moss, sporeMoss, shale, shaleRocks, shaleBoulder, sandBoulder, grass, salt,
    metalFloor, metalFloorDamaged, metalFloor2, metalFloor3, metalFloor5, ignarock, magmarock, hotrock, snowrocks, rock, snowrock, saltRocks,
    darkPanel1, darkPanel2, darkPanel3, darkPanel4, darkPanel5, darkPanel6, darkMetal,
    pebbles, tendrils,

    //ores
    oreCopper, oreLead, oreScrap, oreCoal, oreTitanium, oreThorium,

    //crafting
    siliconSmelter, kiln, graphitePress, plastaniumCompressor, multiPress, phaseWeaver, surgeSmelter, pyratiteMixer, blastMixer, cryofluidMixer,
    melter, separator, sporePress, pulverizer, incinerator, coalCentrifuge,

    //sandbox
<<<<<<< HEAD
    powerVoid, powerSource, itemSource, liquidSource, itemVoid, message, light,
=======
    powerSource, powerVoid, itemSource, itemVoid, liquidSource, message,
>>>>>>> 430c4fa1

    //defense
    scrapWall, scrapWallLarge, scrapWallHuge, scrapWallGigantic, thruster, //ok, these names are getting ridiculous, but at least I don't have humongous walls yet
    copperWall, copperWallLarge, titaniumWall, titaniumWallLarge, plastaniumWall, plastaniumWallLarge, thoriumWall, thoriumWallLarge, door, doorLarge,
    phaseWall, phaseWallLarge, surgeWall, surgeWallLarge, mender, mendProjector, overdriveProjector, forceProjector, shockMine,

    //transport
    conveyor, titaniumConveyor, armoredConveyor, distributor, junction, itemBridge, phaseConveyor, sorter, invertedSorter, router, overflowGate, massDriver,

    //liquids
    mechanicalPump, rotaryPump, thermalPump, conduit, pulseConduit, liquidRouter, liquidTank, liquidJunction, bridgeConduit, phaseConduit,

    //power
    combustionGenerator, thermalGenerator, turbineGenerator, differentialGenerator, rtgGenerator, solarPanel, largeSolarPanel, thoriumReactor,
    impactReactor, battery, batteryLarge, powerNode, powerNodeLarge, surgeTower, diode,

    //production
    mechanicalDrill, pneumaticDrill, laserDrill, blastDrill, waterExtractor, oilExtractor, cultivator,

    //storage
    coreShard, coreFoundation, coreNucleus, vault, container, unloader, launchPad, launchPadLarge,

    //turrets
    duo, scatter, scorch, hail, arc, wave, lancer, swarmer, salvo, fuse, ripple, cyclone, spectre, meltdown,

    //units
    commandCenter, draugFactory, spiritFactory, phantomFactory, wraithFactory, ghoulFactory, revenantFactory, daggerFactory, crawlerFactory, titanFactory,
    fortressFactory, repairPoint,

    //upgrades
    dartPad, deltaPad, tauPad, omegaPad, javelinPad, tridentPad, glaivePad;

    @Override
    public void load(){
        //region environment

        air = new Floor("air"){
            {
                alwaysReplace = true;
                hasShadow = false;
            }

            public void draw(Tile tile){}
            public void load(){}
            public void init(){}
            public boolean isHidden(){
                return true;
            }

            public TextureRegion[] variantRegions(){
                if(variantRegions == null){
                    variantRegions = new TextureRegion[]{Core.atlas.find("clear")};
                }
                return variantRegions;
            }
        };

        //create special blockpart variants
        for(int dx = 0; dx < BlockPart.maxSize; dx++){
            for(int dy = 0; dy < BlockPart.maxSize; dy++){
                int fx = dx - BlockPart.maxSize/2, fy = dy - BlockPart.maxSize/2;
                if(fx != 0 || fy != 0){
                    new BlockPart(fx, fy);
                }
            }
        }

        spawn = new OverlayFloor("spawn"){
            {
                variants = 0;
            }
            public void draw(Tile tile){}
        };

        //Registers build blocks
        //no reference is needed here since they can be looked up by name later
        for(int i = 1; i <= BuildBlock.maxSize; i++){
            new BuildBlock(i);
        }

        deepwater = new Floor("deepwater"){{
            speedMultiplier = 0.2f;
            variants = 0;
            liquidDrop = Liquids.water;
            isLiquid = true;
            status = StatusEffects.wet;
            statusDuration = 120f;
            drownTime = 140f;
            cacheLayer = CacheLayer.water;
        }};

        water = new Floor("water"){{
            speedMultiplier = 0.5f;
            variants = 0;
            status = StatusEffects.wet;
            statusDuration = 90f;
            liquidDrop = Liquids.water;
            isLiquid = true;
            cacheLayer = CacheLayer.water;
        }};

        taintedWater = new Floor("tainted-water"){{
            speedMultiplier = 0.17f;
            variants = 0;
            status = StatusEffects.wet;
            statusDuration = 140f;
            drownTime = 120f;
            liquidDrop = Liquids.water;
            isLiquid = true;
            cacheLayer = CacheLayer.water;
        }};

        darksandTaintedWater = new Floor("darksand-tainted-water"){{
            speedMultiplier = 0.75f;
            variants = 0;
            status = StatusEffects.wet;
            statusDuration = 60f;
            liquidDrop = Liquids.water;
            isLiquid = true;
            cacheLayer = CacheLayer.water;
        }};

        sandWater = new Floor("sand-water"){{
            speedMultiplier = 0.8f;
            variants = 0;
            status = StatusEffects.wet;
            statusDuration = 50f;
            liquidDrop = Liquids.water;
            isLiquid = true;
            cacheLayer = CacheLayer.water;
        }};

        darksandWater = new Floor("darksand-water"){{
            speedMultiplier = 0.8f;
            variants = 0;
            status = StatusEffects.wet;
            statusDuration = 50f;
            liquidDrop = Liquids.water;
            isLiquid = true;
            cacheLayer = CacheLayer.water;
        }};

        tar = new Floor("tar"){{
            drownTime = 150f;
            status = StatusEffects.tarred;
            statusDuration = 240f;
            speedMultiplier = 0.19f;
            variants = 0;
            liquidDrop = Liquids.oil;
            isLiquid = true;
            cacheLayer = CacheLayer.tar;
        }};

        stone = new Floor("stone"){{

        }};

        craters = new Floor("craters"){{
            variants = 3;
            blendGroup = stone;
        }};

        charr = new Floor("char"){{
            blendGroup = stone;
        }};

        ignarock = new Floor("ignarock"){{

        }};

        hotrock = new Floor("hotrock"){{
            attributes.set(Attribute.heat, 0.5f);
            blendGroup = ignarock;
        }};

        magmarock = new Floor("magmarock"){{
            attributes.set(Attribute.heat, 0.75f);
            updateEffect = Fx.magmasmoke;
            blendGroup = ignarock;
        }};

        sand = new Floor("sand"){{
            itemDrop = Items.sand;
            playerUnmineable = true;
        }};

        darksand = new Floor("darksand"){{
            itemDrop = Items.sand;
            playerUnmineable = true;
        }};

        holostone = new Floor("holostone"){{

        }};

        grass = new Floor("grass"){{

        }};

        salt = new Floor("salt"){{
            variants = 0;
        }};

        snow = new Floor("snow"){{
            attributes.set(Attribute.water, 0.2f);
        }};

        ice = new Floor("ice"){{
            //TODO fix drag/speed
            dragMultiplier = 1f;
            speedMultiplier = 1f;
            attributes.set(Attribute.water, 0.4f);
        }};

        iceSnow = new Floor("ice-snow"){{
            variants = 3;
            attributes.set(Attribute.water, 0.3f);
        }};

        cliffs = new StaticWall("cliffs"){{
            variants = 1;
            fillsTile = false;
        }};

        rocks = new StaticWall("rocks"){{
            variants = 2;
        }};

        sporerocks = new StaticWall("sporerocks"){{
            variants = 2;
        }};

        rock = new Rock("rock"){{
            variants = 2;
        }};

        snowrock = new Rock("snowrock"){{
            variants = 2;
        }};

        icerocks = new StaticWall("icerocks"){{
            variants = 2;
        }};

        snowrocks = new StaticWall("snowrocks"){{
            variants = 2;
        }};

        duneRocks = new StaticWall("dunerocks"){{
            variants = 2;
        }};

        sandRocks = new StaticWall("sandrocks"){{
            variants = 2;
        }};

        saltRocks = new StaticWall("saltrocks"){{
        }};

        sporePine = new StaticTree("spore-pine"){{
            variants = 0;
        }};

        snowPine = new StaticTree("snow-pine"){{
            variants = 0;
        }};

        pine = new StaticTree("pine"){{
            variants = 0;
        }};

        shrubs = new StaticWall("shrubs"){{

        }};

        whiteTreeDead = new TreeBlock("white-tree-dead"){{
        }};

        whiteTree = new TreeBlock("white-tree"){{
        }};

        sporeCluster = new Rock("spore-cluster"){{
            variants = 3;
        }};

        shale = new Floor("shale"){{
            variants = 3;
            attributes.set(Attribute.oil, 0.15f);
        }};

        shaleRocks = new StaticWall("shalerocks"){{
            variants = 2;
        }};

        shaleBoulder = new Rock("shale-boulder"){{
            variants = 2;
        }};

        sandBoulder = new Rock("sand-boulder"){{
            variants = 2;
        }};

        moss = new Floor("moss"){{
            variants = 3;
            attributes.set(Attribute.spores, 0.15f);
        }};

        sporeMoss = new Floor("spore-moss"){{
            variants = 3;
            attributes.set(Attribute.spores, 0.3f);
        }};

        metalFloor = new Floor("metal-floor"){{
            variants = 0;
        }};

        metalFloorDamaged = new Floor("metal-floor-damaged"){{
            variants = 3;
        }};

        metalFloor2 = new Floor("metal-floor-2"){{
            variants = 0;
        }};

        metalFloor3 = new Floor("metal-floor-3"){{
            variants = 0;
        }};

        metalFloor5 = new Floor("metal-floor-5"){{
            variants = 0;
        }};

        darkPanel1 = new Floor("dark-panel-1"){{ variants = 0; }};
        darkPanel2 = new Floor("dark-panel-2"){{ variants = 0; }};
        darkPanel3 = new Floor("dark-panel-3"){{ variants = 0; }};
        darkPanel4 = new Floor("dark-panel-4"){{ variants = 0; }};
        darkPanel5 = new Floor("dark-panel-5"){{ variants = 0; }};
        darkPanel6 = new Floor("dark-panel-6"){{ variants = 0; }};

        darkMetal = new StaticWall("dark-metal");

        pebbles = new DoubleOverlayFloor("pebbles");

        tendrils = new OverlayFloor("tendrils");

        //endregion
        //region ore

        oreCopper = new OreBlock(Items.copper);
        oreLead = new OreBlock(Items.lead);
        oreScrap = new OreBlock(Items.scrap);
        oreCoal = new OreBlock(Items.coal);
        oreTitanium = new OreBlock(Items.titanium);
        oreThorium = new OreBlock(Items.thorium);

        //endregion
        //region crafting

        graphitePress = new GenericCrafter("graphite-press"){{
            requirements(Category.crafting, ItemStack.with(Items.copper, 75, Items.lead, 30));

            craftEffect = Fx.pulverizeMedium;
            outputItem = new ItemStack(Items.graphite, 1);
            craftTime = 90f;
            size = 2;
            hasItems = true;

            consumes.item(Items.coal, 2);
        }};

        multiPress = new GenericCrafter("multi-press"){{
            requirements(Category.crafting, ItemStack.with(Items.titanium, 100, Items.silicon, 25, Items.lead, 100, Items.graphite, 50));

            craftEffect = Fx.pulverizeMedium;
            outputItem = new ItemStack(Items.graphite, 2);
            craftTime = 30f;
            size = 3;
            hasItems = true;
            hasLiquids = true;
            hasPower = true;

            consumes.power(1.8f);
            consumes.item(Items.coal, 3);
            consumes.liquid(Liquids.water, 0.1f);
        }};

        siliconSmelter = new GenericSmelter("silicon-smelter"){{
            requirements(Category.crafting, ItemStack.with(Items.copper, 30, Items.lead, 25));
            craftEffect = Fx.smeltsmoke;
            outputItem = new ItemStack(Items.silicon, 1);
            craftTime = 40f;
            size = 2;
            hasPower = true;
            hasLiquids = false;
            flameColor = Color.valueOf("ffef99");

            consumes.items(new ItemStack(Items.coal, 1), new ItemStack(Items.sand, 2));
            consumes.power(0.50f);
        }};

        kiln = new GenericSmelter("kiln"){{
            requirements(Category.crafting, ItemStack.with(Items.copper, 60, Items.graphite, 30, Items.lead, 30));
            craftEffect = Fx.smeltsmoke;
            outputItem = new ItemStack(Items.metaglass, 1);
            craftTime = 30f;
            size = 2;
            hasPower = hasItems = true;
            flameColor = Color.valueOf("ffc099");

            consumes.items(new ItemStack(Items.lead, 1), new ItemStack(Items.sand, 1));
            consumes.power(0.60f);
        }};

        plastaniumCompressor = new GenericCrafter("plastanium-compressor"){{
            requirements(Category.crafting, ItemStack.with(Items.silicon, 80, Items.lead, 115, Items.graphite, 60, Items.titanium, 80));
            hasItems = true;
            liquidCapacity = 60f;
            craftTime = 60f;
            outputItem = new ItemStack(Items.plastanium, 1);
            size = 2;
            health = 320;
            hasPower = hasLiquids = true;
            craftEffect = Fx.formsmoke;
            updateEffect = Fx.plasticburn;

            consumes.liquid(Liquids.oil, 0.25f);
            consumes.power(3f);
            consumes.item(Items.titanium, 2);

            int topRegion = reg("-top");

            drawer = tile -> {
                Draw.rect(region, tile.drawx(), tile.drawy());

                GenericCrafterEntity entity = tile.entity();

                Draw.alpha(Mathf.absin(entity.totalProgress, 3f, 0.9f) * entity.warmup);
                Draw.rect(reg(topRegion), tile.drawx(), tile.drawy());
                Draw.reset();
            };
        }};

        phaseWeaver = new GenericCrafter("phase-weaver"){{
            requirements(Category.crafting, ItemStack.with(Items.silicon, 130, Items.lead, 120, Items.thorium, 75));
            craftEffect = Fx.smeltsmoke;
            outputItem = new ItemStack(Items.phasefabric, 1);
            craftTime = 120f;
            size = 2;
            hasPower = true;

            consumes.items(new ItemStack(Items.thorium, 4), new ItemStack(Items.sand, 10));
            consumes.power(5f);
            itemCapacity = 20;

            int bottomRegion = reg("-bottom"), weaveRegion = reg("-weave");

            drawIcons = () -> new TextureRegion[]{Core.atlas.find(name + "-bottom"), Core.atlas.find(name)};

            drawer = tile -> {
                GenericCrafterEntity entity = tile.entity();

                Draw.rect(reg(bottomRegion), tile.drawx(), tile.drawy());
                Draw.rect(reg(weaveRegion), tile.drawx(), tile.drawy(), entity.totalProgress);

                Draw.color(Pal.accent);
                Draw.alpha(entity.warmup);

                Lines.lineAngleCenter(
                tile.drawx() + Mathf.sin(entity.totalProgress, 6f, Vars.tilesize / 3f * size),
                tile.drawy(),
                90,
                size * Vars.tilesize / 2f);

                Draw.reset();

                Draw.rect(region, tile.drawx(), tile.drawy());
            };
        }};

        surgeSmelter = new GenericSmelter("alloy-smelter"){{
            requirements(Category.crafting, ItemStack.with(Items.silicon, 80, Items.lead, 80, Items.thorium, 70));
            craftEffect = Fx.smeltsmoke;
            outputItem = new ItemStack(Items.surgealloy, 1);
            craftTime = 75f;
            size = 3;
            hasPower = true;

            consumes.power(4f);
            consumes.items(new ItemStack(Items.copper, 3), new ItemStack(Items.lead, 4), new ItemStack(Items.titanium, 2), new ItemStack(Items.silicon, 3));
        }};

        cryofluidMixer = new LiquidConverter("cryofluidmixer"){{
            requirements(Category.crafting, ItemStack.with(Items.lead, 65, Items.silicon, 40, Items.titanium, 60));
            outputLiquid = new LiquidStack(Liquids.cryofluid, 0.2f);
            craftTime = 120f;
            size = 2;
            hasPower = true;
            hasItems = true;
            hasLiquids = true;
            rotate = false;
            solid = true;
            outputsLiquid = true;

            consumes.power(1f);
            consumes.item(Items.titanium);
            consumes.liquid(Liquids.water, 0.2f);

            int liquidRegion = reg("-liquid"), topRegion = reg("-top"), bottomRegion = reg("-bottom");

            drawIcons = () -> new TextureRegion[]{Core.atlas.find(name + "-bottom"), Core.atlas.find(name + "-top")};

            drawer = tile -> {
                LiquidModule mod = tile.entity.liquids;

                int rotation = rotate ? tile.rotation() * 90 : 0;

                Draw.rect(reg(bottomRegion), tile.drawx(), tile.drawy(), rotation);

                if(mod.total() > 0.001f){
                    Draw.color(outputLiquid.liquid.color);
                    Draw.alpha(mod.get(outputLiquid.liquid) / liquidCapacity);
                    Draw.rect(reg(liquidRegion), tile.drawx(), tile.drawy(), rotation);
                    Draw.color();
                }

                Draw.rect(reg(topRegion), tile.drawx(), tile.drawy(), rotation);
            };
        }};

        blastMixer = new GenericCrafter("blast-mixer"){{
            requirements(Category.crafting, ItemStack.with(Items.lead, 30, Items.titanium, 20));
            hasItems = true;
            hasPower = true;
            outputItem = new ItemStack(Items.blastCompound, 1);
            size = 2;

            consumes.items(new ItemStack(Items.pyratite, 1), new ItemStack(Items.sporePod, 1));
            consumes.power(0.40f);
        }};

        pyratiteMixer = new GenericSmelter("pyratite-mixer"){{
            requirements(Category.crafting, ItemStack.with(Items.copper, 50, Items.lead, 25));
            flameColor = Color.clear;
            hasItems = true;
            hasPower = true;
            outputItem = new ItemStack(Items.pyratite, 1);

            size = 2;

            consumes.power(0.20f);
            consumes.items(new ItemStack(Items.coal, 1), new ItemStack(Items.lead, 2), new ItemStack(Items.sand, 2));
        }};

        melter = new GenericCrafter("melter"){{
            requirements(Category.crafting, ItemStack.with(Items.copper, 30, Items.lead, 35, Items.graphite, 45));
            health = 200;
            outputLiquid = new LiquidStack(Liquids.slag, 2f);
            craftTime = 10f;
            hasLiquids = hasPower = true;

            consumes.power(1f);
            consumes.item(Items.scrap, 1);
        }};

        separator = new Separator("separator"){{
            requirements(Category.crafting, ItemStack.with(Items.copper, 30, Items.titanium, 25));
            results = ItemStack.with(
            Items.copper, 5,
            Items.lead, 3,
            Items.graphite, 2,
            Items.titanium, 2
            );
            hasPower = true;
            craftTime = 35f;
            spinnerLength = 1.5f;
            spinnerRadius = 3.5f;
            spinnerThickness = 1.5f;
            spinnerSpeed = 3f;
            size = 2;

            consumes.power(1f);
            consumes.liquid(Liquids.slag, 0.07f);
        }};

        sporePress = new GenericCrafter("spore-press"){{
            requirements(Category.crafting, ItemStack.with(Items.lead, 35, Items.silicon, 30));
            liquidCapacity = 60f;
            craftTime = 20f;
            outputLiquid = new LiquidStack(Liquids.oil, 6f);
            size = 2;
            health = 320;
            hasLiquids = true;
            hasPower = true;
            craftEffect = Fx.none;

            consumes.item(Items.sporePod, 1);
            consumes.power(0.60f);

            int[] frameRegions = new int[3];
            for(int i = 0; i < 3; i++){
                frameRegions[i] = reg("-frame" + i);
            }

            int liquidRegion = reg("-liquid");
            int topRegion = reg("-top");

            drawIcons = () -> new TextureRegion[]{Core.atlas.find(name), Core.atlas.find(name + "-top")};

            drawer = tile -> {
                GenericCrafterEntity entity = tile.entity();

                Draw.rect(region, tile.drawx(), tile.drawy());
                Draw.rect(reg(frameRegions[(int)Mathf.absin(entity.totalProgress, 5f, 2.999f)]), tile.drawx(), tile.drawy());
                Draw.color(Color.clear, tile.entity.liquids.current().color, tile.entity.liquids.total() / liquidCapacity);
                Draw.rect(reg(liquidRegion), tile.drawx(), tile.drawy());
                Draw.color();
                Draw.rect(reg(topRegion), tile.drawx(), tile.drawy());
            };
        }};

        pulverizer = new GenericCrafter("pulverizer"){{
            requirements(Category.crafting, ItemStack.with(Items.copper, 30, Items.lead, 25));
            outputItem = new ItemStack(Items.sand, 1);
            craftEffect = Fx.pulverize;
            craftTime = 40f;
            updateEffect = Fx.pulverizeSmall;
            hasItems = hasPower = true;

            consumes.item(Items.scrap, 1);
            consumes.power(0.50f);

            int rotatorRegion = reg("-rotator");

            drawIcons = () -> new TextureRegion[]{Core.atlas.find(name), Core.atlas.find(name + "-rotator")};

            drawer = tile -> {
                GenericCrafterEntity entity = tile.entity();

                Draw.rect(region, tile.drawx(), tile.drawy());
                Draw.rect(reg(rotatorRegion), tile.drawx(), tile.drawy(), entity.totalProgress * 2f);
            };
        }};

        coalCentrifuge = new GenericCrafter("coal-centrifuge"){{
            requirements(Category.crafting, ItemStack.with(Items.titanium, 20, Items.graphite, 40, Items.lead, 30));
            craftEffect = Fx.smeltsmoke;
            outputItem = new ItemStack(Items.coal, 1);
            craftTime = 30f;
            size = 2;
            hasPower = hasItems = hasLiquids = true;

            consumes.liquid(Liquids.oil, 0.09f);
            consumes.power(0.5f);
        }};

        incinerator = new Incinerator("incinerator"){{
            requirements(Category.crafting, ItemStack.with(Items.graphite, 5, Items.lead, 15));
            health = 90;
            consumes.power(0.50f);
        }};

        //endregion
        //region sandbox

        powerSource = new PowerSource("power-source"){{
            requirements(Category.power, BuildVisibility.sandboxOnly, ItemStack.with());
            alwaysUnlocked = true;
        }};
        powerVoid = new PowerVoid("power-void"){{
            requirements(Category.power, BuildVisibility.sandboxOnly, ItemStack.with());
            alwaysUnlocked = true;
        }};
        itemSource = new ItemSource("item-source"){{
            requirements(Category.distribution, BuildVisibility.sandboxOnly, ItemStack.with());
            alwaysUnlocked = true;
        }};
        itemVoid = new ItemVoid("item-void"){{
            requirements(Category.distribution, BuildVisibility.sandboxOnly, ItemStack.with());
            alwaysUnlocked = true;
        }};
        liquidSource = new LiquidSource("liquid-source"){{
            requirements(Category.liquid, BuildVisibility.sandboxOnly, ItemStack.with());
            alwaysUnlocked = true;
        }};
        message = new MessageBlock("message"){{
            requirements(Category.effect, ItemStack.with(Items.graphite, 5));
        }};
        light = new LightBlock("light"){{
            requirements(Category.effect, ItemStack.with(Items.graphite, 5));
            consumes.power(0.05f);
        }};

        //endregion
        //region defense

        int wallHealthMultiplier = 4;

        scrapWall = new Wall("scrap-wall"){{
            requirements(Category.defense, BuildVisibility.sandboxOnly, ItemStack.with());
            health = 60 * wallHealthMultiplier;
            variants = 5;
        }};

        scrapWallLarge = new Wall("scrap-wall-large"){{
            requirements(Category.defense, BuildVisibility.sandboxOnly, ItemStack.with());
            health = 60 * 4 * wallHealthMultiplier;
            size = 2;
            variants = 4;
        }};

        scrapWallHuge = new Wall("scrap-wall-huge"){{
            requirements(Category.defense, BuildVisibility.sandboxOnly, ItemStack.with());
            health = 60 * 9 * wallHealthMultiplier;
            size = 3;
            variants = 3;
        }};

        scrapWallGigantic = new Wall("scrap-wall-gigantic"){{
            requirements(Category.defense, BuildVisibility.sandboxOnly, ItemStack.with());
            health = 60 * 16 * wallHealthMultiplier;
            size = 4;
        }};

        thruster = new Wall("thruster"){{
            health = 55 * 16 * wallHealthMultiplier;
            size = 4;
        }};

        copperWall = new Wall("copper-wall"){{
            requirements(Category.defense, ItemStack.with(Items.copper, 6));
            health = 80 * wallHealthMultiplier;
        }};

        copperWallLarge = new Wall("copper-wall-large"){{
            requirements(Category.defense, ItemStack.mult(copperWall.requirements, 4));
            health = 80 * 4 * wallHealthMultiplier;
            size = 2;
        }};

        titaniumWall = new Wall("titanium-wall"){{
            requirements(Category.defense, ItemStack.with(Items.titanium, 6));
            health = 110 * wallHealthMultiplier;
        }};

        titaniumWallLarge = new Wall("titanium-wall-large"){{
            requirements(Category.defense, ItemStack.mult(titaniumWall.requirements, 4));
            health = 110 * wallHealthMultiplier * 4;
            size = 2;
        }};

        plastaniumWall = new Wall("plastanium-wall"){{
            requirements(Category.defense, ItemStack.with(Items.plastanium, 5, Items.metaglass, 2));
            health = 190 * wallHealthMultiplier;
            insulated = true;
        }};

        plastaniumWallLarge = new Wall("plastanium-wall-large"){{
            requirements(Category.defense, ItemStack.mult(plastaniumWall.requirements, 4));
            health = 190 * wallHealthMultiplier * 4;
            size = 2;
            insulated = true;
        }};

        thoriumWall = new Wall("thorium-wall"){{
            requirements(Category.defense, ItemStack.with(Items.thorium, 6));
            health = 200 * wallHealthMultiplier;
        }};

        thoriumWallLarge = new Wall("thorium-wall-large"){{
            requirements(Category.defense, ItemStack.mult(thoriumWall.requirements, 4));
            health = 200 * wallHealthMultiplier * 4;
            size = 2;
        }};

        phaseWall = new DeflectorWall("phase-wall"){{
            requirements(Category.defense, ItemStack.with(Items.phasefabric, 6));
            health = 150 * wallHealthMultiplier;
        }};

        phaseWallLarge = new DeflectorWall("phase-wall-large"){{
            requirements(Category.defense, ItemStack.mult(phaseWall.requirements, 4));
            health = 150 * 4 * wallHealthMultiplier;
            size = 2;
        }};

        surgeWall = new SurgeWall("surge-wall"){{
            requirements(Category.defense, ItemStack.with(Items.surgealloy, 6));
            health = 230 * wallHealthMultiplier;
        }};

        surgeWallLarge = new SurgeWall("surge-wall-large"){{
            requirements(Category.defense, ItemStack.mult(surgeWall.requirements, 4));
            health = 230 * 4 * wallHealthMultiplier;
            size = 2;
        }};

        door = new Door("door"){{
            requirements(Category.defense, ItemStack.with(Items.graphite, 6, Items.silicon, 4));
            health = 100 * wallHealthMultiplier;
        }};

        doorLarge = new Door("door-large"){{
            requirements(Category.defense, ItemStack.mult(door.requirements, 4));
            openfx = Fx.dooropenlarge;
            closefx = Fx.doorcloselarge;
            health = 100 * 4 * wallHealthMultiplier;
            size = 2;
        }};

        mender = new MendProjector("mender"){{
            requirements(Category.effect, ItemStack.with(Items.lead, 30, Items.copper, 25));
            consumes.power(0.3f);
            size = 1;
            reload = 200f;
            range = 40f;
            healPercent = 4f;
            phaseBoost = 4f;
            phaseRangeBoost = 20f;
            health = 80;
            consumes.item(Items.silicon).boost();
        }};

        mendProjector = new MendProjector("mend-projector"){{
            requirements(Category.effect, ItemStack.with(Items.lead, 100, Items.titanium, 25, Items.silicon, 40));
            consumes.power(1.5f);
            size = 2;
            reload = 250f;
            range = 85f;
            healPercent = 14f;
            health = 80 * size * size;
            consumes.item(Items.phasefabric).boost();
        }};

        overdriveProjector = new OverdriveProjector("overdrive-projector"){{
            requirements(Category.effect, ItemStack.with(Items.lead, 100, Items.titanium, 75, Items.silicon, 75, Items.plastanium, 30));
            consumes.power(3.50f);
            size = 2;
            consumes.item(Items.phasefabric).boost();
        }};

        forceProjector = new ForceProjector("force-projector"){{
            requirements(Category.effect, ItemStack.with(Items.lead, 100, Items.titanium, 75, Items.silicon, 125));
            size = 3;
            consumes.item(Items.phasefabric).boost();
            consumes.power(3f);
        }};

        shockMine = new ShockMine("shock-mine"){{
            requirements(Category.effect, ItemStack.with(Items.lead, 25, Items.silicon, 12));
            hasShadow = false;
            health = 40;
            damage = 11;
            tileDamage = 7f;
            length = 10;
            tendrils = 5;
        }};

        //endregion
        //region distribution

        conveyor = new Conveyor("conveyor"){{
            requirements(Category.distribution, ItemStack.with(Items.copper, 1), true);
            health = 45;
            speed = 0.03f;
        }};

        titaniumConveyor = new Conveyor("titanium-conveyor"){{
            requirements(Category.distribution, ItemStack.with(Items.copper, 1, Items.lead, 1, Items.titanium, 1));
            health = 65;
            speed = 0.08f;
        }};

        armoredConveyor = new ArmoredConveyor("armored-conveyor"){{
            requirements(Category.distribution, ItemStack.with(Items.metaglass, 1, Items.thorium, 1));
            health = 180;
            speed = 0.08f;
        }};

        junction = new Junction("junction"){{
            requirements(Category.distribution, ItemStack.with(Items.copper, 1), true);
            speed = 26;
            capacity = 12;
            health = 30;
        }};

        itemBridge = new BufferedItemBridge("bridge-conveyor"){{
            requirements(Category.distribution, ItemStack.with(Items.lead, 4, Items.copper, 4));
            range = 4;
            speed = 70f;
            bufferCapacity = 14;
        }};

        phaseConveyor = new ItemBridge("phase-conveyor"){{
            requirements(Category.distribution, ItemStack.with(Items.phasefabric, 5, Items.silicon, 7, Items.lead, 10, Items.graphite, 10));
            range = 12;
            hasPower = true;
            consumes.power(0.30f);
        }};

        sorter = new Sorter("sorter"){{
            requirements(Category.distribution, ItemStack.with(Items.lead, 2, Items.copper, 2));
        }};

        invertedSorter = new Sorter("inverted-sorter"){{
            requirements(Category.distribution, ItemStack.with(Items.lead, 2, Items.copper, 2));
            invert = true;
        }};

        router = new Router("router"){{
            requirements(Category.distribution, ItemStack.with(Items.copper, 3));

        }};

        distributor = new Router("distributor"){{
            requirements(Category.distribution, ItemStack.with(Items.lead, 4, Items.copper, 4));
            size = 2;
        }};

        overflowGate = new OverflowGate("overflow-gate"){{
            requirements(Category.distribution, ItemStack.with(Items.lead, 2, Items.copper, 4));
        }};

        massDriver = new MassDriver("mass-driver"){{
            requirements(Category.distribution, ItemStack.with(Items.titanium, 125, Items.silicon, 75, Items.lead, 125, Items.thorium, 50));
            size = 3;
            itemCapacity = 120;
            reloadTime = 200f;
            range = 440f;
            consumes.power(1.75f);
        }};

        //endregion
        //region liquid

        mechanicalPump = new Pump("mechanical-pump"){{
            requirements(Category.liquid, ItemStack.with(Items.copper, 15, Items.metaglass, 10));
            pumpAmount = 0.1f;
        }};

        rotaryPump = new Pump("rotary-pump"){{
            requirements(Category.liquid, ItemStack.with(Items.copper, 70, Items.metaglass, 50, Items.silicon, 20, Items.titanium, 35));
            pumpAmount = 0.8f;
            consumes.power(0.15f);
            liquidCapacity = 30f;
            hasPower = true;
            size = 2;
        }};

        thermalPump = new Pump("thermal-pump"){{
            requirements(Category.liquid, ItemStack.with(Items.copper, 80, Items.metaglass, 70, Items.silicon, 30, Items.titanium, 40, Items.thorium, 35));
            pumpAmount = 1.5f;
            consumes.power(0.30f);
            liquidCapacity = 40f;
            hasPower = true;
            size = 3;
        }};

        conduit = new Conduit("conduit"){{
            requirements(Category.liquid, ItemStack.with(Items.metaglass, 1));
            health = 45;
        }};

        pulseConduit = new Conduit("pulse-conduit"){{
            requirements(Category.liquid, ItemStack.with(Items.titanium, 2, Items.metaglass, 1));
            liquidCapacity = 16f;
            liquidPressure = 1.025f;
            health = 90;
        }};

        liquidRouter = new LiquidRouter("liquid-router"){{
            requirements(Category.liquid, ItemStack.with(Items.graphite, 4, Items.metaglass, 2));
            liquidCapacity = 20f;
        }};

        liquidTank = new LiquidTank("liquid-tank"){{
            requirements(Category.liquid, ItemStack.with(Items.titanium, 25, Items.metaglass, 25));
            size = 3;
            liquidCapacity = 1500f;
            health = 500;
        }};

        liquidJunction = new LiquidJunction("liquid-junction"){{
            requirements(Category.liquid, ItemStack.with(Items.graphite, 2, Items.metaglass, 2));
        }};

        bridgeConduit = new LiquidExtendingBridge("bridge-conduit"){{
            requirements(Category.liquid, ItemStack.with(Items.graphite, 4, Items.metaglass, 8));
            range = 4;
            hasPower = false;
        }};

        phaseConduit = new LiquidBridge("phase-conduit"){{
            requirements(Category.liquid, ItemStack.with(Items.phasefabric, 5, Items.silicon, 7, Items.metaglass, 20, Items.titanium, 10));
            range = 12;
            hasPower = true;
            consumes.power(0.30f);
        }};

        //endregion
        //region power

        powerNode = new PowerNode("power-node"){{
            requirements(Category.power, ItemStack.with(Items.copper, 1, Items.lead, 3));
            maxNodes = 20;
            laserRange = 6;
        }};

        powerNodeLarge = new PowerNode("power-node-large"){{
            requirements(Category.power, ItemStack.with(Items.titanium, 5, Items.lead, 10, Items.silicon, 3));
            size = 2;
            maxNodes = 30;
            laserRange = 9.5f;
        }};

        surgeTower = new PowerNode("surge-tower"){{
            requirements(Category.power, ItemStack.with(Items.titanium, 7, Items.lead, 10, Items.silicon, 15, Items.surgealloy, 15));
            size = 2;
            maxNodes = 2;
            laserRange = 30f;
        }};

        diode = new PowerDiode("diode"){{
            requirements(Category.power, ItemStack.with(Items.silicon, 10, Items.plastanium, 5, Items.metaglass, 10));
        }};

        battery = new Battery("battery"){{
            requirements(Category.power, ItemStack.with(Items.copper, 4, Items.lead, 20));
            consumes.powerBuffered(4000f);
        }};

        batteryLarge = new Battery("battery-large"){{
            requirements(Category.power, ItemStack.with(Items.titanium, 20, Items.lead, 40, Items.silicon, 20));
            size = 3;
            consumes.powerBuffered(50000f);
        }};

        combustionGenerator = new BurnerGenerator("combustion-generator"){{
            requirements(Category.power, ItemStack.with(Items.copper, 25, Items.lead, 15));
            powerProduction = 1f;
            itemDuration = 120f;
        }};

        thermalGenerator = new ThermalGenerator("thermal-generator"){{
            requirements(Category.power, ItemStack.with(Items.copper, 40, Items.graphite, 35, Items.lead, 50, Items.silicon, 35, Items.metaglass, 40));
            powerProduction = 1.8f;
            generateEffect = Fx.redgeneratespark;
            size = 2;
        }};

        turbineGenerator = new BurnerGenerator("turbine-generator"){{
            requirements(Category.power, ItemStack.with(Items.copper, 35, Items.graphite, 25, Items.lead, 40, Items.silicon, 30));
            powerProduction = 6f;
            itemDuration = 90f;
            consumes.liquid(Liquids.water, 0.05f);
            hasLiquids = true;
            size = 2;
        }};

        differentialGenerator = new SingleTypeGenerator("differential-generator"){{
            requirements(Category.power, ItemStack.with(Items.copper, 70, Items.titanium, 50, Items.lead, 100, Items.silicon, 65, Items.metaglass, 50));
            powerProduction = 16f;
            itemDuration = 120f;
            hasLiquids = true;
            hasItems = true;
            size = 3;

            consumes.item(Items.pyratite).optional(true, false);
            consumes.liquid(Liquids.cryofluid, 0.18f);
        }};

        rtgGenerator = new DecayGenerator("rtg-generator"){{
            requirements(Category.power, ItemStack.with(Items.lead, 100, Items.silicon, 75, Items.phasefabric, 25, Items.plastanium, 75, Items.thorium, 50));
            size = 2;
            powerProduction = 3f;
            itemDuration = 440f;
        }};

        solarPanel = new SolarGenerator("solar-panel"){{
            requirements(Category.power, ItemStack.with(Items.lead, 10, Items.silicon, 15));
            powerProduction = 0.06f;
        }};

        largeSolarPanel = new SolarGenerator("solar-panel-large"){{
            requirements(Category.power, ItemStack.with(Items.lead, 100, Items.silicon, 145, Items.phasefabric, 15));
            size = 3;
            powerProduction = 0.9f;
        }};

        thoriumReactor = new NuclearReactor("thorium-reactor"){{
            requirements(Category.power, ItemStack.with(Items.lead, 300, Items.silicon, 200, Items.graphite, 150, Items.thorium, 150, Items.metaglass, 50));
            size = 3;
            health = 700;
            itemDuration = 360f;
            powerProduction = 14f;
            consumes.item(Items.thorium);
            heating = 0.02f;
            consumes.liquid(Liquids.cryofluid, 0.1f).update(false);
        }};

        impactReactor = new ImpactReactor("impact-reactor"){{
            requirements(Category.power, ItemStack.with(Items.lead, 500, Items.silicon, 300, Items.graphite, 400, Items.thorium, 100, Items.surgealloy, 250, Items.metaglass, 250));
            size = 4;
            health = 900;
            powerProduction = 130f;
            itemDuration = 140f;
            consumes.power(25f);
            consumes.item(Items.blastCompound);
            consumes.liquid(Liquids.cryofluid, 0.25f);
        }};

        //endregion power
        //region production

        mechanicalDrill = new Drill("mechanical-drill"){{
            requirements(Category.production, ItemStack.with(Items.copper, 12), true);
            tier = 2;
            drillTime = 600;
            size = 2;
            drawMineItem = true;
            consumes.liquid(Liquids.water, 0.05f).boost();
        }};

        pneumaticDrill = new Drill("pneumatic-drill"){{
            requirements(Category.production, ItemStack.with(Items.copper, 18, Items.graphite, 10));
            tier = 3;
            drillTime = 400;
            size = 2;
            drawMineItem = true;
            consumes.liquid(Liquids.water, 0.06f).boost();
        }};

        laserDrill = new Drill("laser-drill"){{
            requirements(Category.production, ItemStack.with(Items.copper, 35, Items.graphite, 30, Items.silicon, 30, Items.titanium, 20));
            drillTime = 280;
            size = 3;
            hasPower = true;
            tier = 4;
            updateEffect = Fx.pulverizeMedium;
            drillEffect = Fx.mineBig;

            consumes.power(1.10f);
            consumes.liquid(Liquids.water, 0.08f).boost();
        }};

        blastDrill = new Drill("blast-drill"){{
            requirements(Category.production, ItemStack.with(Items.copper, 65, Items.silicon, 60, Items.titanium, 50, Items.thorium, 75));
            drillTime = 280;
            size = 4;
            drawRim = true;
            hasPower = true;
            tier = 5;
            updateEffect = Fx.pulverizeRed;
            updateEffectChance = 0.03f;
            drillEffect = Fx.mineHuge;
            rotateSpeed = 6f;
            warmupSpeed = 0.01f;

            consumes.power(3f);
            consumes.liquid(Liquids.water, 0.1f).boost();
        }};

        waterExtractor = new SolidPump("water-extractor"){{
            requirements(Category.production, ItemStack.with(Items.copper, 25, Items.graphite, 25, Items.lead, 20));
            result = Liquids.water;
            pumpAmount = 0.13f;
            size = 2;
            liquidCapacity = 30f;
            rotateSpeed = 1.4f;
            attribute = Attribute.water;

            consumes.power(1f);
        }};

        cultivator = new Cultivator("cultivator"){{
            requirements(Category.production, ItemStack.with(Items.copper, 10, Items.lead, 25, Items.silicon, 10));
            outputItem = new ItemStack(Items.sporePod, 1);
            craftTime = 140;
            size = 2;
            hasLiquids = true;
            hasPower = true;
            hasItems = true;

            consumes.power(0.80f);
            consumes.liquid(Liquids.water, 0.18f);
        }};

        oilExtractor = new Fracker("oil-extractor"){{
            requirements(Category.production, ItemStack.with(Items.copper, 150, Items.graphite, 175, Items.lead, 115, Items.thorium, 115, Items.silicon, 75));
            result = Liquids.oil;
            updateEffect = Fx.pulverize;
            liquidCapacity = 50f;
            updateEffectChance = 0.05f;
            pumpAmount = 0.25f;
            size = 3;
            liquidCapacity = 30f;
            attribute = Attribute.oil;

            consumes.item(Items.sand);
            consumes.power(3f);
            consumes.liquid(Liquids.water, 0.15f);
        }};

        //endregion
        //region storage

        coreShard = new CoreBlock("core-shard"){{
            requirements(Category.effect, BuildVisibility.debugOnly, ItemStack.with(Items.titanium, 4000));
            alwaysUnlocked = true;

            health = 1100;
            itemCapacity = 4000;
            size = 3;
        }};

        coreFoundation = new CoreBlock("core-foundation"){{
            requirements(Category.effect, BuildVisibility.debugOnly, ItemStack.with(Items.titanium, 400, Items.silicon, 3000));

            health = 2000;
            itemCapacity = 9000;
            size = 4;
        }};

        coreNucleus = new CoreBlock("core-nucleus"){{
            requirements(Category.effect, BuildVisibility.debugOnly, ItemStack.with(Items.titanium, 4000, Items.silicon, 2000, Items.surgealloy, 3000));

            health = 4000;
            itemCapacity = 13000;
            size = 5;
        }};

        vault = new Vault("vault"){{
            requirements(Category.effect, ItemStack.with(Items.titanium, 250, Items.thorium, 125));
            size = 3;
            itemCapacity = 1000;
        }};

        container = new Vault("container"){{
            requirements(Category.effect, ItemStack.with(Items.titanium, 100));
            size = 2;
            itemCapacity = 300;
        }};

        unloader = new Unloader("unloader"){{
            requirements(Category.effect, ItemStack.with(Items.titanium, 25, Items.silicon, 30));
            speed = 7f;
        }};

        launchPad = new LaunchPad("launch-pad"){{
            requirements(Category.effect, BuildVisibility.campaignOnly, ItemStack.with(Items.copper, 250, Items.silicon, 75, Items.lead, 100));
            size = 3;
            itemCapacity = 100;
            launchTime = 60f * 16;
            hasPower = true;
            consumes.power(1f);
        }};

        launchPadLarge = new LaunchPad("launch-pad-large"){{
            requirements(Category.effect, BuildVisibility.campaignOnly, ItemStack.with(Items.titanium, 200, Items.silicon, 150, Items.lead, 250, Items.plastanium, 75));
            size = 4;
            itemCapacity = 250;
            launchTime = 60f * 14;
            hasPower = true;
            consumes.power(2f);
        }};


        //endregion
        //region turrets

        duo = new DoubleTurret("duo"){{
            requirements(Category.turret, ItemStack.with(Items.copper, 35), true);
            ammo(
            Items.copper, Bullets.standardCopper,
            Items.graphite, Bullets.standardDense,
            Items.pyratite, Bullets.standardIncendiary,
            Items.silicon, Bullets.standardHoming
            );
            reload = 20f;
            restitution = 0.03f;
            range = 100;
            shootCone = 15f;
            ammoUseEffect = Fx.shellEjectSmall;
            health = 250;
            inaccuracy = 2f;
            rotatespeed = 10f;
        }};

        scatter = new BurstTurret("scatter"){{
            requirements(Category.turret, ItemStack.with(Items.copper, 85, Items.lead, 45));
            ammo(
            Items.scrap, Bullets.flakScrap,
            Items.lead, Bullets.flakLead,
            Items.metaglass, Bullets.flakGlass
            );
            reload = 18f;
            range = 170f;
            size = 2;
            burstSpacing = 5f;
            shots = 2;
            targetGround = false;

            recoil = 2f;
            rotatespeed = 15f;
            inaccuracy = 17f;
            shootCone = 35f;

            health = 200 * size * size;
            shootSound = Sounds.shootSnap;
        }};

        scorch = new ItemTurret("scorch"){{
            requirements(Category.turret, ItemStack.with(Items.copper, 25, Items.graphite, 22));
            ammo(
            Items.coal, Bullets.basicFlame,
            Items.pyratite, Bullets.pyraFlame
            );
            recoil = 0f;
            reload = 5f;
            coolantMultiplier = 2f;
            range = 60f;
            shootCone = 50f;
            targetAir = false;
            ammoUseEffect = Fx.none;
            health = 400;
            shootSound = Sounds.flame;
        }};

        hail = new ArtilleryTurret("hail"){{
            requirements(Category.turret, ItemStack.with(Items.copper, 40, Items.graphite, 17));
            ammo(
            Items.graphite, Bullets.artilleryDense,
            Items.silicon, Bullets.artilleryHoming,
            Items.pyratite, Bullets.artlleryIncendiary
            );
            reload = 60f;
            recoil = 2f;
            range = 230f;
            inaccuracy = 1f;
            shootCone = 10f;
            health = 260;
            shootSound = Sounds.artillery;
        }};

        wave = new LiquidTurret("wave"){{
            requirements(Category.turret, ItemStack.with(Items.metaglass, 45, Items.lead, 75));
            ammo(
            Liquids.water, Bullets.waterShot,
            Liquids.slag, Bullets.slagShot,
            Liquids.cryofluid, Bullets.cryoShot,
            Liquids.oil, Bullets.oilShot
            );
            size = 2;
            recoil = 0f;
            reload = 2f;
            inaccuracy = 5f;
            shootCone = 50f;
            shootEffect = Fx.shootLiquid;
            range = 110f;
            health = 250 * size * size;
            shootSound = Sounds.splash;

            drawer = (tile, entity) -> {
                Draw.rect(region, tile.drawx() + tr2.x, tile.drawy() + tr2.y, entity.rotation - 90);

                Draw.color(entity.liquids.current().color);
                Draw.alpha(entity.liquids.total() / liquidCapacity);
                Draw.rect(name + "-liquid", tile.drawx() + tr2.x, tile.drawy() + tr2.y, entity.rotation - 90);
                Draw.color();
            };
        }};

        lancer = new ChargeTurret("lancer"){{
            requirements(Category.turret, ItemStack.with(Items.copper, 25, Items.lead, 50, Items.silicon, 45));
            range = 155f;
            chargeTime = 50f;
            chargeMaxDelay = 30f;
            chargeEffects = 7;
            shootType = Bullets.lancerLaser;
            recoil = 2f;
            reload = 90f;
            cooldown = 0.03f;
            powerUse = 2.5f;
            shootShake = 2f;
            shootEffect = Fx.lancerLaserShoot;
            smokeEffect = Fx.lancerLaserShootSmoke;
            chargeEffect = Fx.lancerLaserCharge;
            chargeBeginEffect = Fx.lancerLaserChargeBegin;
            heatColor = Color.red;
            size = 2;
            health = 280 * size * size;
            targetAir = false;
            shootSound = Sounds.laser;
        }};

        arc = new PowerTurret("arc"){{
            requirements(Category.turret, ItemStack.with(Items.copper, 35, Items.lead, 50));
            shootType = Bullets.arc;
            reload = 35f;
            shootCone = 40f;
            rotatespeed = 8f;
            powerUse = 1.5f;
            targetAir = false;
            range = 90f;
            shootEffect = Fx.lightningShoot;
            heatColor = Color.red;
            recoil = 1f;
            size = 1;
            health = 260;
            shootSound = Sounds.spark;
        }};

        swarmer = new BurstTurret("swarmer"){{
            requirements(Category.turret, ItemStack.with(Items.graphite, 35, Items.titanium, 35, Items.plastanium, 45, Items.silicon, 30));
            ammo(
            Items.blastCompound, Bullets.missileExplosive,
            Items.pyratite, Bullets.missileIncendiary,
            Items.surgealloy, Bullets.missileSurge
            );
            reload = 40f;
            shots = 4;
            burstSpacing = 5;
            inaccuracy = 10f;
            range = 185f;
            xRand = 6f;
            size = 2;
            health = 300 * size * size;
            shootSound = Sounds.missile;
        }};

        salvo = new BurstTurret("salvo"){{
            requirements(Category.turret, ItemStack.with(Items.copper, 105, Items.graphite, 95, Items.titanium, 60));
            ammo(
            Items.copper, Bullets.standardCopper,
            Items.graphite, Bullets.standardDense,
            Items.pyratite, Bullets.standardIncendiary,
            Items.silicon, Bullets.standardHoming,
            Items.thorium, Bullets.standardThorium
            );

            size = 2;
            range = 150f;
            reload = 38f;
            restitution = 0.03f;
            ammoEjectBack = 3f;
            cooldown = 0.03f;
            recoil = 3f;
            shootShake = 2f;
            burstSpacing = 3f;
            shots = 4;
            ammoUseEffect = Fx.shellEjectBig;
            health = 240 * size * size;
            shootSound = Sounds.shootBig;
        }};

        fuse = new ItemTurret("fuse"){{
            requirements(Category.turret, ItemStack.with(Items.copper, 225, Items.graphite, 225, Items.thorium, 100));

            reload = 35f;
            shootShake = 4f;
            range = 90f;
            recoil = 5f;
            shots = 3;
            spread = 20f;
            restitution = 0.1f;
            shootCone = 30;
            size = 3;

            health = 220 * size * size;
            shootSound = Sounds.shotgun;

            ammo(Items.graphite, new BulletType(0.01f, 105){
                int rays = 1;
                float rayLength = range + 10f;

                {
                    hitEffect = Fx.hitLancer;
                    shootEffect = smokeEffect = Fx.lightningShoot;
                    lifetime = 10f;
                    despawnEffect = Fx.none;
                    pierce = true;
                }

                @Override
                public void init(io.anuke.mindustry.entities.type.Bullet b){
                    for(int i = 0; i < rays; i++){
                        Damage.collideLine(b, b.getTeam(), hitEffect, b.x, b.y, b.rot(), rayLength - Math.abs(i - (rays / 2)) * 20f);
                    }
                }

                @Override
                public void draw(Bullet b){
                    super.draw(b);
                    Draw.color(Color.white, Pal.lancerLaser, b.fin());
                    //Draw.alpha(b.fout());
                    for(int i = 0; i < 7; i++){
                        Tmp.v1.trns(b.rot(), i * 8f);
                        float sl = Mathf.clamp(b.fout() - 0.5f) * (80f - i * 10);
                        Drawf.tri(b.x + Tmp.v1.x, b.y + Tmp.v1.y, 4f, sl, b.rot() + 90);
                        Drawf.tri(b.x + Tmp.v1.x, b.y + Tmp.v1.y, 4f, sl, b.rot() - 90);
                    }
                    Drawf.tri(b.x, b.y, 20f * b.fout(), (rayLength + 50), b.rot());
                    Drawf.tri(b.x, b.y, 20f * b.fout(), 10f, b.rot() + 180f);
                    Draw.reset();
                }
            });
        }};

        ripple = new ArtilleryTurret("ripple"){{
            requirements(Category.turret, ItemStack.with(Items.copper, 150, Items.graphite, 135, Items.titanium, 60));
            ammo(
            Items.graphite, Bullets.artilleryDense,
            Items.silicon, Bullets.artilleryHoming,
            Items.pyratite, Bullets.artlleryIncendiary,
            Items.blastCompound, Bullets.artilleryExplosive,
            Items.plastanium, Bullets.arilleryPlastic
            );
            size = 3;
            shots = 4;
            inaccuracy = 12f;
            reload = 60f;
            ammoEjectBack = 5f;
            ammoUseEffect = Fx.shellEjectBig;
            cooldown = 0.03f;
            velocityInaccuracy = 0.2f;
            restitution = 0.02f;
            recoil = 6f;
            shootShake = 2f;
            range = 290f;

            health = 130 * size * size;
            shootSound = Sounds.artillery;
        }};

        cyclone = new ItemTurret("cyclone"){{
            requirements(Category.turret, ItemStack.with(Items.copper, 200, Items.titanium, 125, Items.plastanium, 80));
            ammo(
            Items.metaglass, Bullets.flakGlass,
            Items.blastCompound, Bullets.flakExplosive,
            Items.plastanium, Bullets.flakPlastic,
            Items.surgealloy, Bullets.flakSurge
            );
            xRand = 4f;
            reload = 6f;
            range = 200f;
            size = 3;
            recoil = 3f;
            rotatespeed = 10f;
            inaccuracy = 10f;
            shootCone = 30f;
            shootSound = Sounds.shootSnap;

            health = 145 * size * size;
        }};

        spectre = new DoubleTurret("spectre"){{
            requirements(Category.turret, ItemStack.with(Items.copper, 350, Items.graphite, 300, Items.surgealloy, 250, Items.plastanium, 175, Items.thorium, 250));
            ammo(
            Items.graphite, Bullets.standardDenseBig,
            Items.pyratite, Bullets.standardIncendiaryBig,
            Items.thorium, Bullets.standardThoriumBig
            );
            reload = 6f;
            coolantMultiplier = 0.5f;
            restitution = 0.1f;
            ammoUseEffect = Fx.shellEjectBig;
            range = 200f;
            inaccuracy = 3f;
            recoil = 3f;
            xRand = 3f;
            shotWidth = 4f;
            shootShake = 2f;
            shots = 2;
            size = 4;
            shootCone = 24f;
            shootSound = Sounds.shootBig;

            health = 155 * size * size;
            consumes.add(new ConsumeLiquidFilter(liquid -> liquid.temperature <= 0.5f && liquid.flammability < 0.1f, 2f)).update(false).optional(true, true);
        }};

        meltdown = new LaserTurret("meltdown"){{
            requirements(Category.turret, ItemStack.with(Items.copper, 250, Items.lead, 350, Items.graphite, 300, Items.surgealloy, 325, Items.silicon, 325));
            shootType = Bullets.meltdownLaser;
            shootEffect = Fx.shootBigSmoke2;
            shootCone = 40f;
            recoil = 4f;
            size = 4;
            shootShake = 2f;
            range = 190f;
            reload = 80f;
            firingMoveFract = 0.5f;
            shootDuration = 220f;
            powerUse = 14f;
            shootSound = Sounds.laserbig;
            activeSound = Sounds.beam;
            activeSoundVolume = 2f;

            health = 200 * size * size;
            consumes.add(new ConsumeLiquidFilter(liquid -> liquid.temperature <= 0.5f && liquid.flammability < 0.1f, 0.5f)).update(false);
        }};

        //endregion
        //region units

        draugFactory = new UnitFactory("draug-factory"){{
            requirements(Category.units, ItemStack.with(Items.copper, 30, Items.lead, 70));
            unitType = UnitTypes.draug;
            produceTime = 2500;
            size = 2;
            maxSpawn = 1;
            consumes.power(1.2f);
            consumes.items();
        }};

        spiritFactory = new UnitFactory("spirit-factory"){{
            requirements(Category.units, ItemStack.with(Items.metaglass, 45, Items.lead, 55, Items.silicon, 45));
            unitType = UnitTypes.spirit;
            produceTime = 4000;
            size = 2;
            maxSpawn = 1;
            consumes.power(1.2f);
            consumes.items(new ItemStack(Items.silicon, 30), new ItemStack(Items.lead, 30));
        }};

        phantomFactory = new UnitFactory("phantom-factory"){{
            requirements(Category.units, ItemStack.with(Items.titanium, 50, Items.thorium, 60, Items.lead, 65, Items.silicon, 105));
            unitType = UnitTypes.phantom;
            produceTime = 4400;
            size = 2;
            maxSpawn = 1;
            consumes.power(2.5f);
            consumes.items(new ItemStack(Items.silicon, 50), new ItemStack(Items.lead, 30), new ItemStack(Items.titanium, 20));
        }};

        commandCenter = new CommandCenter("command-center"){{
            requirements(Category.units, ItemStack.with(Items.copper, 200, Items.lead, 250, Items.silicon, 250, Items.graphite, 100));
            flags = EnumSet.of(BlockFlag.rally, BlockFlag.comandCenter);
            size = 2;
            health = size * size * 55;
        }};

        wraithFactory = new UnitFactory("wraith-factory"){{
            requirements(Category.units, ItemStack.with(Items.titanium, 30, Items.lead, 40, Items.silicon, 45));
            unitType = UnitTypes.wraith;
            produceTime = 700;
            size = 2;
            consumes.power(0.5f);
            consumes.items(new ItemStack(Items.silicon, 10), new ItemStack(Items.titanium, 5));
        }};

        ghoulFactory = new UnitFactory("ghoul-factory"){{
            requirements(Category.units, ItemStack.with(Items.titanium, 75, Items.lead, 65, Items.silicon, 110));
            unitType = UnitTypes.ghoul;
            produceTime = 1150;
            size = 3;
            consumes.power(1.2f);
            consumes.items(new ItemStack(Items.silicon, 15), new ItemStack(Items.titanium, 10));
        }};

        revenantFactory = new UnitFactory("revenant-factory"){{
            requirements(Category.units, ItemStack.with(Items.plastanium, 50, Items.titanium, 150, Items.lead, 150, Items.silicon, 200));
            unitType = UnitTypes.revenant;
            produceTime = 2000;
            size = 4;
            consumes.power(3f);
            consumes.items(new ItemStack(Items.silicon, 40), new ItemStack(Items.titanium, 30));
        }};

        daggerFactory = new UnitFactory("dagger-factory"){{
            requirements(Category.units, ItemStack.with(Items.lead, 55, Items.silicon, 35));
            unitType = UnitTypes.dagger;
            produceTime = 850;
            size = 2;
            consumes.power(0.5f);
            consumes.items(new ItemStack(Items.silicon, 6));
        }};

        crawlerFactory = new UnitFactory("crawler-factory"){{
            requirements(Category.units, ItemStack.with(Items.lead, 45, Items.silicon, 30));
            unitType = UnitTypes.crawler;
            produceTime = 300;
            size = 2;
            maxSpawn = 6;
            consumes.power(0.5f);
            consumes.items(new ItemStack(Items.coal, 10));
        }};

        titanFactory = new UnitFactory("titan-factory"){{
            requirements(Category.units, ItemStack.with(Items.graphite, 50, Items.lead, 50, Items.silicon, 45));
            unitType = UnitTypes.titan;
            produceTime = 1050;
            size = 3;
            consumes.power(0.60f);
            consumes.items(new ItemStack(Items.silicon, 12));
        }};

        fortressFactory = new UnitFactory("fortress-factory"){{
            requirements(Category.units, ItemStack.with(Items.thorium, 40, Items.lead, 110, Items.silicon, 75));
            unitType = UnitTypes.fortress;
            produceTime = 2000;
            size = 3;
            maxSpawn = 3;
            consumes.power(1.4f);
            consumes.items(new ItemStack(Items.silicon, 20), new ItemStack(Items.graphite, 10));
        }};

        repairPoint = new RepairPoint("repair-point"){{
            requirements(Category.units, ItemStack.with(Items.lead, 15, Items.copper, 15, Items.silicon, 15));
            repairSpeed = 0.5f;
            repairRadius = 65f;
            powerUse = 1f;
        }};

        //endregion
        //region upgrades

        dartPad = new MechPad("dart-mech-pad"){{
            requirements(Category.upgrade, ItemStack.with(Items.lead, 100, Items.graphite, 50, Items.copper, 75));
            mech = Mechs.alpha;
            size = 2;
            consumes.power(0.5f);
        }};

        deltaPad = new MechPad("delta-mech-pad"){{
            requirements(Category.upgrade, ItemStack.with(Items.lead, 175, Items.titanium, 175, Items.copper, 200, Items.silicon, 225, Items.thorium, 150));
            mech = Mechs.delta;
            size = 2;
            consumes.power(0.7f);
        }};

        tauPad = new MechPad("tau-mech-pad"){{
            requirements(Category.upgrade, ItemStack.with(Items.lead, 125, Items.titanium, 125, Items.copper, 125, Items.silicon, 125));
            mech = Mechs.tau;
            size = 2;
            consumes.power(1f);
        }};

        omegaPad = new MechPad("omega-mech-pad"){{
            requirements(Category.upgrade, ItemStack.with(Items.lead, 225, Items.graphite, 275, Items.silicon, 325, Items.thorium, 300, Items.surgealloy, 120));
            mech = Mechs.omega;
            size = 3;
            consumes.power(1.2f);
        }};

        javelinPad = new MechPad("javelin-ship-pad"){{
            requirements(Category.upgrade, ItemStack.with(Items.lead, 175, Items.silicon, 225, Items.titanium, 250, Items.plastanium, 200, Items.phasefabric, 100));
            mech = Mechs.javelin;
            size = 2;
            consumes.power(0.8f);
        }};

        tridentPad = new MechPad("trident-ship-pad"){{
            requirements(Category.upgrade, ItemStack.with(Items.lead, 125, Items.copper, 125, Items.silicon, 125, Items.titanium, 150, Items.plastanium, 100));
            mech = Mechs.trident;
            size = 2;
            consumes.power(1f);
        }};

        glaivePad = new MechPad("glaive-ship-pad"){{
            requirements(Category.upgrade, ItemStack.with(Items.lead, 225, Items.silicon, 325, Items.titanium, 350, Items.plastanium, 300, Items.surgealloy, 100));
            mech = Mechs.glaive;
            size = 3;
            consumes.power(1.2f);
        }};

        //endregion
    }
}<|MERGE_RESOLUTION|>--- conflicted
+++ resolved
@@ -48,11 +48,7 @@
     melter, separator, sporePress, pulverizer, incinerator, coalCentrifuge,
 
     //sandbox
-<<<<<<< HEAD
-    powerVoid, powerSource, itemSource, liquidSource, itemVoid, message, light,
-=======
-    powerSource, powerVoid, itemSource, itemVoid, liquidSource, message,
->>>>>>> 430c4fa1
+    powerSource, powerVoid, itemSource, itemVoid, liquidSource, message, illuminator,
 
     //defense
     scrapWall, scrapWallLarge, scrapWallHuge, scrapWallGigantic, thruster, //ok, these names are getting ridiculous, but at least I don't have humongous walls yet
@@ -740,8 +736,11 @@
         message = new MessageBlock("message"){{
             requirements(Category.effect, ItemStack.with(Items.graphite, 5));
         }};
-        light = new LightBlock("light"){{
+        illuminator = new LightBlock("illuminator"){{
             requirements(Category.effect, ItemStack.with(Items.graphite, 5));
+            color = Color.valueOf("7d93ff");
+            brightness = 0.6f;
+            radius = 80f;
             consumes.power(0.05f);
         }};
 
