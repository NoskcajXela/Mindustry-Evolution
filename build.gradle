buildscript {
    repositories {
        mavenLocal()
        mavenCentral()
        google()
        maven { url "https://oss.sonatype.org/content/repositories/snapshots/" }
        jcenter()
    }
    dependencies {
        classpath 'de.richsource.gradle.plugins:gwt-gradle-plugin:0.6'
        classpath 'com.android.tools.build:gradle:3.0.1'
        classpath "com.badlogicgames.gdx:gdx-tools:1.9.8"
    }
}

allprojects {
    apply plugin: "eclipse"
    apply plugin: "idea"

    version = 'release'

    ext {
        versionNumber = '3.4'
        versionType = 'release'
        appName = 'Mindustry'
        gdxVersion = '1.9.8'
        aiVersion = '1.8.1'
<<<<<<< HEAD
        uCoreVersion = '0176aaa'
=======
        uCoreVersion = '872bce6'
>>>>>>> e2effa1c

        getVersionString = {
            String buildVersion = getBuildVersion()
            return "$versionNumber-$versionType-$buildVersion"
        }

        getBuildVersion = {
            if(!project.hasProperty("buildversion")) return "custom build"
            return project.getProperties()["buildversion"]
        }

        getPackage = {
            return project.ext.mainClassName.substring(0, project.ext.mainClassName.indexOf("desktop") - 1)
        }
    }

    repositories {
        mavenLocal()
        mavenCentral()
        maven { url "https://oss.sonatype.org/content/repositories/snapshots/" }
        maven { url "https://oss.sonatype.org/content/repositories/releases/" }
        maven { url 'https://jitpack.io' }
    }
}

project(":desktop") {
    apply plugin: "java"

    dependencies {
        compile project(":core")
        compile project(":kryonet")
        compile "com.badlogicgames.gdx:gdx-backend-lwjgl3:$gdxVersion"
        compile "com.badlogicgames.gdx:gdx-platform:$gdxVersion:natives-desktop"
        compile "com.badlogicgames.gdx:gdx-controllers-lwjgl3:$gdxVersion"
        compile 'com.github.MinnDevelopment:java-discord-rpc:v1.3.2'
    }
}

project(":html") {
    apply plugin: "gwt"
    apply plugin: "war"


    dependencies {
        compile project(":core")
        compile "com.badlogicgames.gdx:gdx-backend-gwt:$gdxVersion"
        compile "com.badlogicgames.gdx:gdx:$gdxVersion:sources"
        compile "com.badlogicgames.gdx:gdx-backend-gwt:$gdxVersion:sources"
        compile "com.badlogicgames.gdx:gdx-ai:$aiVersion:sources"

        compile "com.badlogicgames.gdx:gdx-controllers:$gdxVersion:sources"
        compile "com.badlogicgames.gdx:gdx-controllers-gwt:$gdxVersion"
        compile "com.badlogicgames.gdx:gdx-controllers-gwt:$gdxVersion:sources"
        compile "com.sksamuel.gwt:gwt-websockets:1.0.4"
        compile "com.sksamuel.gwt:gwt-websockets:1.0.4:sources"
    }
}

project(":android") {
    apply plugin: "android"

    configurations { natives }

    dependencies {
        implementation project(":core")
        implementation project(":kryonet")
        implementation "com.badlogicgames.gdx:gdx-backend-android:$gdxVersion"
        natives "com.badlogicgames.gdx:gdx-platform:$gdxVersion:natives-armeabi"
        natives "com.badlogicgames.gdx:gdx-platform:$gdxVersion:natives-armeabi-v7a"
        natives "com.badlogicgames.gdx:gdx-platform:$gdxVersion:natives-arm64-v8a"
        natives "com.badlogicgames.gdx:gdx-platform:$gdxVersion:natives-x86"
        natives "com.badlogicgames.gdx:gdx-platform:$gdxVersion:natives-x86_64"
        implementation "com.badlogicgames.gdx:gdx-ai:$aiVersion"
        implementation "com.badlogicgames.gdx:gdx-controllers-android:$gdxVersion"
    }
}

project(":core") {
    apply plugin: "java"

    dependencies {
        boolean comp = System.properties["release"] == null || System.properties["release"].equals("false")

        if(!comp){
            println("NOTICE: Compiling release build.")
        }else{
            println("Compiling DEBUG build.")
        }

        if(new File('../uCore').exists() && comp){
            compile project(":uCore")
        }else{
            compile "com.github.anuken:ucore:$uCoreVersion"
        }

        if(new File('../GDXGifRecorder').exists() && comp) {
            compile project(":GDXGifRecorder")
        }
        compile "com.badlogicgames.gdx:gdx:$gdxVersion"
        compile "com.badlogicgames.gdx:gdx-ai:$aiVersion"
        compile "com.badlogicgames.gdx:gdx-controllers:$gdxVersion"
    }
}

project(":server") {
    apply plugin: "java"

    dependencies {
        compile project(":core")
        compile project(":kryonet")
        compile "com.badlogicgames.gdx:gdx-backend-headless:$gdxVersion"
        compile "com.badlogicgames.gdx:gdx-platform:$gdxVersion:natives-desktop"
    }
}

project(":kryonet") {
    apply plugin: "java"

    dependencies {
        compile project(":core")
        compile 'com.github.crykn:kryonet:2.22.1'
        compile "org.java-websocket:Java-WebSocket:1.3.7"
    }
}

tasks.eclipse.doLast {
    delete ".project"
}<|MERGE_RESOLUTION|>--- conflicted
+++ resolved
@@ -25,11 +25,7 @@
         appName = 'Mindustry'
         gdxVersion = '1.9.8'
         aiVersion = '1.8.1'
-<<<<<<< HEAD
-        uCoreVersion = '0176aaa'
-=======
         uCoreVersion = '872bce6'
->>>>>>> e2effa1c
 
         getVersionString = {
             String buildVersion = getBuildVersion()
