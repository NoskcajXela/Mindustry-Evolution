package io.anuke.mindustry;

<<<<<<< HEAD
import io.anuke.arc.Core;
import io.anuke.arc.collection.ObjectMap;
import io.anuke.arc.files.FileHandle;
import io.anuke.arc.graphics.g2d.TextureAtlas;
import io.anuke.arc.graphics.g2d.TextureAtlas.AtlasRegion;
import io.anuke.arc.graphics.g2d.TextureAtlas.TextureAtlasData;
import io.anuke.arc.graphics.g2d.TextureAtlas.TextureAtlasData.Region;
import io.anuke.arc.graphics.g2d.TextureRegion;
import io.anuke.arc.util.Log;
import io.anuke.arc.util.Log.LogHandler;
import io.anuke.arc.util.Log.NoopLogHandler;
import io.anuke.arc.util.Time;
=======
import com.badlogic.gdx.graphics.g2d.TextureRegion;
import com.badlogic.gdx.utils.ObjectMap;
>>>>>>> 6029b6d6
import io.anuke.mindustry.core.ContentLoader;

import javax.imageio.ImageIO;
import java.awt.image.BufferedImage;
import java.io.IOException;
import java.nio.file.Files;
import java.nio.file.Paths;

public class ImageContext {
    static ObjectMap<String, TextureRegion> regionCache = new ObjectMap<>();
    static ObjectMap<TextureRegion, BufferedImage> imageCache = new ObjectMap<>();

    static void load() throws IOException{
        Log.setLogger(new NoopLogHandler());
        Vars.content = new ContentLoader();
        Vars.content.load();
        Log.setLogger(new LogHandler());

        Files.walk(Paths.get("../../../assets-raw/sprites_out")).forEach(path -> {
            try{
                if(Files.isDirectory(path)) return;

<<<<<<< HEAD
        ObjectMap<String, AtlasRegion> regionCache = new ObjectMap<>();
=======
                String fname = path.getFileName().toString();
                fname = fname.substring(0, fname.length() - 4);
>>>>>>> 6029b6d6

                BufferedImage image = ImageIO.read(path.toFile());
                GenRegion region = new GenRegion(fname){

                    @Override
                    public int getRegionX(){
                        return 0;
                    }

<<<<<<< HEAD
                @Override
                public int getX(){
                    return x;
                }

                @Override
                public int getY(){
                    return y;
                }

                @Override
                public int getWidth(){
                    return width;
                }

                @Override
                public int getHeight(){
                    return height;
                }
            });
        }
=======
                    @Override
                    public int getRegionY(){
                        return 0;
                    }

                    @Override
                    public int getRegionWidth(){
                        return image.getWidth();
                    }

                    @Override
                    public int getRegionHeight(){
                        return image.getHeight();
                    }
                };

                regionCache.put(fname, region);
                imageCache.put(region, image);

            }catch(IOException e){
                e.printStackTrace();
            }
        });
>>>>>>> 6029b6d6

        Core.atlas = new TextureAtlas(){
            @Override
            public AtlasRegion find(String name){
                if(!regionCache.containsKey(name)){
                    GenRegion region = new GenRegion(name);
                    region.invalid = true;
                    return region;
                }
                return regionCache.get(name);
            }

            @Override
            public boolean has(String s) {
                return regionCache.containsKey(s);
            }
        };

<<<<<<< HEAD
        image = ImageIO.read(new File(spritesFolder + "/sprites.png"));
    }

    public void generate(String name, Runnable run){
        Time.mark();
=======
        Core.atlas.setErrorRegion("error");
    }

    static void generate(String name, Runnable run){
        Timers.mark();
>>>>>>> 6029b6d6
        run.run();
        Log.info("&ly[Generator]&lc Time to generate &lm{0}&lc: &lg{1}&lcms", name, Time.elapsed());
    }

    static BufferedImage buf(TextureRegion region){
        return imageCache.get(region);
    }

    static Image create(int width, int height){
        return new Image(width, height);
    }

<<<<<<< HEAD
    public Image get(String name){
        return get(Core.atlas.find(name));
=======
    static Image get(String name){
        return get(Core.atlas.getRegion(name));
>>>>>>> 6029b6d6
    }

    static Image get(TextureRegion region){
        GenRegion.validate(region);

        return new Image(imageCache.get(region));
    }

    static void err(String message, Object... args){
        Log.err(message, args);
        System.exit(-1);
    }
}<|MERGE_RESOLUTION|>--- conflicted
+++ resolved
@@ -1,6 +1,5 @@
 package io.anuke.mindustry;
 
-<<<<<<< HEAD
 import io.anuke.arc.Core;
 import io.anuke.arc.collection.ObjectMap;
 import io.anuke.arc.files.FileHandle;
@@ -13,10 +12,7 @@
 import io.anuke.arc.util.Log.LogHandler;
 import io.anuke.arc.util.Log.NoopLogHandler;
 import io.anuke.arc.util.Time;
-=======
-import com.badlogic.gdx.graphics.g2d.TextureRegion;
-import com.badlogic.gdx.utils.ObjectMap;
->>>>>>> 6029b6d6
+import io.anuke.arc.Core;
 import io.anuke.mindustry.core.ContentLoader;
 
 import javax.imageio.ImageIO;
@@ -39,56 +35,29 @@
             try{
                 if(Files.isDirectory(path)) return;
 
-<<<<<<< HEAD
-        ObjectMap<String, AtlasRegion> regionCache = new ObjectMap<>();
-=======
                 String fname = path.getFileName().toString();
                 fname = fname.substring(0, fname.length() - 4);
->>>>>>> 6029b6d6
 
                 BufferedImage image = ImageIO.read(path.toFile());
                 GenRegion region = new GenRegion(fname){
 
                     @Override
-                    public int getRegionX(){
-                        return 0;
-                    }
-
-<<<<<<< HEAD
-                @Override
-                public int getX(){
-                    return x;
-                }
-
-                @Override
-                public int getY(){
-                    return y;
-                }
-
-                @Override
-                public int getWidth(){
-                    return width;
-                }
-
-                @Override
-                public int getHeight(){
-                    return height;
-                }
-            });
-        }
-=======
-                    @Override
-                    public int getRegionY(){
+                    public int getX(){
                         return 0;
                     }
 
                     @Override
-                    public int getRegionWidth(){
+                    public int getY(){
+                        return 0;
+                    }
+
+                    @Override
+                    public int getWidth(){
                         return image.getWidth();
                     }
 
                     @Override
-                    public int getRegionHeight(){
+                    public int getHeight(){
                         return image.getHeight();
                     }
                 };
@@ -100,7 +69,6 @@
                 e.printStackTrace();
             }
         });
->>>>>>> 6029b6d6
 
         Core.atlas = new TextureAtlas(){
             @Override
@@ -110,7 +78,7 @@
                     region.invalid = true;
                     return region;
                 }
-                return regionCache.get(name);
+                return (AtlasRegion)regionCache.get(name);
             }
 
             @Override
@@ -118,20 +86,10 @@
                 return regionCache.containsKey(s);
             }
         };
-
-<<<<<<< HEAD
-        image = ImageIO.read(new File(spritesFolder + "/sprites.png"));
-    }
-
-    public void generate(String name, Runnable run){
-        Time.mark();
-=======
-        Core.atlas.setErrorRegion("error");
     }
 
     static void generate(String name, Runnable run){
-        Timers.mark();
->>>>>>> 6029b6d6
+        Time.mark();
         run.run();
         Log.info("&ly[Generator]&lc Time to generate &lm{0}&lc: &lg{1}&lcms", name, Time.elapsed());
     }
@@ -144,13 +102,8 @@
         return new Image(width, height);
     }
 
-<<<<<<< HEAD
-    public Image get(String name){
+    static Image get(String name){
         return get(Core.atlas.find(name));
-=======
-    static Image get(String name){
-        return get(Core.atlas.getRegion(name));
->>>>>>> 6029b6d6
     }
 
     static Image get(TextureRegion region){
