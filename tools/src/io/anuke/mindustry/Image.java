package io.anuke.mindustry;

import io.anuke.arc.graphics.Color;
import io.anuke.arc.graphics.g2d.TextureRegion;
import io.anuke.arc.util.Structs;

import javax.imageio.ImageIO;
import java.awt.image.BufferedImage;
import java.io.File;
import java.awt.Graphics2D;
import java.io.IOException;
import java.util.ArrayList;

public class Image {
    private static ArrayList<Image> toDispose = new ArrayList<>();

    private BufferedImage image;
    private Graphics2D graphics;
    private Color color = new Color();

<<<<<<< HEAD
    public Image(BufferedImage atlas, TextureRegion region){
        this(atlas, region.getWidth(), region.getHeight());

        draw(region);
=======
    public Image(TextureRegion region){
        this(ImageContext.buf(region));
>>>>>>> 6029b6d6
    }

    public Image(BufferedImage src){
        this.image = new BufferedImage(src.getWidth(), src.getHeight(), BufferedImage.TYPE_INT_ARGB);
        this.graphics = image.createGraphics();
        this.graphics.drawImage(src, 0, 0, null);

        toDispose.add(this);
    }

    public Image(int width, int height){
        this(new BufferedImage(width, height, BufferedImage.TYPE_INT_ARGB));
    }

    public int width(){
        return image.getWidth();
    }

    public int height(){
        return image.getHeight();
    }

    public boolean isEmpty(int x, int y){
        if(!Structs.inBounds(x, y, width(), height())){
            return true;
        }
        Color color = getColor(x, y);
        return color.a <= 0.001f;
    }

    public Color getColor(int x, int y){
        int i = image.getRGB(x, y);
        Color.argb8888ToColor(color, i);
        return color;
    }

    public void draw(int x, int y, Color color){
        graphics.setColor(new java.awt.Color(color.r, color.g, color.b, color.a));
        graphics.fillRect(x, y, 1, 1);
    }

    /**Draws a region at the top left corner.*/
    public void draw(TextureRegion region){
        draw(region, 0, 0, false, false);
    }

    /**Draws a region at the center.*/
    public void drawCenter(TextureRegion region){
        draw(region, (width() - region.getWidth())/2, (height() - region.getHeight())/2, false, false);
    }

    /**Draws a region at the center.*/
    public void drawCenter(TextureRegion region, boolean flipx, boolean flipy){
        draw(region, (width() - region.getWidth())/2, (height() - region.getHeight())/2, flipx, flipy);
    }

    /**Draws an image at the top left corner.*/
    public void draw(Image image){
        draw(image, 0, 0);
    }

    /**Draws an image at the coordinates specified.*/
    public void draw(Image image, int x, int y){
        graphics.drawImage(image.image, x, y, null);
    }

    public void draw(TextureRegion region, boolean flipx, boolean flipy){
        draw(region, 0, 0, flipx, flipy);
    }

    public void draw(TextureRegion region, int x, int y, boolean flipx, boolean flipy){
        GenRegion.validate(region);

        int ofx = 0, ofy = 0;

        if(x < 0){
            ofx = x;
            x = 0;
        }

        if(y < 0){
            ofy = y;
            y = 0;
        }

        graphics.drawImage(ImageContext.get(region).image,
                x, y,
<<<<<<< HEAD
                x + region.getWidth(),
                y + region.getHeight(),
                (flipx ? region.getX() + region.getWidth() : region.getX()) + ofx,
                (flipy ? region.getY() + region.getHeight() : region.getY()) + ofy,
                (flipx ? region.getX() : region.getX() + region.getWidth()) + ofx,
                (flipy ? region.getY() : region.getY() + region.getHeight()) + ofy,
=======
                x + region.getRegionWidth(),
                y + region.getRegionHeight(),
                (flipx ?  region.getRegionWidth() : 0) + ofx,
                (flipy ? region.getRegionHeight() : 0) + ofy,
                (flipx ? 0 : region.getRegionWidth()) + ofx,
                (flipy ? 0 : region.getRegionHeight()) + ofy,
>>>>>>> 6029b6d6
                null);
    }

    /** @param name Name of texture file name to create, without any extensions.*/
    public void save(String name){
        try {
            ImageIO.write(image, "png", new File(name + ".png"));
        }catch (IOException e){
            throw new RuntimeException(e);
        }
    }

    public static int total(){
        return toDispose.size();
    }

    public static void dispose(){
        for(Image image : toDispose){
            image.graphics.dispose();
        }
        toDispose.clear();
    }
}<|MERGE_RESOLUTION|>--- conflicted
+++ resolved
@@ -18,15 +18,8 @@
     private Graphics2D graphics;
     private Color color = new Color();
 
-<<<<<<< HEAD
-    public Image(BufferedImage atlas, TextureRegion region){
-        this(atlas, region.getWidth(), region.getHeight());
-
-        draw(region);
-=======
     public Image(TextureRegion region){
         this(ImageContext.buf(region));
->>>>>>> 6029b6d6
     }
 
     public Image(BufferedImage src){
@@ -114,21 +107,12 @@
 
         graphics.drawImage(ImageContext.get(region).image,
                 x, y,
-<<<<<<< HEAD
                 x + region.getWidth(),
                 y + region.getHeight(),
-                (flipx ? region.getX() + region.getWidth() : region.getX()) + ofx,
-                (flipy ? region.getY() + region.getHeight() : region.getY()) + ofy,
-                (flipx ? region.getX() : region.getX() + region.getWidth()) + ofx,
-                (flipy ? region.getY() : region.getY() + region.getHeight()) + ofy,
-=======
-                x + region.getRegionWidth(),
-                y + region.getRegionHeight(),
-                (flipx ?  region.getRegionWidth() : 0) + ofx,
-                (flipy ? region.getRegionHeight() : 0) + ofy,
-                (flipx ? 0 : region.getRegionWidth()) + ofx,
-                (flipy ? 0 : region.getRegionHeight()) + ofy,
->>>>>>> 6029b6d6
+                (flipx ?  region.getWidth() : 0) + ofx,
+                (flipy ? region.getHeight() : 0) + ofy,
+                (flipx ? 0 : region.getWidth()) + ofx,
+                (flipy ? 0 : region.getHeight()) + ofy,
                 null);
     }
 
