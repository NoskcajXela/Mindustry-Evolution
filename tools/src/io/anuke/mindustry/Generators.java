package io.anuke.mindustry;

import io.anuke.arc.Core;
import io.anuke.arc.graphics.Color;
import io.anuke.arc.graphics.g2d.Draw;
import io.anuke.arc.graphics.g2d.TextureRegion;
import io.anuke.mindustry.entities.units.UnitType;
import io.anuke.mindustry.type.ContentType;
import io.anuke.mindustry.type.Item;
import io.anuke.mindustry.type.Liquid;
import io.anuke.mindustry.type.Mech;
import io.anuke.mindustry.world.Block;
import io.anuke.mindustry.world.blocks.Floor;
import io.anuke.mindustry.world.blocks.OreBlock;
<<<<<<< HEAD
=======
import io.anuke.ucore.graphics.Draw;
>>>>>>> 6029b6d6

import static io.anuke.mindustry.Vars.content;

public class Generators {

    public static void generate(ImageContext context){

        ImageContext.generate("block-icons", () -> {
            for(Block block : content.blocks()){
                TextureRegion[] regions = block.getBlockIcon();

                if(regions.length == 0){
                    continue;
                }

                if(block.turretIcon){

                    Image image = ImageContext.get(block.name);

                    Image read = ImageContext.create(image.width(), image.height());
                    read.draw(image);

<<<<<<< HEAD
                    for (int x = 0; x < image.width(); x++) {
                        for (int y = 0; y < image.height(); y++) {
                            if(read.isEmpty(x, y) &&
                                    (!read.isEmpty(x, y + 1) || !read.isEmpty(x, y - 1) || !read.isEmpty(x + 1, y) || !read.isEmpty(x - 1, y))){
                                image.draw(x, y, color);
                            }
                        }
                    }

                    Image base = context.get("block-" + block.size);
                    Image top = context.get("block-" + block.size + "-top");

                    for (int x = 0; x < base.width(); x++) {
                        for (int y = 0; y < base.height(); y++) {
                            Color result = top.getColor(x, y);
                            if(result.a > 0.01f){
                                result.lerp(color, 0.45f);
                                base.draw(x, y, result);
                            }
                        }
                    }
=======
                    Image base = ImageContext.get("block-" + block.size);
>>>>>>> 6029b6d6

                    base.draw(image);

                    base.save("block-icon-" + block.name);
                }else {

                    Image image = ImageContext.get(regions[0]);

                    for (TextureRegion region : regions) {
                        image.draw(region);
                    }

                    image.save("block-icon-" + block.name);
                }
            }
        });

        ImageContext.generate("mech-icons", () -> {
            for(Mech mech : content.<Mech>getBy(ContentType.mech)){

                mech.load();
                mech.weapon.load();

                Image image = ImageContext.get(mech.region);

                if(!mech.flying){
                    image.drawCenter(mech.baseRegion);
                    image.drawCenter(mech.legRegion);
                    image.drawCenter(mech.legRegion, true, false);
                    image.drawCenter(mech.region);
                }

                int off = (image.width() - mech.weapon.equipRegion.getWidth())/2;

                image.draw(mech.weapon.equipRegion, -(int)mech.weaponOffsetX + off, (int)mech.weaponOffsetY + off, false, false);
                image.draw(mech.weapon.equipRegion, (int)mech.weaponOffsetX + off, (int)mech.weaponOffsetY + off, true, false);


                image.save("mech-icon-" + mech.name);
            }
        });

        ImageContext.generate("unit-icons", () -> {
            for(UnitType type : content.<UnitType>getBy(ContentType.unit)){

                type.load();
                type.weapon.load();

                Image image = ImageContext.get(type.region);

                if(!type.isFlying){
                    image.draw(type.baseRegion);
                    image.draw(type.legRegion);
                    image.draw(type.legRegion, true, false);
                    image.draw(type.region);

                    image.draw(type.weapon.equipRegion,
                            -(int)type.weaponOffsetX + (image.width() - type.weapon.equipRegion.getWidth())/2,
                            (int)type.weaponOffsetY - (image.height() - type.weapon.equipRegion.getHeight())/2 + 1,
                            false, false);
                    image.draw(type.weapon.equipRegion,
                            (int)type.weaponOffsetX + (image.width() - type.weapon.equipRegion.getWidth())/2,
                            (int)type.weaponOffsetY - (image.height() - type.weapon.equipRegion.getHeight())/2 + 1,
                            true, false);
                }

                image.save("unit-icon-" + type.name);
            }
        });

        ImageContext.generate("liquid-icons", () -> {
            for(Liquid liquid : content.liquids()){
                Image image = ImageContext.get("liquid-icon");
                for (int x = 0; x < image.width(); x++) {
                    for (int y = 0; y < image.height(); y++) {
                        Color color = image.getColor(x, y);
                        color.mul(liquid.color);
                        image.draw(x, y, color);
                    }
                }

                image.save("liquid-icon-" + liquid.name);
            }
        });

        ImageContext.generate("block-edges", () -> {
            for(Block block : content.blocks()){
                if(!(block instanceof Floor)) continue;
                Floor floor = (Floor)block;
<<<<<<< HEAD
                if(floor.getIcon().length > 0 && !Core.atlas.has(floor.name + "-cliff-side")){
                    Image floori = context.get(floor.getIcon()[0]);
=======
                if(floor.getIcon().length > 0 && !Draw.hasRegion(floor.name + "-cliff-side")){
                    Image floori = ImageContext.get(floor.getIcon()[0]);
>>>>>>> 6029b6d6
                    Color color = floori.getColor(0, 0).mul(1.3f, 1.3f, 1.3f, 1f);

                    String[] names = {"cliff-edge-2", "cliff-edge", "cliff-edge-1", "cliff-side"};
                    for(String str : names){
                        Image image = ImageContext.get("generic-" + str);

                        for(int x = 0; x < image.width(); x++){
                            for(int y = 0; y < image.height(); y++){
                                Color other = image.getColor(x, y);
                                if(other.a > 0){
                                    image.draw(x, y, color);
                                }
                            }
                        }

                        image.save(floor.name + "-" + str);
                    }
                }
            }
        });

        ImageContext.generate("ore-icons", () -> {
            for(Block block : content.blocks()){
                if(!(block instanceof OreBlock)) continue;

                OreBlock ore = (OreBlock)block;
                Item item = ore.drops.item;
                Block base = ore.base;

                for (int i = 0; i < 3; i++) {
                    //get base image to draw on
                    Image image = ImageContext.get(base.name + (i+1));
                    Image shadow = ImageContext.get(item.name + (i+1));

                    int offset = 3;

                    for (int x = 0; x < image.width(); x++) {
                        for (int y = offset; y < image.height(); y++) {
                            Color color = shadow.getColor(x, y - offset);

                            //draw semi transparent background
                            if(color.a > 0.001f){
                                color.set(0, 0, 0, 0.3f);
                                image.draw(x, y, color);
                            }
                        }
                    }

                    image.draw(ImageContext.get(item.name + (i+1)));
                    image.save("ore-" + item.name + "-" + base.name + (i+1));
                }

            }
        });
    }

}<|MERGE_RESOLUTION|>--- conflicted
+++ resolved
@@ -12,10 +12,6 @@
 import io.anuke.mindustry.world.Block;
 import io.anuke.mindustry.world.blocks.Floor;
 import io.anuke.mindustry.world.blocks.OreBlock;
-<<<<<<< HEAD
-=======
-import io.anuke.ucore.graphics.Draw;
->>>>>>> 6029b6d6
 
 import static io.anuke.mindustry.Vars.content;
 
@@ -38,31 +34,7 @@
                     Image read = ImageContext.create(image.width(), image.height());
                     read.draw(image);
 
-<<<<<<< HEAD
-                    for (int x = 0; x < image.width(); x++) {
-                        for (int y = 0; y < image.height(); y++) {
-                            if(read.isEmpty(x, y) &&
-                                    (!read.isEmpty(x, y + 1) || !read.isEmpty(x, y - 1) || !read.isEmpty(x + 1, y) || !read.isEmpty(x - 1, y))){
-                                image.draw(x, y, color);
-                            }
-                        }
-                    }
-
-                    Image base = context.get("block-" + block.size);
-                    Image top = context.get("block-" + block.size + "-top");
-
-                    for (int x = 0; x < base.width(); x++) {
-                        for (int y = 0; y < base.height(); y++) {
-                            Color result = top.getColor(x, y);
-                            if(result.a > 0.01f){
-                                result.lerp(color, 0.45f);
-                                base.draw(x, y, result);
-                            }
-                        }
-                    }
-=======
                     Image base = ImageContext.get("block-" + block.size);
->>>>>>> 6029b6d6
 
                     base.draw(image);
 
@@ -152,13 +124,8 @@
             for(Block block : content.blocks()){
                 if(!(block instanceof Floor)) continue;
                 Floor floor = (Floor)block;
-<<<<<<< HEAD
                 if(floor.getIcon().length > 0 && !Core.atlas.has(floor.name + "-cliff-side")){
-                    Image floori = context.get(floor.getIcon()[0]);
-=======
-                if(floor.getIcon().length > 0 && !Draw.hasRegion(floor.name + "-cliff-side")){
                     Image floori = ImageContext.get(floor.getIcon()[0]);
->>>>>>> 6029b6d6
                     Color color = floori.getColor(0, 0).mul(1.3f, 1.3f, 1.3f, 1f);
 
                     String[] names = {"cliff-edge-2", "cliff-edge", "cliff-edge-1", "cliff-side"};
