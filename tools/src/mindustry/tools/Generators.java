--- conflicted
+++ resolved
@@ -471,23 +471,14 @@
                 }
 
                 //draw base region on top to mask weapons
-<<<<<<< HEAD
-                if(type.drawBody) image.draw(get(type.region), true);
-                int baseColor = Color.valueOf("ffa665").rgba();
+                if(type.drawCell) image.draw(get(type.region), true);
 
                 if(type.drawCell){
                     Pixmap baseCell = get(type.cellRegion);
-                    Pixmap cell = new Pixmap(type.cellRegion.width, type.cellRegion.height);
-                    cell.each((x, y) -> cell.set(x, y, Color.muli(baseCell.getRaw(x, y), baseColor)));
-=======
-                image.draw(get(type.region), true);
-
-                Pixmap baseCell = get(type.cellRegion);
-                Pixmap cell = baseCell.copy();
-
-                //replace with 0xffd37fff : 0xdca463ff for sharded colors?
-                cell.replace(in -> in == 0xffffffff ? 0xffa664ff : in == 0xdcc6c6ff ? 0xd06b53ff : 0);
->>>>>>> dcb84f9f
+                    Pixmap cell = baseCell.copy();
+
+                    //replace with 0xffd37fff : 0xdca463ff for sharded colors?
+                    cell.replace(in -> in == 0xffffffff ? 0xffa664ff : in == 0xdcc6c6ff ? 0xd06b53ff : 0);
 
                     image.draw(cell, image.width / 2 - cell.width / 2, image.height / 2 - cell.height / 2, true);
                 }
