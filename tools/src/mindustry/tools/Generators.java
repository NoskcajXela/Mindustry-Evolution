package mindustry.tools;

import arc.*;
import arc.files.*;
import arc.func.*;
import arc.graphics.*;
import arc.graphics.g2d.*;
import arc.math.*;
import arc.math.geom.*;
import arc.struct.*;
import arc.util.*;
import arc.util.async.*;
import arc.util.noise.*;
import mindustry.ctype.*;
import mindustry.game.*;
import mindustry.gen.*;
import mindustry.graphics.*;
import mindustry.type.*;
import mindustry.world.*;
import mindustry.world.blocks.*;
import mindustry.world.blocks.environment.*;
import mindustry.world.blocks.legacy.*;
import mindustry.world.meta.*;

import java.util.concurrent.*;

import static mindustry.Vars.*;
import static mindustry.tools.ImagePacker.*;

public class Generators{
    static final int logicIconSize = (int)iconMed, maxUiIcon = 128;

    public static void run(){
        ObjectMap<Block, Pixmap> gens = new ObjectMap<>();

        generate("splashes", () -> {

            int frames = 12;
            int size = 32;
            for(int i = 0; i < frames; i++){
                float fin = (float)i / (frames);
                float fout = 1f - fin;
                float stroke = 3.5f * fout;
                float radius = (size/2f) * fin;

                Pixmap pixmap = new Pixmap(size, size);

                pixmap.each((x, y) -> {
                    float dst = Mathf.dst(x, y, size/2f, size/2f);
                    if(Math.abs(dst - radius) <= stroke){
                        pixmap.set(x, y, Color.white);
                    }
                });

                Fi.get("splash-" + i + ".png").writePng(pixmap);

                pixmap.dispose();
            }
        });

        generate("bubbles", () -> {

            int frames = 16;
            int size = 40;
            for(int i = 0; i < frames; i++){
                float fin = (float)i / (frames);
                float fout = 1f - fin;
                float stroke = 3.5f * fout;
                float radius = (size/2f) * fin;
                float shinelen = radius / 2.5f, shinerad = stroke*1.5f + 0.3f;
                float shinex = size/2f + shinelen / Mathf.sqrt2, shiney = size/2f - shinelen / Mathf.sqrt2;

                Pixmap pixmap = new Pixmap(size, size);

                pixmap.each((x, y) -> {
                    float dst = Mathf.dst(x, y, size/2f, size/2f);
                    if(Math.abs(dst - radius) <= stroke || Mathf.within(x, y, shinex, shiney, shinerad)){
                        pixmap.set(x, y, Color.white);
                    }
                });

                Fi.get("bubble-" + i + ".png").writePng(pixmap);

                pixmap.dispose();
            }
        });

        generate("cliffs", () -> {
            ExecutorService exec = Executors.newFixedThreadPool(Runtime.getRuntime().availableProcessors());
            int size = 64;
            int dark = new Color(0.5f, 0.5f, 0.6f, 1f).mul(0.98f).rgba();
            int mid = Color.lightGray.rgba();

            Pixmap[] images = new Pixmap[8];
            for(int i = 0; i < 8; i++){
                images[i] = new Pixmap(((GenRegion)Core.atlas.find("cliff" + i)).path);
            }

            for(int i = Byte.MIN_VALUE; i <= Byte.MAX_VALUE; i++){
                int bi = i;
                exec.execute(() -> {
                    Color color = new Color();
                    Pixmap result = new Pixmap(size, size);
                    byte[][] mask = new byte[size][size];

                    byte val = (byte)bi;
                    //check each bit/direction
                    for(int j = 0; j < 8; j++){
                        if((val & (1 << j)) != 0){
                            if(j % 2 == 1 && (((val & (1 << (j + 1))) != 0) != ((val & (1 << (j - 1))) != 0))){
                                continue;
                            }

                            Pixmap image = images[j];
                            image.each((x, y) -> {
                                color.set(image.getRaw(x, y));
                                if(color.a > 0.1){
                                    //white -> bit 1 -> top
                                    //black -> bit 2 -> bottom
                                    mask[x][y] |= (color.r > 0.5f ? 1 : 2);
                                }
                            });
                        }
                    }

                    result.each((x, y) -> {
                        byte m = mask[x][y];
                        if(m != 0){
                            //mid
                            if(m == 3){
                                //find nearest non-mid color
                                byte best = 0;
                                float bestDst = 0;
                                boolean found = false;
                                //expand search range until found
                                for(int rad = 9; rad < 64; rad += 7){
                                    for(int cx = Math.max(x - rad, 0); cx <= Math.min(x + rad, size - 1); cx++){
                                        for(int cy = Math.max(y - rad, 0); cy <= Math.min(y + rad, size - 1); cy++){
                                            byte nval = mask[cx][cy];
                                            if(nval == 1 || nval == 2){
                                                float dst2 = Mathf.dst2(cx, cy, x, y);
                                                if(dst2 <= rad * rad && (!found || dst2 < bestDst)){
                                                    best = nval;
                                                    bestDst = dst2;
                                                    found = true;
                                                }
                                            }
                                        }
                                    }
                                }

                                if(found){
                                    m = best;
                                }
                            }

                            result.setRaw(x, y, m == 1 ? Color.whiteRgba : m == 2 ? dark : mid);
                        }
                    });

                    Fi fi = Fi.get("../blocks/environment/cliffmask" + (val & 0xff) + ".png");
                    fi.writePng(result);
                    fi.copyTo(Fi.get("../editor").child("editor-" + fi.name()));
                });
            }

            Threads.await(exec);
        });

        generate("cracks", () -> {
            for(int size = 1; size <= BlockRenderer.maxCrackSize; size++){
                int dim = size * 32;
                int steps = BlockRenderer.crackRegions;
                for(int i = 0; i < steps; i++){
                    float fract = i / (float)steps;

                    Pixmap image = new Pixmap(dim, dim);
                    for(int x = 0; x < dim; x++){
                        for(int y = 0; y < dim; y++){
                            float dst = Mathf.dst((float)x/dim, (float)y/dim, 0.5f, 0.5f) * 2f;
                            if(dst < 1.2f && Ridged.noise2d(1, x, y, 3, 1f / 40f) - dst*(1f-fract) > 0.16f){
                                image.setRaw(x, y, Color.whiteRgba);
                            }
                        }
                    }

                    Pixmap output = new Pixmap(image.width, image.height);
                    int rad = 3;

                    //median filter
                    for(int x = 0; x < output.width; x++){
                        for(int y = 0; y < output.height; y++){
                            int whites = 0, clears = 0;
                            for(int cx = -rad; cx < rad; cx++){
                                for(int cy = -rad; cy < rad; cy++){
                                    int wx = Mathf.clamp(cx + x, 0, output.width - 1), wy = Mathf.clamp(cy + y, 0, output.height - 1);
                                    int color = image.getRaw(wx, wy);
                                    if((color & 0xff) > 127){
                                        whites ++;
                                    }else{
                                        clears ++;
                                    }
                                }
                            }
                            output.setRaw(x, y, whites >= clears ? Color.whiteRgba : Color.clearRgba);
                        }
                    }

                    Fi.get("cracks-" + size + "-" + i + ".png").writePng(output);
                }
            }
        });

        generate("block-icons", () -> {
            Pixmap colors = new Pixmap(content.blocks().size, 1);

            for(Block block : content.blocks()){
                if(block.isAir() || block instanceof ConstructBlock || block instanceof OreBlock || block instanceof LegacyBlock) continue;

                block.load();
                block.loadIcon();

                TextureRegion[] regions = block.getGeneratedIcons();

                if(block.variants > 0 || block instanceof Floor){
                    for(TextureRegion region : block.variantRegions()){
                        GenRegion gen = (GenRegion)region;
                        if(gen.path == null) continue;
                        gen.path.copyTo(Fi.get("../editor/editor-" + gen.path.name()));
                    }
                }

                for(TextureRegion region : block.makeIconRegions()){
                    GenRegion gen = (GenRegion)region;
                    save(get(region).outline(block.outlineColor, block.outlineRadius), gen.name + "-outline");
                }

                Pixmap shardTeamTop = null;

                if(block.teamRegion.found()){
                    Pixmap teamr = get(block.teamRegion);

                    for(Team team : Team.all){
                        if(team.hasPalette){
                            Pixmap out = new Pixmap(teamr.width, teamr.height);
                            teamr.each((x, y) -> {
                                int color = teamr.getRaw(x, y);
                                int index = color == 0xffffffff ? 0 : color == 0xdcc6c6ff ? 1 : color == 0x9d7f7fff ? 2 : -1;
                                out.setRaw(x, y, index == -1 ? teamr.getRaw(x, y) : team.palettei[index]);
                            });
                            save(out, block.name + "-team-" + team.name);

                            if(team == Team.sharded){
                                shardTeamTop = out;
                            }
                        }
                    }
                }

                if(regions.length == 0){
                    continue;
                }

                try{
                    Pixmap last = null;
                    if(block.outlineIcon){
                        GenRegion region = (GenRegion)regions[block.outlinedIcon >= 0 ? block.outlinedIcon : regions.length -1];
                        Pixmap base = get(region);
                        Pixmap out = last = base.outline(block.outlineColor, block.outlineRadius);

                        //do not run for legacy ones
                        if(block.outlinedIcon >= 0){
                            //prevents the regions above from being ignored/invisible/etc
                            for(int i = block.outlinedIcon + 1; i < regions.length; i++){
                                out.draw(get(regions[i]), true);
                            }
                        }

                        region.path.delete();

                        save(out, block.name);
                    }

                    if(!regions[0].found()){
                        continue;
                    }

                    Pixmap image = get(regions[0]);

                    int i = 0;
                    for(TextureRegion region : regions){
                        i++;
                        if(i != regions.length || last == null){
                            image.draw(get(region), true);
                        }else{
                            image.draw(last, true);
                        }

                        //draw shard (default team top) on top of first sprite
                        if(region == block.teamRegions[Team.sharded.id] && shardTeamTop != null){
                            image.draw(shardTeamTop, true);
                        }
                    }

                    if(!(regions.length == 1 && regions[0] == Core.atlas.find(block.name) && shardTeamTop == null)){
                        save(image, "block-" + block.name + "-full");
                    }

                    save(image, "../editor/" + block.name + "-icon-editor");

                    if(block.buildVisibility != BuildVisibility.hidden){
                        saveScaled(image, block.name + "-icon-logic", logicIconSize);
                    }
                    saveScaled(image, "../ui/block-" + block.name + "-ui", Math.min(image.width, maxUiIcon));

                    boolean hasEmpty = false;
                    Color average = new Color(), c = new Color();
                    float asum = 0f;
                    for(int x = 0; x < image.width; x++){
                        for(int y = 0; y < image.height; y++){
                            Color color = c.set(image.get(x, y));
                            average.r += color.r*color.a;
                            average.g += color.g*color.a;
                            average.b += color.b*color.a;
                            asum += color.a;
                            if(color.a < 0.9f){
                                hasEmpty = true;
                            }
                        }
                    }

                    average.mul(1f / asum);

                    if(block instanceof Floor){
                        average.mul(0.77f);
                    }else{
                        average.mul(1.1f);
                    }
                    //encode square sprite in alpha channel
                    average.a = hasEmpty ? 0.1f : 1f;
                    colors.setRaw(block.id, 0, average.rgba());
                }catch(NullPointerException e){
                    Log.err("Block &ly'@'&lr has an null region!", block);
                }
            }

            save(colors, "../../../assets/sprites/block_colors");
        });

        generate("shallows", () -> {
            content.blocks().<ShallowLiquid>each(b -> b instanceof ShallowLiquid, floor -> {
                Pixmap overlay = get(floor.liquidBase.region);
                int index = 0;
                for(TextureRegion region : floor.floorBase.variantRegions()){
                    Pixmap res = get(region).copy();
                    for(int x = 0; x < res.width; x++){
                        for(int y = 0; y < res.height; y++){
                            res.set(x, y, Pixmap.blend((overlay.getRaw(x, y) & 0xffffff00) | (int)(floor.liquidOpacity * 255), res.getRaw(x, y)));
                        }
                    }

                    String name = floor.name + "" + (++index);
                    save(res, "../blocks/environment/" + name);
                    save(res, "../editor/editor-" + name);

                    gens.put(floor, res);
                }
            });
        });

        generate("item-icons", () -> {
            for(UnlockableContent item : Seq.<UnlockableContent>withArrays(content.items(), content.liquids(), content.statusEffects())){
                if(item instanceof StatusEffect && !has(item.getContentType().name() + "-" + item.name)){
                    continue;
                }

                Pixmap base = get(item.getContentType().name() + "-" + item.name);
                //tint status effect icon color
                if(item instanceof StatusEffect){
                    StatusEffect stat = (StatusEffect)item;
                    Pixmap tint = base;
                    base.each((x, y) -> tint.setRaw(x, y, Color.muli(tint.getRaw(x, y), stat.color.rgba())));

                    //outline the image
                    Pixmap container = new Pixmap(tint.width + 6, tint.height + 6);
                    container.draw(base, 3, 3, true);
                    base = container.outline(Pal.gray, 3);
                }

                saveScaled(base, item.name + "-icon-logic", logicIconSize);
                save(base, "../ui/" + item.getContentType().name() + "-" + item.name + "-ui");
            }
        });

        generate("team-icons", () -> {
            for(Team team : Team.all){
                if(has("team-" + team.name)){
                    int rgba = team == Team.derelict ? Color.valueOf("b7b8c9").rgba() : team.color.rgba();
                    Pixmap base = get("team-" + team.name);
                    base.each((x, y) -> base.setRaw(x, y, Color.muli(base.getRaw(x, y), rgba)));

                    delete("team-" + team.name);
                    save(base.outline(Pal.gray, 3), "../ui/team-" + team.name);
                }
            }
        });

        generate("unit-icons", () -> content.units().each(type -> {
            if(type.isHidden()) return; //hidden units don't generate

            ObjectSet<String> outlined = new ObjectSet<>();

            try{
                Unit sample = type.constructor.get();
                type.load();
                type.loadIcon();
                type.init();

                Func<Pixmap, Pixmap> outline = i -> i.outline(type.outlineColor, 3);
                Cons<TextureRegion> outliner = t -> {
                    if(t != null && t.found()){
                        replace(t, outline.get(get(t)));
                    }
                };

                for(Weapon weapon : type.weapons){
                    if(outlined.add(weapon.name) && has(weapon.name)){
                        save(outline.get(get(weapon.name)), weapon.name + "-outline");
                    }
                }

                outliner.get(type.jointRegion);
                outliner.get(type.footRegion);
                outliner.get(type.legBaseRegion);
                outliner.get(type.baseJointRegion);
                if(sample instanceof Legsc) outliner.get(type.legRegion);

                Pixmap image = type.segments > 0 ? get(type.segmentRegions[0]) : outline.get(get(type.region));

                //draw each extra segment on top before it is saved as outline
                if(sample instanceof Crawlc){
                    for(int i = 0; i < type.segments; i++){
                        save(outline.get(get(type.segmentRegions[i])), type.name + "-segment-outline" + i);

                        if(i > 0){
                            drawCenter(image, get(type.segmentRegions[i]));
                        }
                    }
                    save(image, type.name);
                }

                save(image, type.name + "-outline");

                //draw mech parts
                if(sample instanceof Mechc){
                    drawCenter(image, get(type.baseRegion));
                    drawCenter(image, get(type.legRegion));
                    drawCenter(image, get(type.legRegion).flipX());
                    image.draw(get(type.region), true);
                }

                //draw outlines
                for(Weapon weapon : type.weapons){
                    weapon.load();

                    image.draw(weapon.flipSprite ? outline.get(get(weapon.region)).flipX() : outline.get(get(weapon.region)),
                    (int)(weapon.x / Draw.scl + image.width / 2f - weapon.region.width / 2f),
                    (int)(-weapon.y / Draw.scl + image.height / 2f - weapon.region.height / 2f),
                    true
                    );
                }

                //draw base region on top to mask weapons
                if(type.drawCell) image.draw(get(type.region), true);

                if(type.drawCell){
                    Pixmap baseCell = get(type.cellRegion);
                    Pixmap cell = baseCell.copy();

<<<<<<< HEAD
                    //replace with 0xffd37fff : 0xdca463ff for sharded colors?
                    cell.replace(in -> in == 0xffffffff ? 0xffa664ff : in == 0xdcc6c6ff ? 0xd06b53ff : 0);
=======
                //replace with 0xffd37fff : 0xdca463ff for sharded colors?
                cell.replace(in -> in == 0xffffffff ? 0xffa664ff : in == 0xdcc6c6ff || in == 0xdcc5c5ff ? 0xd06b53ff : 0);
>>>>>>> a21f6d33

                    image.draw(cell, image.width / 2 - cell.width / 2, image.height / 2 - cell.height / 2, true);
                }

                for(Weapon weapon : type.weapons){
                    weapon.load();

                    Pixmap wepReg = weapon.top ? outline.get(get(weapon.region)) : get(weapon.region);
                    if(weapon.flipSprite){
                        wepReg = wepReg.flipX();
                    }

                    image.draw(wepReg,
                    (int)(weapon.x / Draw.scl + image.width / 2f - weapon.region.width / 2f),
                    (int)(-weapon.y / Draw.scl + image.height / 2f - weapon.region.height / 2f),
                    true);
                }

                save(image, "unit-" + type.name + "-full");

                Rand rand = new Rand();
                rand.setSeed(type.name.hashCode());

                //generate random wrecks

                int splits = 3;
                float degrees = rand.random(360f);
                float offsetRange = Math.max(image.width, image.height) * 0.15f;
                Vec2 offset = new Vec2(1, 1).rotate(rand.random(360f)).setLength(rand.random(0, offsetRange)).add(image.width/2f, image.height/2f);

                Pixmap[] wrecks = new Pixmap[splits];
                for(int i = 0; i < wrecks.length; i++){
                    wrecks[i] = new Pixmap(image.width, image.height);
                }

                VoronoiNoise vn = new VoronoiNoise(type.id, true);

                image.each((x, y) -> {
                    //add darker cracks on top
                    boolean rValue = Math.max(Ridged.noise2d(1, x, y, 3, 1f / (20f + image.width/8f)), 0) > 0.16f;
                    //cut out random chunks with voronoi
                    boolean vval = vn.noise(x, y, 1f / (14f + image.width/40f)) > 0.47;

                    float dst =  offset.dst(x, y);
                    //distort edges with random noise
                    float noise = (float)Noise.rawNoise(dst / (9f + image.width/70f)) * (60 + image.width/30f);
                    int section = (int)Mathf.clamp(Mathf.mod(offset.angleTo(x, y) + noise + degrees, 360f) / 360f * splits, 0, splits - 1);
                    if(!vval) wrecks[section].setRaw(x, y, Color.muli(image.getRaw(x, y), rValue ? 0.7f : 1f));
                });

                for(int i = 0; i < wrecks.length; i++){
                    save(wrecks[i], "../rubble/" + type.name + "-wreck" + i);
                }

                int maxd = Math.min(Math.max(image.width, image.height), maxUiIcon);
                Pixmap fit = new Pixmap(maxd, maxd);
                drawScaledFit(fit, image);

                saveScaled(fit, type.name + "-icon-logic", logicIconSize);
                save(fit, "../ui/unit-" + type.name + "-ui");
            }catch(IllegalArgumentException e){
                Log.err("WARNING: Skipping unit @: @", type.name, e.getMessage());
            }

        }));

        generate("ore-icons", () -> {
            content.blocks().<OreBlock>each(b -> b instanceof OreBlock, ore -> {
                String prefix = ore instanceof WallOreBlock ? "wall-ore-" : "ore-";
                Item item = ore.itemDrop;
                int shadowColor = Color.rgba8888(0, 0, 0, 0.3f);

                for(int i = 0; i < ore.variants; i++){
                    //get base image to draw on
                    Pixmap base = get((ore instanceof WallOreBlock ? "wall-" : "") + item.name + (i + 1));
                    Pixmap image = base.copy();

                    int offset = image.width / tilesize - 1;

                    for(int x = 0; x < image.width; x++){
                        for(int y = offset; y < image.height; y++){
                            //draw semi transparent background
                            if(base.getA(x, y - offset) != 0){
                                image.setRaw(x, y, Pixmap.blend(shadowColor, base.getRaw(x, y)));
                            }
                        }
                    }

                    image.draw(base, true);
                    save(image, "../blocks/environment/" + prefix + item.name + (i + 1));
                    save(image, "../editor/editor-" + prefix + item.name + (i + 1));

                    save(image, "block-" + ore.name + "-full");
                    save(image, "../ui/block-" + ore.name + "-ui");
                }
            });
        });

        generate("edges", () -> {
            content.blocks().<Floor>each(b -> b instanceof Floor && !(b instanceof OverlayFloor), floor -> {

                if(has(floor.name + "-edge") || floor.blendGroup != floor){
                    return;
                }

                try{
                    Pixmap image = gens.get(floor, get(floor.getGeneratedIcons()[0]));
                    Pixmap edge = get("edge-stencil");
                    Pixmap result = new Pixmap(edge.width, edge.height);

                    for(int x = 0; x < edge.width; x++){
                        for(int y = 0; y < edge.height; y++){
                            result.set(x, y, Color.muli(edge.getRaw(x, y), image.get(x % image.width, y % image.height)));
                        }
                    }

                    save(result, "../blocks/environment/" + floor.name + "-edge");

                }catch(Exception ignored){}
            });
        });

        generate("scorches", () -> {
            for(int size = 0; size < 10; size++){
                for(int i = 0; i < 3; i++){
                    ScorchGenerator gen = new ScorchGenerator();
                    double multiplier = 30;
                    double ss = size * multiplier / 20.0;

                    gen.seed = Mathf.random(100000);
                    gen.size += size*multiplier;
                    gen.scale = gen.size / 80f * 18f;
                    //gen.nscl -= size * 0.2f;
                    gen.octaves += ss/3.0;
                    gen.pers += ss/10.0/5.0;

                    gen.scale += Mathf.range(3f);
                    gen.scale -= ss*2f;
                    gen.nscl -= Mathf.random(1f);

                    Pixmap out = gen.generate();
                    Pixmap median = Pixmaps.median(out, 2, 0.75);
                    Fi.get("../rubble/scorch-" + size + "-" + i + ".png").writePng(median);
                    out.dispose();
                    median.dispose();
                }
            }
        });
    }

    /** Generates a scorch pixmap based on parameters. Thread safe. */
    public static class ScorchGenerator{
        public int size = 80, seed = 0, color = Color.whiteRgba;
        public double scale = 18, pow = 2, octaves = 4, pers = 0.4, add = 2, nscl = 4.5f;

        public Pixmap generate(){
            Pixmap pix = new Pixmap(size, size);

            pix.each((x, y) -> {
                double dst = Mathf.dst(x, y, size/2, size/2) / (size / 2f);
                double scaled = Math.abs(dst - 0.5f) * 5f + add;
                scaled -= noise(Angles.angle(x, y, size/2, size/2))*nscl;
                if(scaled < 1.5f) pix.setRaw(x, y, color);
            });

            return pix;
        }

        private double noise(float angle){
            return Math.pow(Simplex.noise2d(seed, octaves, pers, 1 / scale, Angles.trnsx(angle, size/2f) + size/2f, Angles.trnsy(angle, size/2f) + size/2f), pow);
        }
    }

}<|MERGE_RESOLUTION|>--- conflicted
+++ resolved
@@ -477,13 +477,8 @@
                     Pixmap baseCell = get(type.cellRegion);
                     Pixmap cell = baseCell.copy();
 
-<<<<<<< HEAD
-                    //replace with 0xffd37fff : 0xdca463ff for sharded colors?
-                    cell.replace(in -> in == 0xffffffff ? 0xffa664ff : in == 0xdcc6c6ff ? 0xd06b53ff : 0);
-=======
                 //replace with 0xffd37fff : 0xdca463ff for sharded colors?
                 cell.replace(in -> in == 0xffffffff ? 0xffa664ff : in == 0xdcc6c6ff || in == 0xdcc5c5ff ? 0xd06b53ff : 0);
->>>>>>> a21f6d33
 
                     image.draw(cell, image.width / 2 - cell.width / 2, image.height / 2 - cell.height / 2, true);
                 }
