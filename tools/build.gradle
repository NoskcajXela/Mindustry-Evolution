apply plugin: "java"

sourceCompatibility = 1.8
sourceSets.main.java.srcDirs = ["src/"]


import com.badlogic.gdx.graphics.Color
import com.badlogic.gdx.utils.*
import com.badlogic.gdx.tools.texturepacker.TexturePacker

import javax.imageio.ImageIO
import java.awt.Graphics2D
import java.awt.image.BufferedImage

def genFolder = "../core/assets-raw/sprites_out/generated/"
def doAntialias = !project.hasProperty("disableAntialias")
def colorMap = new IntMap<List<Color>>(), colorIndexMap = new IntIntMap()

def transformColors = { List<List<String>> list ->
    list.each{ colors ->
        def newColors = []
        colors.each{ hexc ->
            newColors += Color.valueOf(hexc)
        }

        newColors.each{ color ->
            colorMap.put(Color.argb8888(color), newColors)
            colorIndexMap.put(Color.argb8888(color), newColors.indexOf(color))
        }
    }
}


transformColors([["6e7080", "989aa4", "b0bac0"], ["bc5452", "ea8878", "feb380"], ["dea158", "f8c266", "ffe18f"], ["feb380", "ea8878", "bc5452"]])

def antialias = { File file ->
    if(!doAntialias || file.lastModified() <= 1000) return

    def image = ImageIO.read(file)
    def out = ImageIO.read(file)
    def getRGB = { int ix, int iy ->
        //if(ix <= 0 || iy <= 0 || ix >= image.width || iy >= image.height) return 0
        return image.getRGB(Math.max(Math.min(ix, image.width - 1), 0), Math.max(Math.min(iy, image.height - 1), 0))
    }

    def color = new Color()
    def sum = new Color()
    def suma = new Color()

    for(int x = 0; x < image.getWidth(); x++){
        for(int y = 0; y < image.getHeight(); y++){
            int A = getRGB(x - 1, y + 1),
                B = getRGB(x, y + 1),
                C = getRGB(x + 1, y + 1),
                D = getRGB(x - 1, y),
                E = getRGB(x, y),
                F = getRGB(x + 1, y),
                G = getRGB(x - 1, y - 1),
                H = getRGB(x, y - 1),
                I = getRGB(x + 1, y - 1)

            int p1 = E, p2 = E, p3 = E, p4 = E, p5 = E, p6 = E, p7 = E, p8 = E, p9 = E
            if(D == B && D != H && B != F) p1 = D
            if((D == B && D != H && B != F && E != C) || (B == F && B != D && F != H && E != A)) p2 = B
            if(B == F && B != D && F != H) p3 = F
            if((H == D && H != F && D != B && E != A) || (D == B && D != H && B != F && E != G)) p4 = D
            p5 = E
            if((B == F && B != D && F != H && E != I) || (F == H && F != B && H != D && E != C)) p6 = F
            if(H == D && H != F && D != B) p7 = D
            if((F == H && F != B && H != D && E != G) || (H == D && H != F && D != B && E != I)) p8 = H
            if(F == H && F != B && H != D) p9 = F

            suma.set(0)

            [p1, p2, p3, p4, p5, p6, p7, p8, p9].each{ val ->
                Color.argb8888ToColor(color, val)
                suma.r += color.r * color.a
                suma.g += color.g * color.a
                suma.b += color.b * color.a
                suma.a += color.a
            }

            suma.mul(suma.a <= 0.001f ? 0f : (float) (1f / suma.a))

            float total = 0
            sum.set(0)

            [p1, p2, p3, p4, p5, p6, p7, p8, p9].each{ val ->
                Color.argb8888ToColor(color, val)
                float a = color.a
                color.lerp(suma, (float) (1f - a))
                sum.r += color.r
                sum.g += color.g
                sum.b += color.b
                sum.a += a
                total += 1f
            }

            sum.mul((float) (1f / total))
            int result = Color.argb8888(sum)
            out.setRGB(x, y, result)
            sum.set(0)
        }
    }

    ImageIO.write(out, "png", file)
}

def medianBlur = { File file ->
    def image = ImageIO.read(file)
    def result = new BufferedImage(image.width, image.height, BufferedImage.TYPE_INT_ARGB)
    def radius = 4
    IntArray array = new IntArray()

    def getRGB = { int ix, int iy ->
        return image.getRGB(Math.max(Math.min(ix, image.width - 1), 0), Math.max(Math.min(iy, image.height - 1), 0))
    }

    for(int x = 0; x < image.width; x++){
        for(int y = 0; y < image.height; y++){
            array.clear()

            for(int dx = -radius; dx <= radius; dx ++){
                for(int dy = -radius; dy <= radius; dy ++){
                    if(dx*dx + dy*dy <= radius*radius){
                        array.add(getRGB(x + dx, y + dy))
                    }
                }
            }

            array.sort()

            result.setRGB(x, y, array.get((int)(array.size / 2)))
        }
    }

    ImageIO.write(result, "png", file)
}

def scaleImage = { File file ->
    def image = ImageIO.read(file)
    for(int iteration in 0..1){
        def scaled = new BufferedImage(image.width * 2, image.height * 2, BufferedImage.TYPE_INT_ARGB)

        def getRGB = { int ix, int iy ->
            return image.getRGB(Math.max(Math.min(ix, image.width - 1), 0), Math.max(Math.min(iy, image.height - 1), 0))
        }

        for(int x = 0; x < image.width; x++){
            for(int y = 0; y < image.height; y++){
                int p = image.getRGB(x, y)
                int p1 = p, p2 = p, p3 = p, p4 = p

                int A = getRGB(x - 1, y + 1),
                    B = getRGB(x, y + 1),
                    C = getRGB(x + 1, y + 1),
                    D = getRGB(x - 1, y),
                    E = getRGB(x, y),
                    F = getRGB(x + 1, y),
                    G = getRGB(x - 1, y - 1),
                    H = getRGB(x, y - 1),
                    I = getRGB(x + 1, y - 1),
                    J = getRGB(x, y + 2),
                    K = getRGB(x - 2, y),
                    L = getRGB(x + 2, y),
                    M = getRGB(x, y - 2)

                if(B == D && B != F && D != H && (E != A || E == C || E == G || A == J || A == K)) p1 = B
                if(B == F & B != D & F != H && (E != C || E == A || E == I || C == J || C == L)) p2 = F
                if(D == H & B != D & F != H && (E != G || E == A || E == I || G == K || G == M)) p3 = D
                if(F == H & B != F & D != H && (E != I || E == C || E == G || I == L || I == M)) p4 = H

                scaled.setRGB(x * 2, y * 2 + 1, p1)
                scaled.setRGB(x * 2 + 1, y * 2 + 1, p2)
                scaled.setRGB(x * 2, y * 2, p3)
                scaled.setRGB(x * 2 + 1, y * 2, p4)
            }
        }
        image = scaled
    }

    ImageIO.write(image, "png", file)
}

def tileImage = { File file ->
    def image = ImageIO.read(file)

    def result = new BufferedImage(image.width * 2, image.height * 2, image.getType())
    Graphics2D graphics = result.createGraphics()
    graphics.drawImage(image, image.width, 0, -image.width, image.height, null)

    graphics.drawImage(image, image.width, 0, image.width, image.height, null)

    graphics.drawImage(image, image.width, image.height*2, -image.width, -image.height, null)

    graphics.drawImage(image, image.width, image.height*2, image.width, -image.height, null)

    for(int x = 0; x < result.width; x++){
        for(int y = 0; y < result.height; y++){
            int p = result.getRGB(x, y)
            if(x <= y){
                List<Color> list = colorMap.get(p)
                int index = colorIndexMap.get(p, -1)

                if(index != -1){
                    int resultIndex = (x == y ? 1 : index == 2 ? 0 : index == 0 ? 2 : 1);
                    result.setRGB(x, y, Color.argb8888(list[resultIndex]))
                }
            }
        }
    }

    ImageIO.write(result, "png", file)
}

task swapColors(){
    doLast{
        if(project.hasProperty("colors")){
            def carr = new File(getProperty("colors")).text.split("\n")
            def map = [:]
            def swaps = 0
            carr.each{ str -> map[Color.argb8888(Color.valueOf(str.split("=")[0]))] = Color.argb8888(Color.valueOf(str.split("=")[1])) }
            def tmpc = new Color()

            fileTree(dir: '../core/assets-raw/sprites', include: "**/*.png").visit{ file ->
                if(file.isDirectory()) return
                swaps++

                def img = ImageIO.read(file.file)
                for(x in (0..img.getWidth() - 1)){
                    for(y in (0..img.getHeight() - 1)){
                        def c = img.getRGB(x, y)
                        Color.argb8888ToColor(tmpc, c)
                        if(tmpc.a < 0.1f) continue
                        if(map.containsKey(c)){
                            img.setRGB(x, y, (int) map.get(c))
                        }
                    }
                }
                ImageIO.write(img, "png", file.file)
            }
            println "Swapped $swaps images."
        }else{
            throw new InvalidUserDataException("No replacement colors specified. Use -Pcolors=\"<path to color file>\"")
        }
    }
}

task scaleImages(){
    doLast{
        for(def img : project.getProperty("images").split(",")){
            println(project.getProperty("startdir") + "/" + img)
            scaleImage(new File(project.getProperty("startdir") + "/" + img))
        }
    }
}

task tileImages(){
    doLast{
        for(def img : project.getProperty("images").split(",")){
            println(project.getProperty("startdir") + "/" + img)
            tileImage(new File(project.getProperty("startdir") + "/" + img))
        }
    }
}

task pack(dependsOn: classes){

    doLast{
        //cleanup old sprites
        delete{
            delete "../core/assets-raw/sprites_out/"
        }

        //copy in new sprites
        copy{
            from "../core/assets-raw/sprites/"
            into "../core/assets-raw/sprites_out/"
        }

        //run generation task; generate all needed sprites
        file(genFolder).mkdirs()
        javaexec{
            main = "io.anuke.mindustry.ImagePacker"
            classpath = sourceSets.main.runtimeClasspath
            standardInput = System.in
            workingDir = genFolder
        }

        //upscale icon sprites using different method, which requires an OpenGL context
        javaexec{
            if(System.getProperty("os.name").toLowerCase().contains("mac")){
                jvmArgs "-XstartOnFirstThread"
            }

            jvmArgs("-Djava.awt.headless=true")
            main = "io.anuke.mindustry.Upscaler"
            classpath = sourceSets.main.runtimeClasspath
            standardInput = System.in
            workingDir = "../core/assets-raw/sprites_out/ui/icons"
        }

        copy{
            from "../core/assets-raw/sprites_out/ui/icons"
            into "../core/assets-raw/sprites_out/ui/"
        }

        delete{
            delete "../core/assets-raw/sprites_out/ui/icons"
        }

<<<<<<< HEAD
        if(false){
            //rename pack definitions, generate fallback 1024x sprites
            copy{
                from '../core/assets-raw/sprites_out/'
                into '../core/assets-raw/sprites_out/'
                include "**/*.json"
                rename 'pack_fallback.json', "pack.json"
            }

            TexturePacker.process("core/assets-raw/sprites_out/", "core/assets/sprites/", "sprites_fallback.atlas")
        }
=======
        //antialias everything except UI elements
        fileTree(dir: '../core/assets-raw/sprites_out/', include: "**/*.png").visit{ file ->
            if(file.isDirectory() || (file.toString().replace("\\", "/").contains("/ui/"))) return

            antialias(file.file)
        }

        //pack normal sprites
        TexturePacker.process("core/assets-raw/sprites_out/", "core/assets/sprites/", "sprites.atlas")
>>>>>>> 77a41b17
    }
}

task genSprites(dependsOn: classes, type: JavaExec){
    finalizedBy 'antialiasGen'

    main = "io.anuke.mindustry.ImagePacker"
    classpath = sourceSets.main.runtimeClasspath
    jvmArgs("-Djava.awt.headless=true")
    standardInput = System.in
    workingDir = genFolder
}

task updateBundles(dependsOn: classes, type: JavaExec){
    file(genFolder).mkdirs()

    main = "io.anuke.mindustry.BundleLauncher"
    classpath = sourceSets.main.runtimeClasspath
    standardInput = System.in
    workingDir = "../core/assets/bundles/"
}<|MERGE_RESOLUTION|>--- conflicted
+++ resolved
@@ -309,19 +309,6 @@
             delete "../core/assets-raw/sprites_out/ui/icons"
         }
 
-<<<<<<< HEAD
-        if(false){
-            //rename pack definitions, generate fallback 1024x sprites
-            copy{
-                from '../core/assets-raw/sprites_out/'
-                into '../core/assets-raw/sprites_out/'
-                include "**/*.json"
-                rename 'pack_fallback.json', "pack.json"
-            }
-
-            TexturePacker.process("core/assets-raw/sprites_out/", "core/assets/sprites/", "sprites_fallback.atlas")
-        }
-=======
         //antialias everything except UI elements
         fileTree(dir: '../core/assets-raw/sprites_out/', include: "**/*.png").visit{ file ->
             if(file.isDirectory() || (file.toString().replace("\\", "/").contains("/ui/"))) return
@@ -331,7 +318,6 @@
 
         //pack normal sprites
         TexturePacker.process("core/assets-raw/sprites_out/", "core/assets/sprites/", "sprites.atlas")
->>>>>>> 77a41b17
     }
 }
 
