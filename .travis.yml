jdk:
- openjdk8
dist: trusty
android:
  components:
  - android-29
  - build-tools-29.0.2

script:
- git clone --depth=1 --branch=master https://github.com/Anuken/MindustryBuilds ../MindustryBuilds
- cd ../MindustryBuilds
- echo ${TRAVIS_TAG}
<<<<<<< HEAD
- if [ -n "$TRAVIS_TAG" ]; then echo versionName=4-fdroid-${TRAVIS_TAG}$'\n'versionCode=${TRAVIS_TAG:1} > version_fdroid.txt; fi
=======
- if [ -z "${TRAVIS_TAG}" ]; then echo versionName=4-fdroid-${TRAVIS_TAG:1}$'\n'versionCode=${TRAVIS_TAG:1} > version_fdroid.txt; fi
>>>>>>> 7fb4eeb9
- git add .
- git commit -m "Updating to build ${TRAVIS_BUILD_NUMBER}"
- git tag ${TRAVIS_BUILD_NUMBER}
- git config --global user.name "Build Uploader"
- if [ "$TRAVIS_PULL_REQUEST" = "false" ]; then git push https://Anuken:${GH_PUSH_TOKEN}@github.com/Anuken/MindustryBuilds ${TRAVIS_BUILD_NUMBER}; git push https://Anuken:${GH_PUSH_TOKEN}@github.com/Anuken/MindustryBuilds; fi
- cd ../Mindustry
- git clone --depth=1 --branch=master https://github.com/Anuken/Arc ../Arc
- "./gradlew test"
- "./gradlew desktop:dist -Pbuildversion=${TRAVIS_TAG:1}"
- "./gradlew server:dist -Pbuildversion=${TRAVIS_TAG:1}"
deploy:
- provider: releases
  skip_cleanup: true
  draft: false
  api_key:
    secure: Cv5wFtWt62/A24EvSEQvMow7gKPbZ3oATEFPuSghhB2TQz1dA40Zee3Qvk4LFlpLrhYo4K0ZSczCZRGpR+hCd8+Dpww52bheYEvWuh3ZQfvu/fXtEx2j5PwP1qMpmIgSxETV/gkD7l9FImdh0VzktYiAvQfmi0bEocG9/D4QwjFpNat7iwBdcMiw1MvAygpdIWRsjiw0RKlB2mWarmoHhQ7Gu7qlU3j50uaEvcrtmU0pBUPggNQwQRv32i9NPvNFxrqqlUjDLIS8JFea99zCkp8BwYqbEvBIMzd+Qip1/stLJJA3+cDUClbsDtg8rAVetzpOrdLEEBmqShFe5MDl2yEHcsgpN9CFsyTaUfvB3P3rVjizvycMm42IsUkXQiarm5xTQ/TIA8Rd8AHiSKuweNCg1Fd5SFaRtKy8JVLXuxyfUccmyje6hhz2L4lS2Wfj3mAG7sqZUCXhWP79EKdGkiPOjKv4CwXEKmuH3BMVqPlNUZJr9Eg3sV1FG0h2l+MVOOnR635qdUbb49sYojYxVruMLX0BH1c4ZCu230m8CUoWA1Em1QNI75ya7+9Y5T6AsgWDVpBvdUo9fWNbdp+VQ0GskFQsJD5wtnxbcbHeFiERAgGBm7z6qt9u9LrQpBH+dsW52ADvYsu3L4nQEa+sdMHwTTwmGY+iUvsxu0DqxGg=
  file:
  - desktop/build/libs/Mindustry.jar
  - server/build/libs/server-release.jar
  on:
    repo: Anuken/Mindustry
    tags: true
- provider: script
  script: bash update_wiki.sh
  on:
    repo: Anuken/Mindustry
    tags: true
env:
  global:
  - secure: TqlUl/ojjkCMVOGbCTKz7Cnr4F08UyWzY/CiJ0vvUOGJGZ1qm7XavAlDf5XT0egU4mvr37THubFO8vojbqmrmy0oZnYh3njKFA8axgyZ8PyKkjGHOfd0i6qyEWsOr9H90/2X8r3LwEeLaDFyHpu3wljIGBjweg53g2qwmDwCFa9UR80FJZ+xDB+rD6B3cXT0DTEkCoLZXLqXm0Y3HvBdSuBL1LR/FNb2BSxNq+tNLGiz1kdQZV5erausbbZypBoGxzz63xAnyz2kkFz73A8xQYVTzGbFodTPz7HM13GVZ5s43I03Y+HYyHBgBaSLziO2hi2kzVJccOwzBp7wS4fs1MqsFY5+IeWJ9k+hm89NiYT7+6zlEgoUMlIniny1qLqWTzx7btUeuC/y/h5TVBNgaV+z0jmHycHfeSyq5I+vmX4J8qe3wmaN8TcdqYKU5nIznOTk3CM5Fzu0Bs9vkCkOxmormmcjMFW1RbdOLc/hpZWZggsBA88sNEAI8eq+r5QEeqzeCx8YKoZDjdrsqvgLMc3El3gS9oMGxkn0Y/TEcqs9Tc4BXtTkqIA68hD0DYzlAxYjVbbkAI9Hh9lHNvV3Dr/oCkGXQ/HflM143kj1L3tSBZpqeqQE2XhngB5nqpS3OZTmZbMTQ8qD2luU18yaTGMLF5tJS/fdKPRx0gQ1kL8=
  - secure: VEskj/0TVX2o7iUVXuVPysj/VSWmPhDl57SrT7/nBNN/P/8N5jFAvx8PMzG7qT0S5FzKxuV20psE4WylUGRKdeRtK7/QNBV7T3YqYYM6BUB1VeRpxe5hLxTeuBK3izglFO8DkdDqjUtzQSjzkoYT75ilROjhBrBUPhVek7UlbBHbaklPWYFXHnJmYS1FpZTdzqIj+Y0Gd1PSL2MzK4X74aAHl0qaDgsTwYwtKs7IAz+kFaTZBRpi9VjQHAFhDlkDR3jo9wQjH8/F6x0lCgV/FulSc37Okdb40sLFG98xcEA6gWh1NPMkz8CulUdVE7mj7SJNxLbNvoMNrWOVRjmEsn59p/9LiNC1F9ncFz9vjQjAmi7rMFFGHGxe5nn8cIAkpTvHQQkZoWHAA9SNJTDMMf09m2pRy/vvzx+a6NVxyC9iNrhLlnBg4gxAqRh0S6NU0uL+fuygKixn7rqlnb7KMT7bAbfcuV+dng6c8V7hYKDCh7sJbH8iJump1xkwoM7ecnU8fxJF/oKOr/fbk0Bfxu+Q9qYLrV1+DEdm93Vl2Thq+DBKmI66jRGSva6HeCLFo81PEiEjP1nLv75+kvVfOqVqJrZD1BrvoG2eWT/3hVLrN2kEIWWlpvQVC7FL11yWmYtAuOBh/vfhI76zKr+YTS6ccG9rqW4XeYjJytshe8M=<|MERGE_RESOLUTION|>--- conflicted
+++ resolved
@@ -10,11 +10,7 @@
 - git clone --depth=1 --branch=master https://github.com/Anuken/MindustryBuilds ../MindustryBuilds
 - cd ../MindustryBuilds
 - echo ${TRAVIS_TAG}
-<<<<<<< HEAD
-- if [ -n "$TRAVIS_TAG" ]; then echo versionName=4-fdroid-${TRAVIS_TAG}$'\n'versionCode=${TRAVIS_TAG:1} > version_fdroid.txt; fi
-=======
-- if [ -z "${TRAVIS_TAG}" ]; then echo versionName=4-fdroid-${TRAVIS_TAG:1}$'\n'versionCode=${TRAVIS_TAG:1} > version_fdroid.txt; fi
->>>>>>> 7fb4eeb9
+- if [ -n "$TRAVIS_TAG" ]; then echo versionName=4-fdroid-${TRAVIS_TAG:1}$'\n'versionCode=${TRAVIS_TAG:1} > version_fdroid.txt; fi
 - git add .
 - git commit -m "Updating to build ${TRAVIS_BUILD_NUMBER}"
 - git tag ${TRAVIS_BUILD_NUMBER}
