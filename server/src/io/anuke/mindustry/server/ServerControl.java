--- conflicted
+++ resolved
@@ -145,13 +145,8 @@
                     return;
                 }
             }else{
-<<<<<<< HEAD
                 result = world.maps().all().random();
-=======
-                while(result == null || !result.visible)
-                    result = world.maps().getAllMaps().random();
                 Log.info("&ly&fiNo map specified, so &lb{0}&ly was chosen randomly.", result.name);
->>>>>>> 7cf619e6
             }
 
             GameMode mode;
