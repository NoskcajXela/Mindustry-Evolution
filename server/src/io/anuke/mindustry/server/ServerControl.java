package io.anuke.mindustry.server;

import com.badlogic.gdx.ApplicationLogger;
import com.badlogic.gdx.Gdx;
import com.badlogic.gdx.utils.Array;
import com.badlogic.gdx.utils.IntMap;
import io.anuke.mindustry.core.GameState.State;
import io.anuke.mindustry.entities.Player;
import io.anuke.mindustry.game.Difficulty;
import io.anuke.mindustry.game.EventType.GameOverEvent;
import io.anuke.mindustry.game.GameMode;
import io.anuke.mindustry.io.Map;
import io.anuke.mindustry.io.SaveIO;
import io.anuke.mindustry.io.Version;
import io.anuke.mindustry.net.*;
import io.anuke.mindustry.net.Administration.PlayerInfo;
import io.anuke.mindustry.net.Packets.ChatPacket;
import io.anuke.mindustry.net.Packets.KickReason;
import io.anuke.mindustry.ui.fragments.DebugFragment;
<<<<<<< HEAD
=======
import io.anuke.mindustry.world.Block;
import io.anuke.mindustry.world.Map;
import io.anuke.mindustry.world.Placement;
>>>>>>> ca3bfa22
import io.anuke.mindustry.world.Tile;
import io.anuke.ucore.core.*;
import io.anuke.ucore.modules.Module;
import io.anuke.ucore.util.CommandHandler;
import io.anuke.ucore.util.CommandHandler.Command;
import io.anuke.ucore.util.CommandHandler.Response;
import io.anuke.ucore.util.CommandHandler.ResponseType;
import io.anuke.ucore.util.Log;
import io.anuke.ucore.util.Strings;

import java.io.IOException;
import java.util.Scanner;

import static io.anuke.mindustry.Vars.*;
import static io.anuke.ucore.util.Log.*;

public class ServerControl extends Module {
    private final CommandHandler handler = new CommandHandler("");
    private ShuffleMode mode;

    public ServerControl(String[] args){
        Settings.defaultList(
            "shufflemode", "normal",
            "bans", "",
            "admins", ""
        );

        mode = ShuffleMode.valueOf(Settings.getString("shufflemode"));

        Effects.setScreenShakeProvider((a, b) -> {});
        Effects.setEffectProvider((a, b, c, d, e, f) -> {});
        Sounds.setHeadless(true);

        //override default handling of chat packets
        Net.handle(ChatPacket.class, (packet) -> {
            info("&y" + (packet.name == null ? "" : packet.name) +  ": &lb{0}", packet.text);
        });

        //don't do anything at all for GDX logging: don't want controller info and such
        Gdx.app.setApplicationLogger(new ApplicationLogger() {
            @Override public void log(String tag, String message) { }
            @Override public void log(String tag, String message, Throwable exception) { }
            @Override public void error(String tag, String message) { }
            @Override public void error(String tag, String message, Throwable exception) { }
            @Override public void debug(String tag, String message) { }
            @Override public void debug(String tag, String message, Throwable exception) { }
        });

        String[] commands = {};

        if(args.length > 0){
            commands = String.join(" ", args).split(",");
            Log.info("&lmFound {0} command-line arguments to parse. {1}", commands.length);
        }

        registerCommands();

        for(String s : commands){
            Response response = handler.handleMessage(s);
            if(response.type != ResponseType.valid){
                Log.err("Invalid command argument sent: '{0}': {1}", s, response.type.name());
                Log.err("Argument usage: &lc<command-1> <command1-args...>,<command-2> <command-2-args2...>");
                System.exit(1);
            }
        }

        Thread thread = new Thread(this::readCommands, "Server Controls");
        thread.setDaemon(true);
        thread.start();

        Events.on(GameOverEvent.class, () -> {
            info("Game over!");

            for(NetConnection connection : Net.getConnections()){
                netServer.kick(connection.id, KickReason.gameover);
            }

            if (mode != ShuffleMode.off) {
                Array<Map> maps = mode == ShuffleMode.both ? world.maps().all() :
                        mode == ShuffleMode.normal ? world.maps().defaultMaps() : world.maps().customMaps();

                Map previous = world.getMap();
                Map map = previous;
                while (map == previous) map = maps.random();

                info("Selected next map to be {0}.", map.name);
                state.set(State.playing);
                logic.reset();
                world.loadMap(map);
            }else{
                state.set(State.menu);
                Net.closeServer();
            }
        });

        info("&lcServer loaded. Type &ly'help'&lc for help.");
    }

    private void registerCommands(){
        handler.register("help", "Displays this command list.", arg -> {
            info("Commands:");
            for(Command command : handler.getCommandList()){
                print("   &y" + command.text + (command.paramText.isEmpty() ? "" : " ") + command.paramText + " - &lm" + command.description);
            }
        });

        handler.register("version", "Displays server version info.", arg -> {
            info("&lmVersion: &lyMindustry {0} {1} / {2}", Version.code, Version.type, Version.buildName);
        });

        handler.register("exit", "Exit the server application.", arg -> {
            info("Shutting down server.");
            Net.dispose();
            Gdx.app.exit();
        });

        handler.register("stop", "Stop hosting the server.", arg -> {
            Net.closeServer();
            state.set(State.menu);
            netServer.reset();
            Log.info("Stopped server.");
        });

        handler.register("host", "[mapname] [mode]", "Open the server with a specific map.", arg -> {
            if(state.is(State.playing)){
                err("Already hosting. Type 'stop' to stop hosting first.");
                return;
            }

            Map result = null;

            if(arg.length > 0) {
                String search = arg[0];
                for (Map map : world.maps().all()) {
                    if (map.name.equalsIgnoreCase(search))
                        result = map;
                }

                if(result == null){
                    err("No map with name &y'{0}'&lr found.", search);
                    return;
                }
            }else{
                result = world.maps().all().random();
                Log.info("&ly&fiNo map specified, so &lb{0}&ly was chosen randomly.", result.name);
            }

            GameMode mode;
            try{
                mode = arg.length < 2 ? GameMode.waves : GameMode.valueOf(arg[1]);
            }catch (IllegalArgumentException e){
                err("No gamemode '{0}' found.", arg[1]);
                return;
            }

            info("Loading map...");
            state.mode = mode;

            logic.reset();
            world.loadMap(result);
            state.set(State.playing);
            info("Map loaded.");

            host();
        });

        handler.register("maps", "Display all available maps.", arg -> {
            Log.info("Maps:");
            for(Map map : world.maps().all()){
                Log.info("  &ly{0}: &lb&fi{1} / {2}x{3}", map.name, map.custom ? "Custom" : "Default", map.meta.width, map.meta.height);
            }
        });

        handler.register("status", "Display server status.", arg -> {
            if(state.is(State.menu)){
                info("&lyStatus: &rserver closed");
            }else{
                info("&lyStatus: &lcPlaying on map &fi{0}&fb &lb/&lc Wave {1} &lb/&lc {2}",
                        Strings.capitalize(world.getMap().name), state.wave, Strings.capitalize(state.difficulty.name()));
                if(state.enemies > 0){
                    info("&ly{0} enemies remaining.", state.enemies);
                }else{
                    info("&ly{0} seconds until next wave.", (int)(state.wavetime / 60));
                }

                if(playerGroup.size() > 0) {
                    info("&lyPlayers: {0}", playerGroup.size());
                    for (Player p : playerGroup.all()) {
                        print("   &y" + p.name);
                    }
                }else{
                    info("&lyNo players connected.");
                }
                info("&lbFPS: {0}", (int)(60f/Timers.delta()));
            }
        });

        handler.register("players", "Display player info.", arg -> {
            if(state.is(State.menu)){
                info("&lyServer is closed.");
            }else{
                if(playerGroup.size() > 0) {
                    info("&lyPlayers: {0}", playerGroup.size());
                    for (Player p : playerGroup.all()) {
                        print("   &y{0} / Connection {1} / IP: {2}", p.name, p.clientid, Net.getConnection(p.clientid).address);
                    }
                }else{
                    info("&lyNo players connected.");
                }
            }
        });

        handler.register("say", "<message...>", "Send a message to all players.", arg -> {
            if(!state.is(State.playing)) {
                err("Not hosting. Host a game first.");
                return;
            }

            netCommon.sendMessage("[GRAY][[Server]:[] " + arg[0]);
            info("&lyServer: &lb{0}", arg[0]);
        });

        handler.register("difficulty", "<difficulty>", "Set game difficulty.", arg -> {
            try{
                Difficulty diff = Difficulty.valueOf(arg[0]);
                state.difficulty = diff;
                info("Difficulty set to '{0}'.", arg[0]);
            }catch (IllegalArgumentException e){
                err("No difficulty with name '{0}' found.", arg[0]);
            }
        });

        handler.register("friendlyfire", "<on/off>", "Enable or disable friendly fire.", arg -> {
            String s = arg[0];
            if(s.equalsIgnoreCase("on")){
                state.friendlyFire = true;
                info("Friendly fire enabled.");
            }else if(s.equalsIgnoreCase("off")){
                state.friendlyFire = false;
                info("Friendly fire disabled.");
            }else{
                err("Incorrect command usage.");
            }
        });

        handler.register("antigrief", "[on/off] [max-break] [cooldown-in-ms]", "Enable or disable anti-grief.", arg -> {
            if(arg.length == 0){
                info("Anti-grief is currently &lc{0}.", netServer.admins.isAntiGrief() ? "on" : "off");
                return;
            }

            String s = arg[0];
            if(s.equalsIgnoreCase("on")){
                netServer.admins.setAntiGrief(true);
                info("Anti-grief enabled.");
            }else if(s.equalsIgnoreCase("off")){
                netServer.admins.setAntiGrief(false);
                info("Anti-grief disabled.");
            }else{
                err("Incorrect command usage.");
            }

            if(arg.length >= 2) {
                try {
                    int maxbreak = Integer.parseInt(arg[1]);
                    int cooldown = (arg.length >= 3 ? Integer.parseInt(arg[2]) : Administration.defaultBreakCooldown);
                    netServer.admins.setAntiGriefParams(maxbreak, cooldown);
                    info("Anti-grief parameters set.");
                } catch (NumberFormatException e) {
                    err("Invalid number format.");
                }
            }
        });

        handler.register("shuffle", "<normal/custom/both/off>", "Set map shuffling.", arg -> {

            try{
                mode = ShuffleMode.valueOf(arg[0]);
                Settings.putString("shufflemode", arg[0]);
                Settings.save();
                info("Shuffle mode set to '{0}'.", arg[0]);
            }catch (Exception e){
                err("Unknown shuffle mode '{0}'.", arg[0]);
            }
        });

        handler.register("kick", "<username...>", "Kick a person by name.", arg -> {
            if(!state.is(State.playing)) {
                err("Not hosting a game yet. Calm down.");
                return;
            }

            Player target = null;

            for(Player player : playerGroup.all()){
                if(player.name.equalsIgnoreCase(arg[0])){
                    target = player;
                    break;
                }
            }

            if(target != null){
                netServer.kick(target.clientid, KickReason.kick);
                info("It is done.");
            }else{
                info("Nobody with that name could be found...");
            }
        });

        handler.register("ban", "<username...>", "Ban a person by name.", arg -> {
            if(!state.is(State.playing)) {
                err("Can't ban people by name with no players.");
                return;
            }

            Player target = null;

            for(Player player : playerGroup.all()){
                if(player.name.equalsIgnoreCase(arg[0])){
                    target = player;
                    break;
                }
            }

            if(target != null){
                String ip = Net.getConnection(target.clientid).address;
                netServer.admins.banPlayerIP(ip);
                netServer.admins.banPlayerID(target.uuid);
                netServer.kick(target.clientid, KickReason.banned);
                info("Banned player by IP and ID: {0} / {1}", ip, target.uuid);
            }else{
                info("Nobody with that name could be found.");
            }
        });

        handler.register("bans", "List all banned IPs and IDs.", arg -> {
            Array<PlayerInfo> bans = netServer.admins.getBanned();

            if(bans.size == 0){
                Log.info("No ID-banned players have been found.");
            }else{
                Log.info("&lyBanned players [ID]:");
                for(PlayerInfo info : bans){
                    Log.info(" &ly {0} / Last known name: '{1}'", info.id, info.lastName);
                }
            }

            Array<String> ipbans = netServer.admins.getBannedIPs();

            if(ipbans.size == 0){
                Log.info("No IP-banned players have been found.");
            }else{
                Log.info("&lmBanned players [IP]:");
                for(String string : ipbans){
                    PlayerInfo info = netServer.admins.findByIP(string);
                    if(info != null) {
                        Log.info(" &lm '{0}' / Last known name: '{1}' / ID: '{2}'", string, info.lastName, info.id);
                    }else{
                        Log.info(" &lm '{0}' (No known name or info)", string);
                    }
                }
            }
        });

        handler.register("banip", "<ip>", "Ban a person by IP.", arg -> {
            if(netServer.admins.banPlayerIP(arg[0])) {
                info("Banned player by IP: {0}.", arg[0]);

                for(Player player : playerGroup.all()){
                    if(Net.getConnection(player.clientid) != null &&
                            Net.getConnection(player.clientid).address != null &&
                            Net.getConnection(player.clientid).address.equals(arg[0])){
                        netServer.kick(player.clientid, KickReason.banned);
                        break;
                    }
                }
            }else{
                err("That IP is already banned!");
            }
        });

        handler.register("banid", "<id>", "Ban a person by their unique ID.", arg -> {
            if(netServer.admins.banPlayerID(arg[0])) {
                info("Banned player by ID: {0}.", arg[0]);

                for(Player player : playerGroup.all()){
                    if(player.uuid.equals(arg[0])){
                        netServer.kick(player.clientid, KickReason.banned);
                        break;
                    }
                }
            }else{
                err("That ID is already banned!");
            }
        });

        handler.register("unbanip", "<ip>", "Completely unban a person by IP.", arg -> {
            if(netServer.admins.unbanPlayerIP(arg[0])) {
                info("Unbanned player by IP: {0}.", arg[0]);
            }else{
                err("That IP is not banned!");
            }
        });

        handler.register("unbanid", "<id>", "Completely unban a person by ID.", arg -> {
            if(netServer.admins.unbanPlayerID(arg[0])) {
                info("&lmUnbanned player by ID: {0}.", arg[0]);
            }else{
                err("That IP is not banned!");
            }
        });

        handler.register("admin", "<username...>", "Make a user admin", arg -> {
            if(!state.is(State.playing)) {
                err("Open the server first.");
                return;
            }

            Player target = null;

            for(Player player : playerGroup.all()){
                if(player.name.equalsIgnoreCase(arg[0])){
                    target = player;
                    break;
                }
            }

            if(target != null){
                netServer.admins.adminPlayer(target.uuid, Net.getConnection(target.clientid).address);
                info("Admin-ed player by ID: {0} / {1}", target.uuid, arg[0]);
            }else{
                info("Nobody with that name could be found.");
            }
        });

        handler.register("unadmin", "<username...>", "Removes admin status from a player", arg -> {
            if(!state.is(State.playing)) {
                err("Open the server first.");
                return;
            }

            Player target = null;

            for(Player player : playerGroup.all()){
                if(player.name.equalsIgnoreCase(arg[0])){
                    target = player;
                    break;
                }
            }

            if(target != null){
                netServer.admins.unAdminPlayer(target.uuid);
                info("Un-admin-ed player by ID: {0} / {1}", target.uuid, arg[0]);
            }else{
                info("Nobody with that name could be found.");
            }
        });

        handler.register("admins", "List all admins.", arg -> {
            Array<PlayerInfo> admins = netServer.admins.getAdmins();

            if(admins.size == 0){
                Log.info("No admins have been found.");
            }else{
                Log.info("&lyAdmins:");
                for(PlayerInfo info : admins){
                    Log.info(" &lm {0} /  ID: '{1}' / IP: '{2}'", info.lastName, info.id, info.lastIP);
                }
            }
        });

        handler.register("runwave", "Trigger the next wave.", arg -> {
            if(!state.is(State.playing)) {
                err("Not hosting. Host a game first.");
            }else if(state.enemies > 0){
                err("There are still {0} enemies remaining.", state.enemies);
            }else{
                logic.runWave();
                info("Wave spawned.");
            }
        });

        handler.register("load", "<slot>", "Load a save from a slot.", arg -> {
            if(state.is(State.playing)){
                err("Already hosting. Type 'stop' to stop hosting first.");
                return;
            }else if(!Strings.canParseInt(arg[0])){
                err("Invalid save slot '{0}'.", arg[0]);
                return;
            }

            int slot = Strings.parseInt(arg[0]);

            if(!SaveIO.isSaveValid(slot)){
                err("No save data found for slot.");
                return;
            }

            SaveIO.loadFromSlot(slot);
            info("Save loaded.");
            host();
            state.set(State.playing);
        });

        handler.register("save", "<slot>", "Save game state to a slot.", arg -> {
            if(!state.is(State.playing)){
                err("Not hosting. Host a game first.");
                return;
            }else if(!Strings.canParseInt(arg[0])){
                err("Invalid save slot '{0}'.", arg[0]);
                return;
            }

            int slot = Strings.parseInt(arg[0]);

            SaveIO.saveToSlot(slot);

            info("Saved to slot {0}.", slot);
        });

        handler.register("griefers", "[min-break:place-ratio] [min-breakage]", "Find possible griefers currently online.", arg -> {
            if(!state.is(State.playing)) {
                err("Open the server first.");
                return;
            }

            try {

                float ratio = arg.length > 0 ? Float.parseFloat(arg[0]) : 0.5f;
                int minbreak = arg.length > 1 ? Integer.parseInt(arg[1]) : 100;

                boolean found = false;

                for (Player player : playerGroup.all()) {
                    TraceInfo info = netServer.admins.getTraceByID(player.uuid);
                    if(info.totalBlocksBroken >= minbreak && info.totalBlocksBroken / Math.max(info.totalBlocksPlaced, 1f) >= ratio){
                        info("&ly - Player '{0}' / UUID &lm{1}&ly found: &lc{2}&ly broken and &lc{3}&ly placed.",
                                player.name, info.uuid, info.totalBlocksBroken, info.totalBlocksPlaced);
                        found = true;
                    }
                }

                if (!found) {
                    info("No griefers matching the criteria have been found.");
                }

            }catch (NumberFormatException e){
                err("Invalid number format.");
            }
        });

        handler.register("gameover", "Force a game over.", arg -> {
            if(state.is(State.menu)){
               info("Not playing a map.");
               return;
            }

            Events.fire(GameOverEvent.class);

            info("Core destroyed.");
        });

        handler.register("debug", "Print debug info", arg -> {
            info(DebugFragment.debugInfo());
        });

        handler.register("traceblock", "<x> <y>", "Prints debug info about a block", arg -> {
            try{
                int x = Integer.parseInt(arg[0]);
                int y = Integer.parseInt(arg[1]);
                Tile tile = world.tile(x, y);
                if(tile != null){
                    if(tile.entity != null){
                        Array<Object> arr = tile.block().getDebugInfo(tile);
                        StringBuilder result = new StringBuilder();
                        for(int i = 0; i < arr.size/2; i ++){
                            result.append(arr.get(i*2));
                            result.append(": ");
                            result.append(arr.get(i*2 + 1));
                            result.append("\n");
                        }
                        Log.info("&ly{0}", result);
                    }else{
                        Log.info("No tile entity for that block.");
                    }
                }else{
                    Log.info("No tile at that location.");
                }
            }catch (NumberFormatException e){
                Log.err("Invalid coordinates passed.");
            }
        });

        handler.register("find", "<name...>", "Find player info(s) by name. Can optionally check for all names a player has had.", arg -> {
            boolean checkAll = true;

            Array<PlayerInfo> infos = netServer.admins.findByName(arg[0], checkAll);

            if(infos.size == 1) {
                PlayerInfo info = infos.peek();
                Log.info("&lcTrace info for player '{0}' / UUID {1}:", info.lastName, info.id);
                Log.info("  &lyall names used: {0}", info.names);
                Log.info("  &lyIP: {0}", info.lastIP);
                Log.info("  &lyall IPs used: {0}", info.ips);
                Log.info("  &lytimes joined: {0}", info.timesJoined);
                Log.info("  &lytimes kicked: {0}", info.timesKicked);
                Log.info("");
                Log.info("  &lytotal blocks broken: {0}", info.totalBlocksBroken);
                Log.info("  &lytotal blocks placed: {0}", info.totalBlockPlaced);
            }else if(infos.size > 1){
                Log.info("&lcMultiple people have been found with that name:");
                for(PlayerInfo info : infos){
                    Log.info("  &ly{0}", info.id);
                }
                Log.info("&lcUse the info command to examine each person individually.");
            }else{
                info("Nobody with that name could be found.");
            }
        });

        handler.register("findip", "<ip>", "Find player info(s) by IP.", arg -> {

            Array<PlayerInfo> infos = netServer.admins.findByIPs(arg[0]);

            if(infos.size == 1) {
                PlayerInfo info = infos.peek();
                Log.info("&lcTrace info for player '{0}' / UUID {1}:", info.lastName, info.id);
                Log.info("  &lyall names used: {0}", info.names);
                Log.info("  &lyIP: {0}", info.lastIP);
                Log.info("  &lyall IPs used: {0}", info.ips);
                Log.info("  &lytimes joined: {0}", info.timesJoined);
                Log.info("  &lytimes kicked: {0}", info.timesKicked);
                Log.info("");
                Log.info("  &lytotal blocks broken: {0}", info.totalBlocksBroken);
                Log.info("  &lytotal blocks placed: {0}", info.totalBlockPlaced);
            }else if(infos.size > 1){
                Log.info("&lcMultiple people have been found with that IP:");
                for(PlayerInfo info : infos){
                    Log.info("  &ly{0}", info.id);
                }
                Log.info("&lcUse the info command to examine each person individually.");
            }else{
                info("Nobody with that IP could be found.");
            }
        });


        handler.register("info", "<UUID>", "Get global info for a player's UUID.", arg -> {
            PlayerInfo info = netServer.admins.getInfoOptional(arg[0]);

            if(info != null){
                Log.info("&lcTrace info for player '{0}':", info.lastName);
                Log.info("  &lyall names used: {0}", info.names);
                Log.info("  &lyIP: {0}", info.lastIP);
                Log.info("  &lyall IPs used: {0}", info.ips);
                Log.info("  &lytimes joined: {0}", info.timesJoined);
                Log.info("  &lytimes kicked: {0}", info.timesKicked);
                Log.info("");
                Log.info("  &lytotal blocks broken: {0}", info.totalBlocksBroken);
                Log.info("  &lytotal blocks placed: {0}", info.totalBlockPlaced);
            }else{
                info("Nobody with that UUID could be found.");
            }
        });

        handler.register("trace", "<username...>", "Trace a player's actions", arg -> {
            if(!state.is(State.playing)) {
                err("Open the server first.");
                return;
            }

            Player target = null;

            for(Player player : playerGroup.all()){
                if(player.name.equalsIgnoreCase(arg[0])){
                    target = player;
                    break;
                }
            }

            if(target != null){
                TraceInfo info = netServer.admins.getTraceByID(target.uuid);
                Log.info("&lcTrace info for player '{0}':", target.name);
                Log.info("  &lyEntity ID: {0}", info. playerid);
                Log.info("  &lyIP: {0}", info.ip);
                Log.info("  &lyUUID: {0}", info.uuid);
                Log.info("  &lycustom client: {0}", info.modclient);
                Log.info("  &lyandroid: {0}", info.android);
                Log.info("");
                Log.info("  &lytotal blocks broken: {0}", info.totalBlocksBroken);
                Log.info("  &lystructure blocks broken: {0}", info.structureBlocksBroken);
                Log.info("  &lylast block broken: {0}", info.lastBlockBroken.formalName);
                Log.info("");
                Log.info("  &lytotal blocks placed: {0}", info.totalBlocksPlaced);
                Log.info("  &lylast block placed: {0}", info.lastBlockPlaced.formalName);
            }else{
                info("Nobody with that name could be found.");
            }
        });
	
		handler.register("rollback", "<amount>", "Rollback the block edits in the world", arg -> {
			if(!state.is(State.playing)) {
				err("Open the server first.");
				return;
			}
			
			if(!Strings.canParsePostiveInt(arg[0])) {
				err("Please input a valid, positive, number of times to rollback");
				return;
			}
			
			int rollbackTimes = Integer.valueOf(arg[0]);
			IntMap<Array<EditLog>> editLogs = netServer.admins.getEditLogs();
			if(editLogs.size == 0){
				err("Nothing to rollback!");
				return;
			}
			
			netServer.admins.rollbackWorld(rollbackTimes);
			info("Rollback done!");
		});
    }

    private void readCommands(){
        Scanner scan = new Scanner(System.in);
        while(true){
            String line = scan.nextLine();

            Gdx.app.postRunnable(() -> {
                Response response = handler.handleMessage(line);

                if (response.type == ResponseType.unknownCommand) {
                    err("Invalid command. Type 'help' for help.");
                }else if (response.type == ResponseType.fewArguments) {
                    err("Too few command arguments. Usage: " + response.command.text + " " + response.command.paramText);
                }else if (response.type == ResponseType.manyArguments) {
                    err("Too many command arguments. Usage: " + response.command.text + " " + response.command.paramText);
                }
            });
        }
    }

    private void host(){
        try {
            Net.host(port);
        }catch (IOException e){
            Log.err(e);
            state.set(State.menu);
        }
    }

    enum ShuffleMode{
        normal, custom, both, off
    }
}<|MERGE_RESOLUTION|>--- conflicted
+++ resolved
@@ -17,12 +17,9 @@
 import io.anuke.mindustry.net.Packets.ChatPacket;
 import io.anuke.mindustry.net.Packets.KickReason;
 import io.anuke.mindustry.ui.fragments.DebugFragment;
-<<<<<<< HEAD
-=======
 import io.anuke.mindustry.world.Block;
-import io.anuke.mindustry.world.Map;
-import io.anuke.mindustry.world.Placement;
->>>>>>> ca3bfa22
+import io.anuke.mindustry.io.Map;
+import io.anuke.mindustry.world.Build;
 import io.anuke.mindustry.world.Tile;
 import io.anuke.ucore.core.*;
 import io.anuke.ucore.modules.Module;
@@ -722,25 +719,25 @@
                 info("Nobody with that name could be found.");
             }
         });
-	
+
 		handler.register("rollback", "<amount>", "Rollback the block edits in the world", arg -> {
 			if(!state.is(State.playing)) {
 				err("Open the server first.");
 				return;
 			}
-			
+
 			if(!Strings.canParsePostiveInt(arg[0])) {
 				err("Please input a valid, positive, number of times to rollback");
 				return;
 			}
-			
+
 			int rollbackTimes = Integer.valueOf(arg[0]);
 			IntMap<Array<EditLog>> editLogs = netServer.admins.getEditLogs();
 			if(editLogs.size == 0){
 				err("Nothing to rollback!");
 				return;
 			}
-			
+
 			netServer.admins.rollbackWorld(rollbackTimes);
 			info("Rollback done!");
 		});
