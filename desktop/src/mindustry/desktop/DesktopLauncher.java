package mindustry.desktop;

import arc.*;
import arc.Files.*;
import arc.backend.sdl.*;
import arc.files.*;
import arc.func.*;
import arc.math.*;
import arc.struct.*;
import arc.util.*;
import arc.util.serialization.*;
import club.minnced.discord.rpc.*;
import com.codedisaster.steamworks.*;
import io.anuke.arc.backends.sdl.jni.*;
import mindustry.*;
import mindustry.core.GameState.*;
import mindustry.core.*;
import mindustry.desktop.steam.*;
import mindustry.game.EventType.*;
import mindustry.net.*;
import mindustry.net.Net.*;
import mindustry.type.*;

import java.io.*;
import java.net.*;
import java.nio.charset.*;
import java.util.*;

import static mindustry.Vars.*;

public class DesktopLauncher extends ClientLauncher{
    public final static String discordID = "610508934456934412";

    boolean useDiscord = OS.is64Bit, loadError = false;
    Throwable steamError;

    static{
        if(!Charset.forName("US-ASCII").newEncoder().canEncode(System.getProperty("user.name", ""))){
            System.setProperty("com.codedisaster.steamworks.SharedLibraryExtractPath", new File("").getAbsolutePath());
        }
    }

    public static void main(String[] arg){
        try{
            Vars.loadLogger();
            new SdlApplication(new DesktopLauncher(arg), new SdlConfig(){{
                title = "Mindustry";
                maximized = true;
                stencil = 0;
                width = 900;
                height = 700;
                setWindowIcon(FileType.internal, "icons/icon_64.png");
            }});
        }catch(Throwable e){
            handleCrash(e);
        }
    }

    public DesktopLauncher(String[] args){
        Version.init();
        boolean useSteam = Version.modifier.contains("steam");
        testMobile = Array.with(args).contains("-testMobile");

        if(useDiscord){
            try{
                DiscordEventHandlers handlers = new DiscordEventHandlers();
                DiscordRPC.INSTANCE.Discord_Initialize(discordID, handlers, true, "1127400");
                Log.info("Initialized Discord rich presence.");

                Runtime.getRuntime().addShutdownHook(new Thread(DiscordRPC.INSTANCE::Discord_Shutdown));
            }catch(Throwable t){
                useDiscord = false;
                Log.err("Failed to initialize discord.", t);
            }
        }

        if(useSteam){
            //delete leftover dlls
            Fi file = new Fi(".");
            for(Fi other : file.parent().list()){
                if(other.name().contains("steam") && (other.extension().equals("dll") || other.extension().equals("so") || other.extension().equals("dylib"))){
                    other.delete();
                }
            }

            Events.on(ClientLoadEvent.class, event -> {
                if(steamError != null){
                    Core.app.post(() -> Core.app.post(() -> Core.app.post(() -> {
                        ui.showErrorMessage(Core.bundle.format("steam.error", (steamError.getMessage() == null) ? steamError.getClass().getSimpleName() : steamError.getClass().getSimpleName() + ": " + steamError.getMessage()));
                    })));
                }
            });

            try{
                SteamAPI.loadLibraries();

                if(!SteamAPI.init()){
                    loadError = true;
                    Log.err("Steam client not running.");
                }else{
                    initSteam(args);
                    Vars.steam = true;
                }

                if(SteamAPI.restartAppIfNecessary(SVars.steamID)){
                    System.exit(0);
                }
            }catch(NullPointerException ignored){
                steam = false;
                Log.info("Running in offline mode.");
            }catch(Throwable e){
                steam = false;
                Log.err("Failed to load Steam native libraries.");
                logSteamError(e);
            }
        }
    }

    void logSteamError(Throwable e){
        steamError = e;
        loadError = true;
        Log.err(e);
        try(OutputStream s = new FileOutputStream(new File("steam-error-log-" + System.nanoTime() + ".txt"))){
            String log = Strings.parseException(e, true);
            s.write(log.getBytes());
        }catch(Exception e2){
            Log.err(e2);
        }
    }

    void initSteam(String[] args){
        SVars.net = new SNet(new ArcNetProvider());
        SVars.stats = new SStats();
        SVars.workshop = new SWorkshop();
        SVars.user = new SUser();
        boolean[] isShutdown = {false};

        Events.on(ClientLoadEvent.class, event -> {
            player.name = SVars.net.friends.getPersonaName();
            Core.settings.defaults("name", SVars.net.friends.getPersonaName());
            Core.settings.put("name", player.name);
            Core.settings.save();
            //update callbacks
            Core.app.addListener(new ApplicationListener(){
                @Override
                public void update(){
                    if(SteamAPI.isSteamRunning()){
                        SteamAPI.runCallbacks();
                    }
                }
            });

            Core.app.post(() -> {
                if(args.length >= 2 && args[0].equals("+connect_lobby")){
                    try{
                        long id = Long.parseLong(args[1]);
                        ui.join.connect("steam:" + id, port);
                    }catch(Exception e){
                        Log.err("Failed to parse steam lobby ID: {0}", e.getMessage());
                        e.printStackTrace();
                    }
                }
            });
        });

        Events.on(DisposeEvent.class, event -> {
            SteamAPI.shutdown();
            isShutdown[0] = true;
        });

        //steam shutdown hook
        Runtime.getRuntime().addShutdownHook(new Thread(() -> {
            if(!isShutdown[0]){
                SteamAPI.shutdown();
            }
        }));
    }

    static void handleCrash(Throwable e){
        Cons<Runnable> dialog = Runnable::run;
        boolean badGPU = false;

        if(e.getMessage() != null && (e.getMessage().contains("Couldn't create window") || e.getMessage().contains("OpenGL 2.0 or higher") || e.getMessage().toLowerCase().contains("pixel format"))){

            dialog.get(() -> message(
                    e.getMessage().contains("Couldn't create window") ? "A graphics initialization error has occured! Try to update your graphics drivers:\n" + e.getMessage() :
                            "Your graphics card does not support OpenGL 2.0!\n" +
                                    "Try to update your graphics drivers.\n\n" +
                                    "(If that doesn't work, your computer just doesn't support Mindustry.)"));
            badGPU = true;
        }

        boolean fbgp = badGPU;

        CrashSender.send(e, file -> {
            Throwable fc = Strings.getFinalCause(e);
            if(!fbgp){
                dialog.get(() -> message("A crash has occured. It has been saved in:\n" + file.getAbsolutePath() + "\n" + fc.getClass().getSimpleName().replace("Exception", "") + (fc.getMessage() == null ? "" : ":\n" + fc.getMessage())));
            }
        });
    }

    @Override
    public Array<Fi> getWorkshopContent(Class<? extends Publishable> type){
        return !steam ? super.getWorkshopContent(type) : SVars.workshop.getWorkshopFiles(type);
    }

    @Override
    public void viewListing(Publishable pub){
        SVars.workshop.viewListing(pub);
    }

    @Override
    public void viewListingID(String id){
        SVars.net.friends.activateGameOverlayToWebPage("steam://url/CommunityFilePage/" + id);
    }

    @Override
    public NetProvider getNet(){
        return steam ? SVars.net : new ArcNetProvider();
    }

    @Override
    public void openWorkshop(){
        SVars.net.friends.activateGameOverlayToWebPage("https://steamcommunity.com/app/1127400/workshop/");
    }

    @Override
    public void publish(Publishable pub){
        SVars.workshop.publish(pub);
    }

    @Override
    public void inviteFriends(){
        SVars.net.showFriendInvites();
    }

    @Override
    public void updateLobby(){
        SVars.net.updateLobby();
    }

    @Override
    public void updateRPC(){
        //if we're using neither discord nor steam, do no work
        if(!useDiscord && !steam) return;

        //common elements they each share
        boolean inGame = !state.is(State.menu);
        String gameMapWithWave = "Unknown Map";
        String gameMode = "";
        String gamePlayersSuffix = "";
        String uiState = "";

        if(inGame){
            if(world.getMap() != null){
                gameMapWithWave = world.isZone() ? world.getZone().localizedName : Strings.capitalize(world.getMap().name());
            }
            if(state.rules.waves){
                gameMapWithWave += " | Wave " + state.wave;
            }
            gameMode = state.rules.pvp ? "PvP" : state.rules.attackMode ? "Attack" : "Survival";
            if(net.active() && playerGroup.size() > 1){
                gamePlayersSuffix = " | " + playerGroup.size() + " Players";
            }
        }else{
            if(ui.editor != null && ui.editor.isShown()){
<<<<<<< HEAD
                uiState = "In Editor";
            }else if(ui.deploy != null && ui.deploy.isShown()){
                uiState = "In Launch Selection";
            }else{
                uiState = "In Menu";
            }
        }

        if(useDiscord){
            DiscordRichPresence presence = new DiscordRichPresence();

            if(inGame){
                presence.state = gameMode + gamePlayersSuffix;
                presence.details = gameMapWithWave;
                if(state.rules.waves){
                    presence.largeImageText = "Wave " + state.wave;
                }
=======
                presence.state = "In Editor";
            }else if(ui.planet != null && ui.planet.isShown()){
                presence.state = "In Launch Selection";
>>>>>>> 2fe3fea7
            }else{
                presence.state = uiState;
            }

            presence.largeImageKey = "logo";

            DiscordRPC.INSTANCE.Discord_UpdatePresence(presence);
        }

        if(steam){
            //Steam mostly just expects us to give it a nice string, but it apparently expects "steam_display" to always be a loc token, so I've uploaded this one which just passes through 'steam_status' raw.
            SVars.net.friends.setRichPresence("steam_display", "#steam_status_raw");

            if(inGame){
                SVars.net.friends.setRichPresence("steam_status", gameMapWithWave);
            }else{
                SVars.net.friends.setRichPresence("steam_status", uiState);
            }
        }
    }

    @Override
    public String getUUID(){
        if(steam){
            try{
                byte[] result = new byte[8];
                new Rand(SVars.user.user.getSteamID().getAccountID()).nextBytes(result);
                return new String(Base64Coder.encode(result));
            }catch(Exception e){
                e.printStackTrace();
            }
        }

        try{
            Enumeration<NetworkInterface> e = NetworkInterface.getNetworkInterfaces();
            NetworkInterface out;
            for(out = e.nextElement(); (out.getHardwareAddress() == null || !validAddress(out.getHardwareAddress())) && e.hasMoreElements(); out = e.nextElement());

            byte[] bytes = out.getHardwareAddress();
            byte[] result = new byte[8];
            System.arraycopy(bytes, 0, result, 0, bytes.length);

            String str = new String(Base64Coder.encode(result));

            if(str.equals("AAAAAAAAAOA=") || str.equals("AAAAAAAAAAA=")) throw new RuntimeException("Bad UUID.");

            return str;
        }catch(Exception e){
            return super.getUUID();
        }
    }

    private static void message(String message){
        SDL.SDL_ShowSimpleMessageBox(SDL.SDL_MESSAGEBOX_ERROR, "oh no", message);
    }

    private boolean validAddress(byte[] bytes){
        if(bytes == null) return false;
        byte[] result = new byte[8];
        System.arraycopy(bytes, 0, result, 0, bytes.length);
        return !new String(Base64Coder.encode(result)).equals("AAAAAAAAAOA=") && !new String(Base64Coder.encode(result)).equals("AAAAAAAAAAA=");
    }
}<|MERGE_RESOLUTION|>--- conflicted
+++ resolved
@@ -265,9 +265,8 @@
             }
         }else{
             if(ui.editor != null && ui.editor.isShown()){
-<<<<<<< HEAD
                 uiState = "In Editor";
-            }else if(ui.deploy != null && ui.deploy.isShown()){
+            }else if(ui.planet != null && ui.planet.isShown()){
                 uiState = "In Launch Selection";
             }else{
                 uiState = "In Menu";
@@ -283,11 +282,6 @@
                 if(state.rules.waves){
                     presence.largeImageText = "Wave " + state.wave;
                 }
-=======
-                presence.state = "In Editor";
-            }else if(ui.planet != null && ui.planet.isShown()){
-                presence.state = "In Launch Selection";
->>>>>>> 2fe3fea7
             }else{
                 presence.state = uiState;
             }
